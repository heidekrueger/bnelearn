[pytest]
testpaths = bnelearn/tests
# As of 6/2021, tensorboard=2.5.0, numpy 1.21,
# tensorboard throws lots of deprecation warnings about the numpy API
# Let's, ignore these in test output.
filterwarnings =
    ignore::DeprecationWarning:tensorboard.*

## Note:
# the following line adds parallel processing of tests (n-cpus) and code coverage.
# it is DISABLED, because either of these options breaks the vscode debugger 
# (will not stop at breakpoints if enabled)
# parallel execution of tests using 4 cpus
#addopts=-n4 --cov bnelearn

<<<<<<< HEAD
addopts=-rs
=======
# show info about skipped tests
addopts=-rXxs
>>>>>>> d2a8ee2b
<|MERGE_RESOLUTION|>--- conflicted
+++ resolved
@@ -13,9 +13,6 @@
 # parallel execution of tests using 4 cpus
 #addopts=-n4 --cov bnelearn
 
-<<<<<<< HEAD
-addopts=-rs
-=======
+
 # show info about skipped tests
 addopts=-rXxs
->>>>>>> d2a8ee2b
