"""This module implements util functions for PyTorch tensor operations."""

import traceback
from tqdm import tqdm
from typing import List
from math import ceil
import torch

_CUDA_OOM_ERR_MSG_START = "CUDA out of memory. Tried to allocate"
ERR_MSG_OOM_SINGLE_BATCH = "Failed for good. Even a batch_size of 1 leads to OOM!"


def batched_index_select(input: torch.Tensor, dim: int,
                         index: torch.Tensor) -> torch.Tensor:
    """Extends the torch ``index_select`` function to be used for multiple batches
    at once.

    This code is borrowed from https://discuss.pytorch.org/t/batched-index-select/9115/11.

    author:
        dashesy

    args:
        input :torch.Tensor: Tensor which is to be indexed
        dim :int: Dimension
        index: :torch.Tensor: Index tensor which provides the selecting and ordering.

    returns:
        Indexed tensor :torch.Tensor:
    """
    for ii in range(1, len(input.shape)):
        if ii != dim:
            index = index.unsqueeze(ii)
    expanse = list(input.shape)
    expanse[0] = -1
    expanse[dim] = -1
    index = index.expand(expanse)

    return torch.gather(input, dim, index)


def apply_with_dynamic_mini_batching(
        function: callable,
        args: torch.Tensor,
<<<<<<< HEAD
        mute: bool=False
=======
        mute: bool=False,
>>>>>>> ec0e4f15
    ) -> List[torch.Tensor]:
    """Apply the function `function` batch wise to the tensor argument `args`
    with error handling for CUDA Out-Of-Memory problems. Starting with the full
    batch, this method will cut the batch size in half until the operation
    succeeds (or a non-CUDA-OOM error occurs).

    NOTE: The automatic error handling applies to CUDA memory limits only. This
    function does not provide any benefits when processing on CPU with regular
    RAM.

    Args:
        function :callable: function to be evaluated.
        args :torch.Tensor: pytorch.tensor arguments passed to function.
<<<<<<< HEAD
        mute: bool, mute stdout.
=======
        mute :bool: Suppress console output.
>>>>>>> ec0e4f15

    Returns:
        function evaluated at args.
    """
    batch_size = args.shape[0]
    output_sample = function(args[[0], ...])
    n_outputs = len(output_sample)
    output_dtypes = [o.dtype for o in output_sample]
    output_shapes = [tuple(o.shape[1:]) for o in output_sample]
    output = [
        torch.empty(
            (batch_size, *output_shapes[i]),
            dtype=output_dtypes[i],
            device=args.device
        )
            for i in range(n_outputs)
    ]

    calculation_successful = False
    mini_batch_size = batch_size

    while not calculation_successful:
        try:
            if not mute:
                print(f"Trying {function} calculation with batch_size {mini_batch_size}...")

            # Split up arguments into smaller chunks of batch size `mini_batch_size`
            mini_args = args.split(mini_batch_size)

            # Iterate over chunks
            custom_range = enumerate(mini_args) if mute else tqdm(enumerate(mini_args), total=ceil(len(mini_args)))
            for i, mini_arg in custom_range:

                # Get the indices corresponding to this mini batch
                indices = slice(i*mini_batch_size, (i+1)*mini_batch_size)

                mini_output = function(mini_arg)
                for out_dim in range(n_outputs):
                    output[out_dim][indices] = mini_output[out_dim]

            calculation_successful = True
            if not mute:
                print("\t ... success!")

        except RuntimeError as e:
            # if not str(e).startswith(_CUDA_OOM_ERR_MSG_START):
            #     raise e
            if mini_batch_size <= 1:
                traceback.print_exc()
                # pylint: disable = raise-missing-from
                raise RuntimeError(ERR_MSG_OOM_SINGLE_BATCH)

            if not mute:
                print("\t... failed (OOM). Decreasing mini batch size.")
            mini_batch_size = int(mini_batch_size / 2)

    return output

def item2bundle(n_items: int) -> torch.Tensor:
    """
    Returns a tensor of shape (n_bundles, n_bundles) that can be used to
    multiply a tensor that only contains values for the n_items into a format that
    translates it to the bundles of items.
    """
    n_bundles = (2**n_items) - 1
    transformation = torch.zeros((n_bundles, n_bundles))
    for idx, b in enumerate(range(1, n_bundles + 1)):
        i = [0] * n_items
        j = 0
        while b > 0:
            i[j] = b % 2
            b = int(b / 2)
            j += 1
        transformation[torch.arange(n_items), idx] = torch.tensor(
            i, dtype=transformation.dtype
        )
    return transformation<|MERGE_RESOLUTION|>--- conflicted
+++ resolved
@@ -42,11 +42,7 @@
 def apply_with_dynamic_mini_batching(
         function: callable,
         args: torch.Tensor,
-<<<<<<< HEAD
-        mute: bool=False
-=======
         mute: bool=False,
->>>>>>> ec0e4f15
     ) -> List[torch.Tensor]:
     """Apply the function `function` batch wise to the tensor argument `args`
     with error handling for CUDA Out-Of-Memory problems. Starting with the full
@@ -60,11 +56,7 @@
     Args:
         function :callable: function to be evaluated.
         args :torch.Tensor: pytorch.tensor arguments passed to function.
-<<<<<<< HEAD
-        mute: bool, mute stdout.
-=======
         mute :bool: Suppress console output.
->>>>>>> ec0e4f15
 
     Returns:
         function evaluated at args.
