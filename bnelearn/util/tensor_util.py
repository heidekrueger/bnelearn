"""This module implements util functions for PyTorch tensor operations."""

import traceback
from tqdm import tqdm
from typing import List
from math import ceil
import torch

_CUDA_OOM_ERR_MSG_START = "CUDA out of memory. Tried to allocate"
ERR_MSG_OOM_SINGLE_BATCH = "Failed for good. Even a batch_size of 1 leads to OOM!"


def batched_index_select(input: torch.Tensor, dim: int,
                         index: torch.Tensor) -> torch.Tensor:
    """
    Extends the torch ´index_select´ function to be used for multiple batches
    at once.

    This code is borrowed from https://discuss.pytorch.org/t/batched-index-select/9115/11.

    author:
        dashesy

    args:
        input: Tensor which is to be indexed
        dim: Dimension
        index: Index tensor which proviedes the seleting and ordering.

    returns:
        Indexed tensor
    """
    for ii in range(1, len(input.shape)):
        if ii != dim:
            index = index.unsqueeze(ii)
    expanse = list(input.shape)
    expanse[0] = -1
    expanse[dim] = -1
    index = index.expand(expanse)

    return torch.gather(input, dim, index)

def apply_with_dynamic_mini_batching(
        function: callable,
<<<<<<< HEAD
        args: torch.Tensor
=======
        args: torch.Tensor,
        n_outputs: int=1,
        dtypes: List[type]=[torch.float],
        mute: bool=False
>>>>>>> 876b8124
    ) -> List[torch.Tensor]:
    """Apply the function `function` batch wise to the tensor argument `args`
    with error handling for CUDA Out-Of-Memory problems. Starting with the full
    batch, this method will cut the batch size in half until the operation
    suceeds (or a non-CUDA-OOM error occurs).

    NOTE: The automatic error handling applies to CUDA memory limits only. This
    function does not provide any benefits when processing on CPU with regular
    RAM.

    Args:
        function :callable: function to be evaluated.
        args :torch.Tensor: pytorch.tensor arguments passed to function.
<<<<<<< HEAD
=======
        n_outputs :int: the number of flat tensors to be returned.
        dtypes: :List[type]: the dtypes of the outputs. Length must match length
            of `n_outputs`.
        mute: bool, mute stdout.
>>>>>>> 876b8124

    Returns:
        function evaluated at args.
    """
    batch_size = args.shape[0]
    output_sample = function(args[[0], ...])
    n_outputs = len(output_sample)
    output_dtypes = [o.dtype for o in output_sample]
    output_shapes = [tuple(o.shape[1:]) for o in output_sample]
    output = [
        torch.empty(
            (batch_size, *output_shapes[i]),
            dtype=output_dtypes[i],
            device=args.device
        )
            for i in range(n_outputs)
    ]

    calculation_successful = False
    mini_batch_size = batch_size

    while not calculation_successful:
        try:
            if not mute:
                print(f"Trying {function} calculation with batch_size {mini_batch_size}...")

            # Split up arguments into smaller chunks of batch size `mini_batch_size`
            mini_args = args.split(mini_batch_size)

            # Iterate over chunks
            custom_range = enumerate(mini_args) if mute else tqdm(enumerate(mini_args), total=ceil(len(mini_args)))
            for i, mini_arg in custom_range:

                # Get the indices corresponding to this mini batch
                indices = slice(i*mini_batch_size, (i+1)*mini_batch_size)

                mini_output = function(mini_arg)
                for out_dim in range(n_outputs):
                    output[out_dim][indices] = mini_output[out_dim]

            calculation_successful = True
            if not mute:
                print("\t ... success!")

        except RuntimeError as e:
            if not str(e).startswith(_CUDA_OOM_ERR_MSG_START):
                raise e
            if mini_batch_size <= 1:
                traceback.print_exc()
                # pylint: disable = raise-missing-from
                raise RuntimeError(ERR_MSG_OOM_SINGLE_BATCH)

            if not mute:
                print("\t... failed (OOM). Decreasing mini batch size.")
            mini_batch_size = int(mini_batch_size / 2)

    return output

def item2bundle(n_items: int) -> torch.Tensor:
    """
    Returns a tensor of shape (n_bundles, n_bundles) that can be used to
    multiply a tensor that only contains values for the n_items into a format that
    translates it to the bundles of items.
    """
    n_bundles = (2**n_items) - 1
    transformation = torch.zeros((n_bundles, n_bundles))
    for idx, b in enumerate(range(1, n_bundles + 1)):
        i = [0] * n_items
        j = 0
        while b > 0:
            i[j] = b % 2
            b = int(b / 2)
            j += 1
        transformation[torch.arange(n_items), idx] = torch.tensor(
            i, dtype=transformation.dtype
        )
    return transformation<|MERGE_RESOLUTION|>--- conflicted
+++ resolved
@@ -41,14 +41,8 @@
 
 def apply_with_dynamic_mini_batching(
         function: callable,
-<<<<<<< HEAD
-        args: torch.Tensor
-=======
         args: torch.Tensor,
-        n_outputs: int=1,
-        dtypes: List[type]=[torch.float],
         mute: bool=False
->>>>>>> 876b8124
     ) -> List[torch.Tensor]:
     """Apply the function `function` batch wise to the tensor argument `args`
     with error handling for CUDA Out-Of-Memory problems. Starting with the full
@@ -62,13 +56,7 @@
     Args:
         function :callable: function to be evaluated.
         args :torch.Tensor: pytorch.tensor arguments passed to function.
-<<<<<<< HEAD
-=======
-        n_outputs :int: the number of flat tensors to be returned.
-        dtypes: :List[type]: the dtypes of the outputs. Length must match length
-            of `n_outputs`.
         mute: bool, mute stdout.
->>>>>>> 876b8124
 
     Returns:
         function evaluated at args.
