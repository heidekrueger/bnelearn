"""This module implements metrics that may be interesting."""

from typing import Tuple

import torch

from bnelearn.bidder import Bidder
from bnelearn.environment import AuctionEnvironment
from bnelearn.mechanism import Mechanism
from bnelearn.strategy import Strategy
from bnelearn.util.tensor_util import apply_with_dynamic_mini_batching

## defines a mapping of internal metrics and their desired tensorboard output tags
MAPPING_METRICS_TAGS = {
    'utilities':            'market/utilities',
    'efficiency':           'market/efficiency',
    'revenue':              'market/revenue',
    'update_norm':          'learner_info/update_norm',
    'util_loss_ex_ante':    'eval/util_loss_ex_ante',
    'util_loss_ex_interim': 'eval/util_loss_ex_interim',
    'estimated_relative_ex_ante_util_loss': 'eval/estimated_relative_ex_ante_util_loss',
    'utility_vs_bne':       'eval_vs_bne/utility_vs_bne',
    'epsilon_relative':     'eval_vs_bne/epsilon_relative',
    'epsilon_absolute':     'eval_vs_bne/epsilon_absolute',
    'L_2':                  'eval_vs_bne/L_2',
    'L_inf':                'eval_vs_bne/L_inf',
    'overhead_hours':       'meta/overhead_hours',

    # won't actually be logged
    'prev_params':          'learner_info/prev_params'
}

# aliases of tf tags for plotting/publications
#pylint: disable=anomalous-backslash-in-string
ALIASES_LATEX = {
    'market/efficiency':           '$\mathcal{E}$',
    'market/revenue':              '$\mathcal{R}$',
    'market/utilities':            '$u$',

    'eval/util_loss_ex_ante':    '$\hat \ell$',
    'eval/util_loss_ex_interim': '$\hat \epsilon$',
    'eval/estimated_relative_ex_ante_util_loss': '$\hat{\mathcal{L}}$',

    'eval_vs_bne/L_2':                  '$L_2$',
    'eval_vs_bne/L_inf':                '$L_\infty$',
    'eval_vs_bne/epsilon_absolute':     '$\epsilon_\text{abs}$',
    'eval_vs_bne/epsilon_relative':     '$\mathcal{L}$',
    'eval_vs_bne/utility_vs_bne':       '$\hat u(\beta_i, \beta^*_{-i})$',

    'meta/overhead_hours':       '$T$',

    'learning_info/update_norm':          '$|\Delta \theta|$'
}


def norm_actions(b1: torch.Tensor, b2: torch.Tensor, p: float = 2) -> float:
    r"""Calculates the approximate "mean" Lp-norm between two action vectors.

    .. math::
        \sum_i=1^n(1/n * |b1 - b2|^p)^{1/p}

    If p = Infty, this evaluates to the supremum.
    """
    assert b1.shape == b2.shape

    if p == float('Inf'):
        return (b1 - b2).abs().max()

    # finite p
    n = float(b1.shape[0])

    # calc. norm & detach for disregarding any gradient info
    return (torch.dist(b1, b2, p=p)*(1./n)**(1/p)).detach()

def norm_strategies(strategy1: Strategy, strategy2: Strategy, valuations: torch.Tensor, p: float=2) -> float:
    r"""Calculates the approximate "mean" Lp-norm between two strategies
    approximated via Monte-Carlo integration on a sample of valuations that
    have been drawn according to the prior.

    The function Lp norm is given by

    .. math::
        (\int_V |s1(v) - s2(v)|^p dv)^{1/p}.

    With Monte-Carlo Integration this is approximated by

    .. math::
        (|V|/n * \sum_i^n(|s1(v) - s2(v)|^p) )^{1/p}

    where |V| is the volume of the set V. Here, we ignore the volume. This
    gives us the RMSE for L2, supremum for Linfty, etc.
    """
    b1 = strategy1.play(valuations)
    b2 = strategy2.play(valuations)

    return norm_actions(b1, b2, p)

def norm_strategy_and_actions(strategy, actions, valuations: torch.Tensor, p: float=2, componentwise=False) -> torch.Tensor:
    """Calculates the norm as above, but given one action vector and one strategy.
    The valuations must match the given actions.

    This helper function is useful when recalculating an action vector is prohibitive and it should be reused.

    Args:
        strategy: Strategy
        actions: torch.Tensor
        valuations: torch.Tensor
        p: float=2
        componentwise: bool=False, only returns smallest norm of all output
            dimensions if true
    Returns:
        norm: (scalar Tensor)
    """
    s_actions = strategy.play(valuations)

    if componentwise:
        component_norms = [norm_actions(s_actions[..., d], actions[..., d], p)
                          for d in range(actions.shape[-1])]
        # select that component with the smallest norm
        return min(component_norms)
    else:
        return norm_actions(s_actions, actions, p)



def _create_grid_bid_profiles(bidder_position: int, grid: torch.Tensor, bid_profile: torch.Tensor):
    """Given an original bid profile, creates a tensor of (grid_size *
    batch_size) batches of bid profiles, where for each original batch, the
    player's bid is replaced by each possible bid in the grid.

    Args:
        bidder_position: int - the player who's bids will be replaced
        grid: FloatTensor (grid_size x n_items): tensor of possible bids to
            be evaluated
        bid_profile: FloatTensor (batch_size x n_players x n_items)
    Returns:
        bid_profile: FloatTensor (grid_size*batch_size x n_players x
            n_items)
    """
    # version with size checks: (slower)
    # batch_size, _, n_items = bid_profile.shape #batch x player x item
    # n_candidates, n_items = candidate_bids.shape # candidates x item
    #assert n_items == n_items2, "input tensors don't match"

    batch_size, _, _ = bid_profile.shape #batch x player x item
    n_candidates, _ = grid.shape # candidates x item

    bid_profile = bid_profile.repeat(n_candidates, 1, 1)
    bid_profile[:, bidder_position, :] = grid.repeat_interleave(repeats = batch_size, dim=0)

    return bid_profile #bid_eval_size*batch, 1,n_items


def ex_post_util_loss(mechanism: Mechanism, bidder_valuations: torch.Tensor, bid_profile: torch.Tensor, bidder: Bidder,
                      grid: torch.Tensor, half_precision = False):
    r"""
    # TODO: do we really need this or can we delete it in general?
    # If we decide to keep it, check implementation in detail! (Removing many many todos in the body)

    Estimates a bidder's ex post util_loss in the current bid_profile vs a potential grid,
        i.e. the potential benefit of having deviated from the current strategy, as:

    .. math::
        util\_loss = max(0, BR(v_i, b_-i) - u_i(b_i, b_-i))

    Args:
        mechanism
        player_valuations: the valuations of the player that is to be evaluated
        bid_profile: (batch_size x n_player x n_items)
        bidder: a Bidder (used to retrieve valuations and utilities)
        grid:
            option 1: 1d tensor with length grid_size
                todo for :math:`n\_items > 1`, all :math:`grid\_size^{n\_items}` combination will be used. Should be
                replaced by e.g. torch.meshgrid
            option 2: tensor with shape (grid_size, n_items)
        player_position (optional): specific position in which the player will be evaluated
            (defaults to player_position of bidder)
        half_precision: (optional, bool) Whether to use half precision tensors. default: false

    Returns:
        util_loss (batch_size)

    Useful: To get the memory used by a tensor (in MB): :math:`(tensor.element\_size() * tensor.nelement())/(1024*1024)`
    """

    player_position = bidder.player_position

    ## Use smaller dtypes to save memory
    if half_precision:
        bid_profile = bid_profile.half()
        bidder_valuations = bidder_valuations.half()
        grid = grid.half()

    #Generalize these dimensions
    batch_size, n_players, n_items = bid_profile.shape # pylint: disable=unused-variable
    grid_size = grid.shape[0] #update this
    # Create multidimensional bid tensor if required
    if n_items == 1:
        grid = grid.view(grid_size, 1).to(bid_profile.device)
    elif n_items >= 2 and len(grid.shape) == 1:
        grid = torch.combinations(grid, r=n_items, with_replacement=True).to(bid_profile.device) #grid_size**n_items x n_items
        # Stefan: this only works if both bids are over the same action space (what if one of these is the bid for a bundle?)
    grid_size, _ = grid.shape # this _new_ grid size refers to all combinations, whereas the previous one was 1D only

    ### Evaluate alternative bids on grid
    grid_bid_profile = _create_grid_bid_profiles(player_position, grid, bid_profile) # (grid_size*batch_size) x n_players x n_items
    ## Calculate allocation and payments for alternative bids given opponents bids
    allocation, payments = mechanism.play(grid_bid_profile)

    # we only need the specific player's allocation and can get rid of the rest.
    a_i = allocation[:,player_position,:]
    p_i = payments[:,player_position] # 1D tensor of length (grid * batch)

    utility_grid = bidder.get_utility(
        a_i, p_i, bidder_valuations.repeat_interleave(grid_size, dim=0)
        ).view(grid_size, batch_size)
    best_response_utility, _ = utility_grid.max(0)

    ## Evaluate actual bids
    allocation, payments = mechanism.play(bid_profile)
    a_i = allocation[:,player_position,:]
    p_i = payments[:,player_position]

    actual_utility = bidder.get_utility(a_i, p_i, bidder_valuations)

    return (best_response_utility - actual_utility).relu() # set 0 if actual bid is best (no difference in limit, but might be valuated if grid too sparse)


def ex_interim_util_loss(env: AuctionEnvironment, player_position: int,
                         agent_observations: torch.Tensor,
                         grid_size: int,
                         opponent_batch_size: int = None,
                         grid_best_response: bool = False):
    #pylint: disable = anomalous-backslash-in-string
    """Estimates a bidder's utility loss in the current state of the
    environment, i.e. the     potential benefit of deviating from the current
    strategy, evaluated at each point of the agent_valuations. therfore, we
    calculate

    .. math::
        \max_{v_i \in V_i} \max_{b_i^* \in A_i} + E_{v_{-i}|v_i} [u(v_i, b_i^*, b_{-i}(v_{-i})) - u(v_i, b_i, b_{-i}(v_{-i}))]

    We're conditoning on the agent's observation at `player_position`. That
    means, types and observations of other palyers as well as its own type have
    to be conditioned. As it's     conditioned on the observation, the agent's
    action stays the same.

    Args:
        env: bnelearn.Environment.
        player_position: int, position of the player in the environment.
        grid_size: int, stating the number of alternative actions sampled via
            env.agents[player_position].get_valuation_grid(grid_size, True).
        opponent_batch_size: int, specifing the sample size for opponents.
        grid_best_response: bool, whether or not the BRs live on the grid or
            possibly come from the actual actions (in case no better response
            was found on grid).

    Returns:
        utility_loss (torch.Tensor, shape: [batch_size]):  the computed
            approximate utility loss for for each input observation.
        best_response (torch.Tensor, shape: [batch_size, action_size]):
            the best response found for each input observation (This is
            either a grid point, or the actual action according to the player's
            strategy.)

    Remarks:
        Relies on availability of `draw_conditional_profiles` and
        `generate_valuation_grid` in the `env`'s ValuationObservationSampler.
    """

    mechanism = env.mechanism
    device = mechanism.device
    agent: Bidder = env.agents[player_position]
    # ensure we are not propagating any gradients (may cause memory leaks)
    agent_observations = agent_observations.detach().clone()

    agent_batch_size, _ = agent_observations.shape
    opponent_batch_size = opponent_batch_size or agent_batch_size

    ####### get actual utility #############################
    agent_action_actual = agent.get_action(agent_observations)
    utility_actual = ex_interim_utility(
        env, player_position, agent_observations, agent_action_actual,
        opponent_batch_size, device)

    ####### get best responses over grid of alternative actions #######
    action_alternatives = env.sampler.generate_action_grid(
        player_position,
        minimum_number_of_points=grid_size,
        dtype=agent_action_actual.dtype, device=agent_action_actual.device
    )
    action_size = action_alternatives.shape[-1]

    get_br_utily_and_index = lambda obs: _get_best_responses_among_alternatives(
        env, player_position, obs, action_alternatives, opponent_batch_size)
    br_utility, br_indices = apply_with_dynamic_mini_batching(
        function=get_br_utily_and_index,
        args=agent_observations,
        n_outputs=2, dtypes=[action_alternatives.dtype, torch.long])


    ##### calculate the loss and return best responses ###########
    utility_loss = (br_utility - utility_actual).relu_()

    # BR only on grid
    if grid_best_response:
        br_actions = action_alternatives[br_indices]
    else:
        actual_was_best = (utility_loss == 0).unsqueeze_(1).repeat(1, action_size)
        br_actions = actual_was_best * agent_action_actual + \
                 actual_was_best.logical_not() * action_alternatives[br_indices]

    return (utility_loss, br_actions)

def _get_best_responses_among_alternatives(
        env: AuctionEnvironment, player_position: int,
        agent_observations: torch.Tensor, action_alternatives: torch.Tensor,
        opponent_batch_size: int) -> Tuple[torch.Tensor, torch.IntTensor]:
    """For a batch of observations for the given player, calculates the
    ex-interim best response from a fixed set of alternatives.

    Returns:
        br_utility (torch.FloatTensor of size [agent_batch_size])
        br_indices (torch.IntTensor of size [agent_batch_size]): the indices of
            the best actions in action_alternatives
    """

    grid_size, action_size = action_alternatives.shape
    agent_batch_size, _ = agent_observations.shape
    device = env.mechanism.device

    ## grid_size x agent_batch_size x action_size
    grid_actions = action_alternatives \
        .view(grid_size, 1, action_size) \
        .repeat([1, agent_batch_size, 1])
    ## grid_size x agent_batch_size x observation_size
    grid_observations = agent_observations.repeat([grid_size, 1, 1])

    # grid_size x agent_batch_size
    grid_utilities = ex_interim_utility(
        env, player_position, grid_observations,
        grid_actions, opponent_batch_size, device
        )

    # for each agent_observation, find the best response
    # each have shape: [agent_batch_size]
    br_utility, br_indices = grid_utilities.max(dim=0)
    return br_utility,br_indices


def ex_interim_utility(
        env: AuctionEnvironment, player_position: int,
        agent_observations: torch.Tensor, agent_actions: torch.Tensor,
        opponent_batch_size: int, device) -> torch.Tensor:
    """
    Calculates the ex-interim utility of a given agent in the environment,
    given (batches of) their observations and actions.

    Can handle multiple batch dimensions for the agent.

    Args:
        env (AuctionEnvironment): The environment from which conditional type
            profiles and opponent actions will be sampled.
        player_position (int): the position of the agent to be evaluated
        agent_observations (Tensor of dim (*agent_batch_sizes x observation_size))
        agent_actions      (Tensor of dim (*agent_batch_sizes x action_size))
        opponent_batch_size (int): how many conditional valuations and opponent
            observations to sample for each agent_batch entry. The expected
            ex-interim utility will then be approximated by the sample mean
            over the opponent_batch_size dimension.
        device (device):    The output device.

    Returns:
        utility: (Tensor of dim (*agent_batch_sizes)): the resulting empirical
            ex-interim utilities.
    """
    mechanism = env.mechanism
    agent = env.agents[player_position]

    *batch_dims, _ = range(agent_actions.dim())
    *agent_batch_sizes, action_size = agent_actions.shape
    assert agent_observations.shape[:len(batch_dims)] == torch.Size(agent_batch_sizes), \
        """observations and actions must have the same batch sizes!"""
    action_dtype = agent_actions.dtype
    # draw conditional observations conditioned on `agent`'s observation:
    # co has dimension (*agent_batches , opponent_batch, n_players, observation_size)
    # each agent_observations is repeated opponent_batch_size times
    cv, co = env.draw_conditionals(
        player_position, agent_observations, opponent_batch_size
        )

    action_profile_actual = torch.zeros(
        *agent_batch_sizes, opponent_batch_size, env.n_players, action_size,
        dtype=action_dtype, device=device
        )

    action_profile_actual[...,:,player_position,:] = \
        agent_actions \
            .view(*agent_batch_sizes, 1, action_size) \
            .repeat(*([1]*len(agent_batch_sizes)), opponent_batch_size, 1)

    for a in env.agents:
        if a.player_position != player_position:
            action_profile_actual[..., a.player_position, :] = \
                a.strategy.play(co[..., a.player_position, :])

    # shapes: allocations: *agent_batches x opponent_batch x n_players x n_items
    #         payments:    *agent_batches x opponent_batch x n_players
    allocations, payments = mechanism.play(action_profile_actual)

    agent_allocations = allocations[..., player_position, :].type(torch.bool)
    agent_payments = payments[..., player_position]
    agent_valuations = cv[..., player_position, :]
    # shape of utility: *agent_batch_sizes x opponent_batch_size
    utility = agent.get_utility(
        agent_allocations, agent_payments, agent_valuations
        )

    # expectation over opponent batches
<<<<<<< HEAD
    utility_actual = torch.mean(utility_actual, axis=1) #dim: batch_size

    """2. CALCULATE EXPECTED UTILITY FOR EACH SAMPLE WITH ALTERNATIVE ACTIONS ON GRID"""
    action_alternative = agent.get_valuation_grid(
        n_points=grid_size,
        extended_valuation_grid=True
    )
    grid_size = action_alternative.shape[0] # grid is not always the requested size

    print('Calculating utility loss...')

    # calc adpative (own) batch size `mini_batch_size` based on memory estimate
    mini_batch_size = batch_size
    while True:
        # TODO Nils: does it work like this? Or does a failed iteration have side effects?
        try:

            if mini_batch_size < batch_size:
                warnings.warn("Sequential computation of utility loss: mini batches of size {}."
                              .format(mini_batch_size), ResourceWarning)
                custom_range = tqdm(range(0, batch_size, mini_batch_size))
            else:
                custom_range = range(0, batch_size, mini_batch_size)

            utility_alternative = torch.zeros_like(utility_actual)
            if return_best_response:
                best_response = torch.zeros(
                    agent_batch_size, output_length,
                    dtype=action_actual.dtype, device=device
                )

            for b in custom_range:

                conditionals = env.draw_conditionals(
                    player_position, observation[b:b+mini_batch_size, :], opponent_batch_size
                )

                if hasattr(agent, '_unkown_valuation'):
                    agent_type = conditionals[agent.player_position]
                else:
                    agent_type = observation[b:b+mini_batch_size, :] \
                        .repeat_interleave(opponent_batch_size, 0)

                # alternative bid profile and alternative utility
                #   1st dim: different agent valuations (-> actions should be different for given vals)
                #   2nd dim: different agent actions
                #   3rd dim: differnet opponent valuations (-> different actions)
                action_profile_alternative = torch.zeros(
                    mini_batch_size * grid_size * opponent_batch_size, env.n_players, output_length,
                    dtype=action_actual.dtype, device=device
                )
                for a in env.agents:
                    if a.player_position == player_position:
                        action_profile_alternative[:, player_position, :] = \
                            action_alternative \
                                .repeat(mini_batch_size, 1) \
                                .view(mini_batch_size, grid_size, output_length) \
                                .repeat_interleave(opponent_batch_size, 1) \
                                .view(mini_batch_size * grid_size * opponent_batch_size, output_length)
                    else:
                        action_profile_alternative[:, a.player_position, :] = \
                            a.strategy.play(conditionals[a.player_position]) \
                                .detach().requires_grad_(False) \
                                .view(mini_batch_size, opponent_batch_size, output_length) \
                                .repeat(1, grid_size, 1) \
                                .view(mini_batch_size * grid_size * opponent_batch_size, output_length)

                allocation_alternative, payment_alternative = mechanism.play(action_profile_alternative)
                allocation_alternative = allocation_alternative[:, player_position, :].type(torch.bool) \
                    .view(mini_batch_size * grid_size * opponent_batch_size, output_length)
                payment_alternative = payment_alternative[:, player_position] \
                    .view(mini_batch_size * grid_size * opponent_batch_size)
                utility_alternative_batch = agent.get_counterfactual_utility(
                    allocation_alternative, payment_alternative,
                    agent_type \
                        .view(mini_batch_size, opponent_batch_size, input_length) \
                        .repeat(1, grid_size, 1) \
                        .view(mini_batch_size * grid_size * opponent_batch_size, input_length)
                ).view(mini_batch_size, grid_size, opponent_batch_size)

                # expectation over opponent_batch
                utility_alternative_batch = torch.mean(utility_alternative_batch, axis=2)

                # maximum expected utility over grid of alternative actions
                if return_best_response:
                    utility_alternative[b:b+mini_batch_size], idx = torch.max(utility_alternative_batch, axis=1)
                    best_response[b:b+mini_batch_size, :] = action_alternative[idx, :]
                else:
                    utility_alternative[b:b+mini_batch_size], _ = torch.max(utility_alternative_batch, axis=1)

            break

        except RuntimeError as e:
            start = "CUDA out of memory. Tried to allocate"
            if str(e)[:len(start)] != start or mini_batch_size <= 1:
                traceback.print_exc()
                raise e

            mini_batch_size = int(mini_batch_size / 2)
            print("\033[A                             \033[A")  # clear console


    """3. COMPARE UTILITY"""
    # we don't accept a negative loss when the gird is not precise enough: set to 0
    utility_loss = (utility_alternative - utility_actual).relu()

    if return_best_response:
        return utility_loss, (observation, best_response)

    return utility_loss
=======
    utility = torch.mean(utility, axis=-1) #dim: agent_batch_size
    return utility
>>>>>>> 12e931d4
<|MERGE_RESOLUTION|>--- conflicted
+++ resolved
@@ -417,118 +417,5 @@
         )
 
     # expectation over opponent batches
-<<<<<<< HEAD
-    utility_actual = torch.mean(utility_actual, axis=1) #dim: batch_size
-
-    """2. CALCULATE EXPECTED UTILITY FOR EACH SAMPLE WITH ALTERNATIVE ACTIONS ON GRID"""
-    action_alternative = agent.get_valuation_grid(
-        n_points=grid_size,
-        extended_valuation_grid=True
-    )
-    grid_size = action_alternative.shape[0] # grid is not always the requested size
-
-    print('Calculating utility loss...')
-
-    # calc adpative (own) batch size `mini_batch_size` based on memory estimate
-    mini_batch_size = batch_size
-    while True:
-        # TODO Nils: does it work like this? Or does a failed iteration have side effects?
-        try:
-
-            if mini_batch_size < batch_size:
-                warnings.warn("Sequential computation of utility loss: mini batches of size {}."
-                              .format(mini_batch_size), ResourceWarning)
-                custom_range = tqdm(range(0, batch_size, mini_batch_size))
-            else:
-                custom_range = range(0, batch_size, mini_batch_size)
-
-            utility_alternative = torch.zeros_like(utility_actual)
-            if return_best_response:
-                best_response = torch.zeros(
-                    agent_batch_size, output_length,
-                    dtype=action_actual.dtype, device=device
-                )
-
-            for b in custom_range:
-
-                conditionals = env.draw_conditionals(
-                    player_position, observation[b:b+mini_batch_size, :], opponent_batch_size
-                )
-
-                if hasattr(agent, '_unkown_valuation'):
-                    agent_type = conditionals[agent.player_position]
-                else:
-                    agent_type = observation[b:b+mini_batch_size, :] \
-                        .repeat_interleave(opponent_batch_size, 0)
-
-                # alternative bid profile and alternative utility
-                #   1st dim: different agent valuations (-> actions should be different for given vals)
-                #   2nd dim: different agent actions
-                #   3rd dim: differnet opponent valuations (-> different actions)
-                action_profile_alternative = torch.zeros(
-                    mini_batch_size * grid_size * opponent_batch_size, env.n_players, output_length,
-                    dtype=action_actual.dtype, device=device
-                )
-                for a in env.agents:
-                    if a.player_position == player_position:
-                        action_profile_alternative[:, player_position, :] = \
-                            action_alternative \
-                                .repeat(mini_batch_size, 1) \
-                                .view(mini_batch_size, grid_size, output_length) \
-                                .repeat_interleave(opponent_batch_size, 1) \
-                                .view(mini_batch_size * grid_size * opponent_batch_size, output_length)
-                    else:
-                        action_profile_alternative[:, a.player_position, :] = \
-                            a.strategy.play(conditionals[a.player_position]) \
-                                .detach().requires_grad_(False) \
-                                .view(mini_batch_size, opponent_batch_size, output_length) \
-                                .repeat(1, grid_size, 1) \
-                                .view(mini_batch_size * grid_size * opponent_batch_size, output_length)
-
-                allocation_alternative, payment_alternative = mechanism.play(action_profile_alternative)
-                allocation_alternative = allocation_alternative[:, player_position, :].type(torch.bool) \
-                    .view(mini_batch_size * grid_size * opponent_batch_size, output_length)
-                payment_alternative = payment_alternative[:, player_position] \
-                    .view(mini_batch_size * grid_size * opponent_batch_size)
-                utility_alternative_batch = agent.get_counterfactual_utility(
-                    allocation_alternative, payment_alternative,
-                    agent_type \
-                        .view(mini_batch_size, opponent_batch_size, input_length) \
-                        .repeat(1, grid_size, 1) \
-                        .view(mini_batch_size * grid_size * opponent_batch_size, input_length)
-                ).view(mini_batch_size, grid_size, opponent_batch_size)
-
-                # expectation over opponent_batch
-                utility_alternative_batch = torch.mean(utility_alternative_batch, axis=2)
-
-                # maximum expected utility over grid of alternative actions
-                if return_best_response:
-                    utility_alternative[b:b+mini_batch_size], idx = torch.max(utility_alternative_batch, axis=1)
-                    best_response[b:b+mini_batch_size, :] = action_alternative[idx, :]
-                else:
-                    utility_alternative[b:b+mini_batch_size], _ = torch.max(utility_alternative_batch, axis=1)
-
-            break
-
-        except RuntimeError as e:
-            start = "CUDA out of memory. Tried to allocate"
-            if str(e)[:len(start)] != start or mini_batch_size <= 1:
-                traceback.print_exc()
-                raise e
-
-            mini_batch_size = int(mini_batch_size / 2)
-            print("\033[A                             \033[A")  # clear console
-
-
-    """3. COMPARE UTILITY"""
-    # we don't accept a negative loss when the gird is not precise enough: set to 0
-    utility_loss = (utility_alternative - utility_actual).relu()
-
-    if return_best_response:
-        return utility_loss, (observation, best_response)
-
-    return utility_loss
-=======
     utility = torch.mean(utility, axis=-1) #dim: agent_batch_size
-    return utility
->>>>>>> 12e931d4
+    return utility