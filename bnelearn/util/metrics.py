--- conflicted
+++ resolved
@@ -16,13 +16,8 @@
 ERR_MSG_OOM_SINGLE_BATCH = "Failed for good. Even batch_size=1 leads to OOM!"
 
 
-<<<<<<< HEAD
-def norm_actions(b1: torch.Tensor, b2: torch.Tensor, p: float = 2) -> torch.Tensor:
-    """
-=======
 def norm_actions(b1: torch.Tensor, b2: torch.Tensor, p: float = 2) -> float:
     r"""
->>>>>>> f42f435b
     Calculates the approximate "mean" Lp-norm between two action vectors.
     
     .. math::
@@ -41,13 +36,8 @@
     # calc. norm & detach for disregarding any gradient info
     return (torch.dist(b1, b2, p=p)*(1./n)**(1/p)).detach()
 
-<<<<<<< HEAD
-def norm_strategies(strategy1: Strategy, strategy2: Strategy, valuations: torch.Tensor, p: float=2) -> torch.Tensor:
-    """
-=======
 def norm_strategies(strategy1: Strategy, strategy2: Strategy, valuations: torch.Tensor, p: float=2) -> float:
     r"""
->>>>>>> f42f435b
     Calculates the approximate "mean" Lp-norm between two strategies approximated
     via Monte-Carlo integration on a sample of valuations that have been drawn according to the prior.
 
@@ -134,12 +124,8 @@
         
     Input:
         mechanism
-<<<<<<< HEAD
         player_valuations: the valuations of the player that is to be evaluated
         bid_profile: (batch_size x n_player x n_items)
-=======
-        bid_profile: :math:`(batch_size x n_player x n_items)`
->>>>>>> f42f435b
         bidder: a Bidder (used to retrieve valuations and utilities)
         grid:
             option 1: 1d tensor with length grid_size
@@ -199,18 +185,11 @@
 
 
 def ex_interim_util_loss(env: AuctionEnvironment, player_position: int,
-<<<<<<< HEAD
                          agent_observations: torch.Tensor,
                          grid_size: int,
                          opponent_batch_size: int = None):
     #pylint: disable = anomalous-backslash-in-string
     """Estimates a bidder's utility loss in the current state of the
-=======
-                         batch_size: int, grid_size: int,
-                         opponent_batch_size: int = None,
-                         return_best_response: bool = False):
-    r"""Estimates a bidder's utility loss in the current state of the
->>>>>>> f42f435b
     environment, i.e. the     potential benefit of deviating from the current
     strategy, evaluated at each point of the agent_valuations. therfore, we
     calculate
