--- conflicted
+++ resolved
@@ -147,14 +147,9 @@
     return (best_response_utility - actual_utility).relu() # set 0 if actual bid is best (no difference in limit, but might be valuated if grid too sparse)
 
 
-<<<<<<< HEAD
-def ex_interim_regret(mechanism: Mechanism, bid_profile: torch.Tensor,
-                      agent: Bidder, agent_valuation: torch.Tensor,
-=======
 def ex_interim_util_loss(mechanism: Mechanism, bid_profile: torch.Tensor,
-                      player_position: int, agent_valuation: torch.Tensor,
->>>>>>> e03130dd
-                      grid: torch.Tensor, half_precision = False):
+                         agent: Bidder, agent_valuation: torch.Tensor,
+                         grid: torch.Tensor, half_precision = False):
     """
     Estimates a bidder's util_loss/utility loss in the current bid_profile, i.e. the potential benefit of deviating from
     the current strategy, evaluated at each point of the agent_valuations.
@@ -162,13 +157,10 @@
     Input:
         mechanism
         bid_profile: (batch_size x n_player x n_items)
-<<<<<<< HEAD
         agent: specifies the agent for whom the regret is to be evaluated
-=======
-        player_position: specifies the agent for whom the util_loss is to be evaluated
->>>>>>> e03130dd
         agent_valuation: (batch_size x n_items)
         grid: tensor of bids which are to evaluated
+        half_precision: bool
     Output:
         util_loss: (batch_size)
         valuations: (batch_size x n_items)
@@ -202,16 +194,9 @@
     allocation, payments = mechanism.play(bid_profile)
 
     # we only need the specific player's allocation and can get rid of the rest.
-<<<<<<< HEAD
     a_i = allocation[:, player_position, :].view(grid_size * batch_size, n_items)
     p_i = payments[:, player_position].view(grid_size * batch_size) #grid * batch
 
-=======
-    a_i = allocation[:,player_position,:].view(grid_size, batch_size, n_items).type(torch.bool) #TODO Stefan: bool will not work for multi-unit auctions, there we need int!
-    p_i = payments[:,player_position].view(grid_size, batch_size) #grid * batch
-
-    ### First, try calculating entire batch at once (this might fail due to not enough RAM)
->>>>>>> e03130dd
     del allocation, payments, bid_profile
     if torch.cuda.is_available():
         torch.cuda.empty_cache() #TODO, later: find out if this actually does anything here.
@@ -233,11 +218,7 @@
         u_i_alternative, _ = torch.max(u_i_alternative, 1) #batch
 
     except RuntimeError as err:
-<<<<<<< HEAD
-        print("Warning: Failed computing regret as batch. Trying sequential valuations computation. Error:\n {0}".format(err))
-=======
         print("Failed computing util_loss as batch. Trying sequential valuations computation. Decrease dimensions to fix. Error:\n {0}".format(err))
->>>>>>> e03130dd
         try:
             printProgressBar(0, batch_size, suffix='complete')
 
@@ -255,16 +236,11 @@
 
                 # clean up
                 del u_i_alternative_v
-<<<<<<< HEAD
 
                 printProgressBar(idx + 1, batch_size, suffix='complete')
 
-        except NotImplementedError as err: #RuntimeError
-            print("Error: Failed computing regret as batch with sequential valuations. Decrease dimensions to fix. Error:\n {0}".format(err))
-=======
         except RuntimeError as err:
             print("Failed computing util_loss as batch with sequential valuations. Decrease dimensions to fix. Error:\n {0}".format(err))
->>>>>>> e03130dd
             u_i_alternative = torch.ones(batch_size, device = p_i.device) * -9999999
 
     # Clean up storage
@@ -285,18 +261,9 @@
     v_i = agent_valuation.repeat(1, batch_size).view(1, batch_size * batch_size, n_items)
 
     ## Calculate utilities
-<<<<<<< HEAD
     u_i_actual = agent.get_counterfactual_utility(a_i, p_i, v_i).view(batch_size, batch_size)
     u_i_actual = torch.mean(u_i_actual, 1)
 
     ## average and max regret over all valuations
-    regret = (u_i_alternative - u_i_actual).relu().clone().detach().requires_grad_(False)
-    return regret, agent_valuation
-=======
-    u_i_actual = v_i - p_i
-    # avg per bid and valuation
-    u_i_actual = torch.mean(u_i_actual,1)
-    ## average and max util_loss over all valuations
     util_loss = (u_i_alternative - u_i_actual).relu().clone().detach().requires_grad_(False)
-    return util_loss, agent_valuation
->>>>>>> e03130dd
+    return util_loss, agent_valuation