--- conflicted
+++ resolved
@@ -185,10 +185,7 @@
         - Add check for risk neutral bidders.
         - Move grid_creation out of util_loss for Nils special cases
     """
-<<<<<<< HEAD
-
-=======
->>>>>>> 5dc15154
+    
     bid_profile = bid_profile.detach()
     player_position = agent.player_position
     agent_bid_actual = bid_profile[:,player_position,:]
