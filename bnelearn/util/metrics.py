"""This module implements metrics that may be interesting."""

from typing import Tuple
from tqdm import tqdm
import torch
import matplotlib.pyplot as plt

from bnelearn.bidder import Bidder
from bnelearn.environment import AuctionEnvironment
from bnelearn.mechanism import Mechanism, TullockContest, CrowdsourcingContest
from bnelearn.strategy import Strategy
from bnelearn.util.tensor_util import apply_with_dynamic_mini_batching

## defines a mapping of internal metrics and their desired tensorboard output tags
MAPPING_METRICS_TAGS = {
    'utilities':            'market/utilities',
    'efficiency':           'market/efficiency',
    'revenue':              'market/revenue',
    'PoA':                  'market/PoA',
    'update_norm':          'learner_info/update_norm',
    'gradient_norm':        'learner_info/gradient_norm',
    'util_loss_ex_ante':    'eval/util_loss_ex_ante',
    'util_loss_ex_interim': 'eval/util_loss_ex_interim',
    'estimated_relative_ex_ante_util_loss': 'eval/estimated_relative_ex_ante_util_loss',
    'utility_vs_bne':       'eval_vs_bne/utility_vs_bne',
    'epsilon_relative':     'eval_vs_bne/epsilon_relative',
    'epsilon_absolute':     'eval_vs_bne/epsilon_absolute',
    'L_2':                  'eval_vs_bne/L_2',
    'L_inf':                'eval_vs_bne/L_inf',
    'overhead_hours':       'meta/overhead_hours',

    # won't actually be logged
    'prev_params':          'learner_info/prev_params'
}

# aliases of tf tags for plotting/publications
#pylint: disable=anomalous-backslash-in-string
ALIASES_LATEX = {
    'market/efficiency':           'efficiency $\mathcal{E}$',
    'market/revenue':              'revenue $\mathcal{R}$',
    'market/utilities':            'ex-ante utility $\\tilde{u}$',

    'eval/util_loss_ex_ante':    '$\hat \ell$',
    'eval/util_loss_ex_interim': '$\hat \epsilon$',
    'eval/estimated_relative_ex_ante_util_loss': 'approximate relative utility loss $\hat{\mathcal{L}}$',

    'eval_vs_bne/L_2':                  '$L_2$',
    'eval_vs_bne/L_inf':                '$L_\infty$',
    'eval_vs_bne/epsilon_absolute':     '$\epsilon_\text{abs}$',
    'eval_vs_bne/epsilon_relative':     '$\mathcal{L}$',
    'eval_vs_bne/utility_vs_bne':       '$\hat u(\beta_i, \beta^*_{-i})$',

    'meta/overhead_hours':       '$T$',

    'learning_info/update_norm':          '$|\Delta \theta|$'
}


def norm_actions(b1: torch.Tensor, b2: torch.Tensor, p: float = 2) -> float:
    r"""Calculates the approximate "mean" Lp-norm between two action vectors.

    .. math::
        \sum_{i=1}^n(1/n \cdot |b_1 - b_2|^p)^{1/p}

    If p = Infty, this evaluates to the supremum.
    """
    assert b1.shape == b2.shape

    if p == float('Inf'):
        return (b1 - b2).abs().max()

    # finite p
    n = float(b1.shape[0])

    # calc. norm & detach for disregarding any gradient info
    return (torch.dist(b1, b2, p=p)*(1./n)**(1/p)).detach()

def norm_strategies(strategy1: Strategy, strategy2: Strategy, valuations: torch.Tensor, p: float=2) -> float:
    r"""Calculates the approximate "mean" :math:`L_p`-norm between two strategies
    approximated via Monte-Carlo integration on a sample of valuations that
    have been drawn according to the prior.

    The function :math:`L_p` norm is given by

    .. math::
        \left( \int_V |s_1(v) - s_2(v)|^p dv \right)^{1/p}.

    With Monte-Carlo integration this is approximated by

    .. math::
        \left( |V|/n \cdot \sum_i^n(|s1(v) - s2(v)|^p) \right)^{1/p}

    where :math:`|V|` is the volume of the set :math:`V`. Here, we ignore the volume. This
    gives us the RMSE for :math:`L_2`, supremum for :math:`L`-infty, etc.
    """
    b1 = strategy1.play(valuations)
    b2 = strategy2.play(valuations)

    return norm_actions(b1, b2, p)

def norm_strategy_and_actions(strategy, actions, valuations: torch.Tensor, p: float=2, componentwise=False) -> torch.Tensor:
    """Calculates the norm as above, but given one action vector and one strategy.
    The valuations must match the given actions.

    This helper function is useful when recalculating an action vector is prohibitive and it should be reused.

    Args:
        strategy: Strategy
        actions: torch.Tensor
        valuations: torch.Tensor
        p: float=2
        componentwise: bool=False, only returns smallest norm of all output
            dimensions if true
    Returns:
        norm: (scalar Tensor)
    """
    s_actions = strategy.play(valuations)

    if componentwise:
        component_norms = [norm_actions(s_actions[..., d], actions[..., d], p)
                          for d in range(actions.shape[-1])]
        # select that component with the smallest norm
        return min(component_norms)
    else:
        return norm_actions(s_actions, actions, p)

def _create_grid_bid_profiles(bidder_position: int, grid: torch.Tensor, bid_profile: torch.Tensor):
    """Given an original bid profile, creates a tensor of (grid_size *
    batch_size) batches of bid profiles, where for each original batch, the
    player's bid is replaced by each possible bid in the grid.

    Args:
        bidder_position: int - the player who's bids will be replaced
        grid: FloatTensor (grid_size x n_items): tensor of possible bids to
            be evaluated
        bid_profile: FloatTensor (batch_size x n_players x n_items)
    Returns:
        bid_profile: FloatTensor (grid_size*batch_size x n_players x
            n_items)
    """
    # version with size checks: (slower)
    # batch_size, _, n_items = bid_profile.shape #batch x player x item
    # n_candidates, n_items = candidate_bids.shape # candidates x item
    #assert n_items == n_items2, "input tensors don't match"

    batch_size, _, _ = bid_profile.shape #batch x player x item
    n_candidates, _ = grid.shape # candidates x item

    bid_profile = bid_profile.repeat(n_candidates, 1, 1)
    bid_profile[:, bidder_position, :] = grid.repeat_interleave(repeats = batch_size, dim=0)

    return bid_profile #bid_eval_size*batch, 1,n_items

def ex_post_util_loss(mechanism: Mechanism, bidder_valuations: torch.Tensor, bid_profile: torch.Tensor, bidder: Bidder,
                      grid: torch.Tensor, half_precision = False):
    r"""Estimates a bidder's ex post util_loss in the current bid_profile vs a potential grid,
    i.e. the potential benefit of having deviated from the current strategy, as:

    .. math::
        \texttt{util_loss} = max(0, BR(v_i, b_-i) - u_i(b_i, b_-i))

    Args:
        mechanism
        player_valuations: the valuations of the player that is to be evaluated
        bid_profile: (batch_size x n_player x n_items)
        bidder: a Bidder (used to retrieve valuations and utilities)
        grid: Option 1: 1d tensor with length grid_size todo for ``n_items > 1``,
            all ``grid_size**n_items`` combination will be used. Should be replaced
            by e.g. ``torch.meshgrid``. Option 2: tensor with shape (grid_size, n_items)
        player_position (optional): specific position in which the player will be evaluated
            (defaults to player_position of bidder)
        half_precision: (optional, bool) Whether to use half precision tensors. default: false

    Returns:
        util_loss (batch_size)

    Useful: To get the memory used by a tensor (in MB): ``(tensor.element_size() *
    tensor.nelement())/(1024*1024)``
    """

    player_position = bidder.player_position

    ## Use smaller dtypes to save memory
    if half_precision:
        bid_profile = bid_profile.half()
        bidder_valuations = bidder_valuations.half()
        grid = grid.half()

    #Generalize these dimensions
    batch_size, n_players, n_items = bid_profile.shape # pylint: disable=unused-variable
    grid_size = grid.shape[0] #update this
    # Create multidimensional bid tensor if required
    if n_items == 1:
        grid = grid.view(grid_size, 1).to(bid_profile.device)
    elif n_items >= 2 and len(grid.shape) == 1:
        grid = torch.combinations(grid, r=n_items, with_replacement=True).to(bid_profile.device) #grid_size**n_items x n_items
        # Stefan: this only works if both bids are over the same action space (what if one of these is the bid for a bundle?)
    grid_size, _ = grid.shape # this _new_ grid size refers to all combinations, whereas the previous one was 1D only

    ### Evaluate alternative bids on grid
    grid_bid_profile = _create_grid_bid_profiles(player_position, grid, bid_profile) # (grid_size*batch_size) x n_players x n_items
    ## Calculate allocation and payments for alternative bids given opponents bids
    allocation, payments = mechanism.play(grid_bid_profile)

    # we only need the specific player's allocation and can get rid of the rest.
    a_i = allocation[:,player_position,:]
    p_i = payments[:,player_position] # 1D tensor of length (grid * batch)

    utility_grid = bidder.get_utility(
        a_i, p_i, bidder_valuations.repeat_interleave(grid_size, dim=0)
        ).view(grid_size, batch_size)
    best_response_utility, _ = utility_grid.max(0)

    ## Evaluate actual bids
    allocation, payments = mechanism.play(bid_profile)
    a_i = allocation[:,player_position,:]
    p_i = payments[:,player_position]

    actual_utility = bidder.get_utility(a_i, p_i, bidder_valuations)

    return (best_response_utility - actual_utility).relu() # set 0 if actual bid is best (no difference in limit, but might be valuated if grid too sparse)

def ex_interim_util_loss(env: AuctionEnvironment, player_position: int,
                         agent_observations: torch.Tensor,
                         grid_size: int,
                         opponent_batch_size: int = None,
                         grid_best_response: bool = False, mute: bool = False):
    #pylint: disable = anomalous-backslash-in-string
    """Estimates a bidder's utility loss in the current state of the
    environment, i.e. the potential benefit of deviating from the current
    strategy, evaluated at each point of the agent_valuations. Therefore, we
    calculate

    .. math::
        \max_{v_i \in V_i} \max_{b_i^* \in A_i} E_{v_{-i}|v_i} [u(v_i, b_i^*, b_{-i}(v_{-i})) - u(v_i, b_i, b_{-i}(v_{-i}))]

    We're conditioning on the agent's observation at `player_position`. That
<<<<<<< HEAD
    means, types and observations of other palyers as well as its own type have
=======
    means, types and observations of other players as well as its own type have
>>>>>>> ec0e4f15
    to be conditioned. As it's     conditioned on the observation, the agent's
    action stays the same.

    Args:
        env: bnelearn.Environment.
        player_position: int, position of the player in the environment.
        grid_size: int, stating the number of alternative actions sampled via
            env.agents[player_position].get_valuation_grid(grid_size, True).
        opponent_batch_size: int, specifying the sample size for opponents.
        grid_best_response: bool, whether or not the BRs live on the grid or
            possibly come from the actual actions (in case no better response
            was found on grid).
        mute: bool, mute stdout.

    Returns:
        utility_loss (torch.Tensor, shape: [batch_size]):  the computed
            approximate utility loss for for each input observation.
        best_response (torch.Tensor, shape: [batch_size, action_size]):
            the best response found for each input observation (This is
            either a grid point, or the actual action according to the player's
            strategy.)

    Remarks:
        Relies on availability of `draw_conditional_profiles` and
        `generate_valuation_grid` in the `env`'s ValuationObservationSampler.
    """

    mechanism = env.mechanism
    device = agent_observations.device
    agent: Bidder = env.agents[player_position]
    # ensure we are not propagating any gradients (may cause memory leaks)
    agent_observations = agent_observations.detach().clone()

    agent_batch_size, _ = agent_observations.shape
    opponent_batch_size = opponent_batch_size or agent_batch_size

    ####### get actual utility #############################
    agent_action_actual = agent.get_action(agent_observations)
    utility_actual = ex_interim_utility(
        env, player_position, agent_observations, agent_action_actual,
        opponent_batch_size, device)

    ####### get best responses over grid of alternative actions #######
    action_alternatives = env.sampler.generate_action_grid(
        player_position=player_position,
        minimum_number_of_points=grid_size,
        dtype=agent_action_actual.dtype, device=agent_action_actual.device
    )
    action_size = action_alternatives.shape[-1]

    get_br_utily_and_index = lambda obs: _get_best_responses_among_alternatives(
        env, player_position, obs, action_alternatives, opponent_batch_size)
    br_utility, br_indices = apply_with_dynamic_mini_batching(
        function=get_br_utily_and_index,
        args=agent_observations, mute=mute)

    ##### calculate the loss and return best responses ###########
    utility_loss = (br_utility - utility_actual).relu_()

    # BR only on grid
    if grid_best_response:
        br_actions = action_alternatives[br_indices]
    else:
        actual_was_best = (utility_loss == 0).unsqueeze_(1).repeat(1, action_size)
        br_actions = actual_was_best * agent_action_actual + \
                 actual_was_best.logical_not() * action_alternatives[br_indices]

    return (utility_loss, br_actions)

def _get_best_responses_among_alternatives(
        env: AuctionEnvironment, player_position: int,
        agent_observations: torch.Tensor, action_alternatives: torch.Tensor,
        opponent_batch_size: int) -> Tuple[torch.Tensor, torch.IntTensor]:
    """For a batch of observations for the given player, calculates the
    ex-interim best response from a fixed set of alternatives.

    Returns:
        br_utility (torch.FloatTensor of size [agent_batch_size])
        br_indices (torch.IntTensor of size [agent_batch_size]): the indices of
            the best actions in action_alternatives
    """

    grid_size, action_size = action_alternatives.shape
    agent_batch_size, _ = agent_observations.shape
    device = env.mechanism.device

    ## grid_size x agent_batch_size x action_size
    grid_actions = action_alternatives \
        .view(grid_size, 1, action_size) \
        .repeat([1, agent_batch_size, 1])
    ## grid_size x agent_batch_size x observation_size
    grid_observations = agent_observations.repeat([grid_size, 1, 1])

    # grid_size x agent_batch_size
    grid_utilities = ex_interim_utility(
        env, player_position, grid_observations,
        grid_actions, opponent_batch_size, device
        )

    # for each agent_observation, find the best response
    # each have shape: [agent_batch_size]
    br_utility, br_indices = grid_utilities.max(dim=0)
    return br_utility, br_indices

def ex_interim_utility(
        env: AuctionEnvironment, player_position: int,
        agent_observations: torch.Tensor, agent_actions: torch.Tensor,
        opponent_batch_size: int, device) -> torch.Tensor:
    """
    Calculates the ex-interim utility of a given agent in the environment,
    given (batches of) their observations and actions.

    Can handle multiple batch dimensions for the agent.

    Args:
        env (AuctionEnvironment): The environment from which conditional type
            profiles and opponent actions will be sampled.
        player_position (int): the position of the agent to be evaluated
        agent_observations (Tensor of dim (*agent_batch_sizes x observation_size))
        agent_actions      (Tensor of dim (*agent_batch_sizes x action_size))
        opponent_batch_size (int): how many conditional valuations and opponent
            observations to sample for each agent_batch entry. The expected
            ex-interim utility will then be approximated by the sample mean
            over the opponent_batch_size dimension.
        device (device):    The output device.

    Returns:
        utility: (Tensor of dim (*agent_batch_sizes)): the resulting empirical
            ex-interim utilities.
    """
    mechanism = env.mechanism
    agent = env.agents[player_position]

    *batch_dims, _ = range(agent_actions.dim())
    *agent_batch_sizes, action_size = agent_actions.shape
    assert agent_observations.shape[:len(batch_dims)] == torch.Size(agent_batch_sizes), \
        """observations and actions must have the same batch sizes!"""
    action_dtype = agent_actions.dtype
    # draw conditional observations conditioned on `agent`'s observation:
    # co has dimension (*agent_batches , opponent_batch, n_players, observation_size)
    # each agent_observations is repeated opponent_batch_size times
    cv, co = env.draw_conditionals(
        player_position, agent_observations, opponent_batch_size, device
        )

    action_profile_actual = torch.zeros(
        *agent_batch_sizes, opponent_batch_size, env.n_players, action_size,
        dtype=action_dtype, device=device
        )

    action_profile_actual[...,:,player_position,:] = \
        agent_actions \
            .view(*agent_batch_sizes, 1, action_size) \
            .repeat(*([1]*len(agent_batch_sizes)), opponent_batch_size, 1)

    for a in env.agents:
        if a.player_position != player_position:
            action_profile_actual[..., a.player_position, :] = \
                a.strategy.play(co[..., a.player_position, :])

    # shapes: allocations: *agent_batches x opponent_batch x n_players x n_items
    #         payments:    *agent_batches x opponent_batch x n_players
    allocations, payments = mechanism.play(action_profile_actual)

    if isinstance(mechanism, TullockContest) or isinstance(mechanism, CrowdsourcingContest):
        agent_allocations = allocations[..., player_position, :]
    else:
        agent_allocations = allocations[..., player_position, :].type(torch.bool)
    agent_payments = payments[..., player_position]
    agent_valuations = cv[..., player_position, :]
    # shape of utility: *agent_batch_sizes x opponent_batch_size
    utility = agent.get_utility(
        agent_allocations, agent_payments, agent_valuations
        )

    # expectation over opponent batches
    utility = torch.mean(utility, axis=-1) #dim: agent_batch_size
    return utility

def verify_epsilon_bne(exp: 'Experiment', grid_size: int,
                       opponent_batch_size: int) -> torch.Tensor:
    """Calculate the epsilon for which we can guarantee an epsilon-BNE under
    the assumptions of Bosshard et al. 2017.
    """
    env = exp.env
    device = env._observations.device
    dtype = env._observations.dtype
    valuation_size = env._observations.shape[-1]
    highest_epsilon = 0.0

    # maximum over all bidders
    for player_positions in exp._model2bidder:
        player_position = player_positions[0]
        agent: Bidder = env.agents[player_position]

        # maximum over observation/valuation grid
        # (this should also include the boundaries, s.t. all parts of the step-
        # wise function are covered)
        for vertices in tqdm(
            exp.sampler.generate_cell_partition(player_position, grid_size, device=device),
            total=grid_size
            ):

            action_alternatives = env.sampler.generate_action_grid(
                player_position, minimum_number_of_points=grid_size,
                dtype=dtype, device=device
                )
            util_best_response_cell = -float('inf')
            for valuation_vertex in vertices:

                # caluclate BR utiltiy at all vertices and take the maximum
                util_best_response_vertex = _get_best_responses_among_alternatives(
                    env, player_position, valuation_vertex, action_alternatives,
                    opponent_batch_size
                    )[0]
                util_best_response_cell = max(util_best_response_cell, util_best_response_vertex)

                # interim utility at lower cell vertex
                action = agent.get_action(vertices[0])
                utility_actual = ex_interim_utility(
                    env, player_position, valuation_vertex, action,
                    opponent_batch_size, device
                    ).item()

                highest_epsilon = max(highest_epsilon, util_best_response_cell - utility_actual)

    return highest_epsilon

# def ex_interim_utility_bound(env: AuctionEnvironment, player_position: int,
#                              agent_valuation: torch.Tensor, grid_size: int,
#                              opponent_batch_size: int) -> torch.Tensor:
#     """Calculate an upper bound for the utility and specific actions.
#     According to Bosshard et al. (2020), under some assumptions (see Prop. 1),
#     the expected utility can be bounded based on estimates.
#     """
#     device = env.mechanism.device
#     agent: Bidder = env.agents[player_position]
#     assert agent_valuation.shape[0] == 1, 'Can only check one valuation at a time'

#     valuation_size = agent_valuation.shape[-1]
#     bid_size = agent.bid_size

#     grid = env.sampler.generate_action_grid(
#         player_position=player_position, minimum_number_of_points=grid_size,
#         device=device
#         )
#     grid_size = grid.shape[0]  # grid might have different sample size for higher dims

#     bid_profile = torch.empty(opponent_batch_size, grid_size, len(env.agents), bid_size,
#                               dtype=agent_valuation.dtype, device=device)
#     for opponent in env.agents:
#         if opponent.player_position != player_position:
#             bid_profile[:, :, opponent.player_position, :] = \
#                 opponent.get_action(
#                     env.sampler.draw_conditional_profiles(
#                         player_position, agent_valuation, opponent_batch_size, device
#                         )[0][:, :, opponent.player_position, :]
#                     ) \
#                     .view(opponent_batch_size, 1, bid_size) \
#                     .repeat(1, grid_size, 1)
#              # repeat opponents' actions to compete against all grid-actions of agent

#     bid_profile[:, :, player_position, :] = grid \
#         .view(1, grid_size, bid_size) \
#         .repeat(opponent_batch_size, 1, 1)
#     allocations, payments = env.mechanism.play(bid_profile)

#     # welfare for each grid action, each averaged over all opponents' actions
#     welfare = agent \
#         .get_welfare(
#             allocations[:, :, player_position, :],
#             agent_valuation \
#                 .view(1, 1, valuation_size) \
#                 .repeat(opponent_batch_size, grid_size, 1)
#             ) \
#         .view(opponent_batch_size, grid_size) \
#         .mean(axis=0)

#     # payments for each grid action averaged over opponents
#     payments = payments[:, :, [player_position]] \
#         .view(opponent_batch_size, grid_size) \
#         .mean(axis=0)

#     # compare welfare of upper bound on grid with payments on lower bound on grid
#     # TODO support more than one action dim!
#     if grid.shape[-1] > 1:
#         raise NotImplementedError()

#     utility_bound = welfare[1:] - payments[:-1]

#     # invert welfare and payments for reverse bidders
#     # TODO should be handled in bidder class perhaps
#     if isinstance(agent, ReverseBidder):
#         utility_bound *= -1
#
#    return torch.max(utility_bound)<|MERGE_RESOLUTION|>--- conflicted
+++ resolved
@@ -235,11 +235,7 @@
         \max_{v_i \in V_i} \max_{b_i^* \in A_i} E_{v_{-i}|v_i} [u(v_i, b_i^*, b_{-i}(v_{-i})) - u(v_i, b_i, b_{-i}(v_{-i}))]
 
     We're conditioning on the agent's observation at `player_position`. That
-<<<<<<< HEAD
-    means, types and observations of other palyers as well as its own type have
-=======
     means, types and observations of other players as well as its own type have
->>>>>>> ec0e4f15
     to be conditioned. As it's     conditioned on the observation, the agent's
     action stays the same.
 
