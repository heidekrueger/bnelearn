--- conflicted
+++ resolved
@@ -264,153 +264,4 @@
                     #     scalar_value = workspace.FetchBlob(scalar_value)
                     fw.add_summary(scalar(tag, scalar_value), global_step, walltime)
             else:
-<<<<<<< HEAD
-                raise ValueError('Got list of invalid length.')
-=======
-                raise ValueError('Got list of invalid length.')
-
-
-def log_experiment_configurations(experiment_log_dir, experiment_configuration: ExperimentConfig):
-    """
-    Serializes ExperimentConfiguration into a readable JSON file
-
-    :param experiment_log_dir: full path except for the file name
-    :param experiment_configuration: experiment configuration as given by ConfigurationManager
-    """
-    f_name = os.path.join(experiment_log_dir, _configurations_f_name)
-
-    temp_cp = experiment_configuration.setting.common_prior
-    temp_ha = experiment_configuration.learning.hidden_activations
-
-    experiment_configuration.setting.common_prior = str(experiment_configuration.setting.common_prior)
-    experiment_configuration.learning.hidden_activations = str(
-        experiment_configuration.learning.hidden_activations)
-    with open(f_name, 'w+') as outfile:
-        json.dump(experiment_configuration, outfile, cls=EnhancedJSONEncoder, indent=4)
-
-    # Doesn't look so shiny, but probably the quickest way to prevent compromising the object
-    experiment_configuration.setting.common_prior = temp_cp
-    experiment_configuration.learning.hidden_activations = temp_ha
-
-
-def get_experiment_config_from_configurations_log(experiment_log_dir=None):
-    """
-    Retrieves stored configurations from JSON and turns them into ExperimentConfiguration object
-    By default creates configuration from the file stored alongside the running script
-
-    :param experiment_log_dir: full path except for the file name, current working directory by default
-    :return: ExperimentConfiguration object
-    """
-    if experiment_log_dir is None:
-        experiment_log_dir = os.path.abspath(os.getcwd())
-    f_name = os.path.join(experiment_log_dir, _configurations_f_name)
-
-    with open(f_name) as json_file:
-        experiment_config_as_dict = json.load(json_file)
-
-    experiment_config = ExperimentConfig(experiment_class=experiment_config_as_dict['experiment_class'])
-
-    config_set_name_to_obj = {
-        'running': RunningConfig(),
-        'setting': SettingConfig(),
-        'learning': LearningConfig(),
-        'logging': LoggingConfig(),
-        'hardware': HardwareConfig()
-    }
-
-    # Parse a dictionary retrieved from JSON into ExperimentConfiguration object
-    # Attribute assignment pattern: experiment_config.config_group_name.config_group_object_attr = attr_val
-    # e.g. experiment_config.run_config.n_runs = experiment_config_as_dict['run_config']['n_runs']
-    # config_group_object assignment pattern: experiment_config.config_group_name = config_group_object
-    # e.g. experiment_config.run_config = earlier initialised and filled instance of RunningConfiguration class
-    experiment_config_as_dict = {k: v for (k, v) in experiment_config_as_dict.items() if
-                                 k != 'experiment_class'}.items()
-    for config_set_name, config_group_dict in experiment_config_as_dict:
-        config_obj = replace(config_set_name_to_obj[config_set_name], **config_group_dict)
-        setattr(experiment_config, config_set_name, config_obj)
-
-    # Create hidden activations object based on the loaded string
-    # Tested for SELU only
-    hidden_activations_methods = {'SELU': lambda: nn.SELU,
-                                  'Threshold': lambda: nn.Threshold,
-                                  'ReLU': lambda: nn.ReLU,
-                                  'RReLU': lambda: nn.RReLU,
-                                  'Hardtanh': lambda: nn.Hardtanh,
-                                  'ReLU6': lambda: nn.ReLU6,
-                                  'Sigmoid': lambda: nn.Sigmoid,
-                                  'Hardsigmoid': lambda: nn.Hardsigmoid,
-                                  'Tanh': lambda: nn.Tanh,
-                                  'ELU': lambda: nn.ELU,
-                                  'CELU': lambda: nn.CELU,
-                                  'GLU': lambda: nn.GLU,
-                                  'GELU': lambda: nn.GELU,
-                                  'Hardshrink': lambda: nn.Hardshrink,
-                                  'LeakyReLU': lambda: nn.LeakyReLU,
-                                  'LogSigmoid': lambda: nn.LogSigmoid,
-                                  'Softplus': lambda: nn.Softplus,
-                                  'Softshrink': lambda: nn.Softshrink,
-                                  'MultiheadAttention': lambda: nn.MultiheadAttention,
-                                  'PReLU': lambda: nn.PReLU,
-                                  'Softsign': lambda: nn.Softsign,
-                                  'Tanhshrink': lambda: nn.Tanhshrink,
-                                  'Softmin': lambda: nn.Softmin,
-                                  'Softmax': lambda: nn.Softmax,
-                                  'Softmax2d': lambda: nn.Softmax2d,
-                                  'LogSoftmax': lambda: nn.LogSoftmax, }
-
-    ha = str(experiment_config.learning.hidden_activations).split('()')
-    for symb in ['[', ']', ' ', ',']:
-        ha = list(map(lambda s: str(s).replace(symb, ''), ha))
-    ha = [i for i in ha if i != '']
-    ha = [hidden_activations_methods[layer]()() for layer in ha]
-    experiment_config.learning.hidden_activations = ha
-
-    if experiment_config.setting.common_prior != 'None':
-        # Create common_prior object based on the loaded string
-        common_priors = {'Uniform': torch.distributions.Uniform,
-                         'Normal': torch.distributions.Normal,
-                         'Bernoulli': torch.distributions.Bernoulli,
-                         'Beta': torch.distributions.Beta,
-                         'Binomial': torch.distributions.Binomial,
-                         'Categorical': torch.distributions.Categorical,
-                         'Cauchy': torch.distributions.Cauchy,
-                         'Chi2': torch.distributions.Chi2,
-                         'ContinuousBernoulli': torch.distributions.ContinuousBernoulli,
-                         'Dirichlet': torch.distributions.Dirichlet,
-                         'Exponential': torch.distributions.Exponential,
-                         'FisherSnedecor': torch.distributions.FisherSnedecor,
-                         'Gamma': torch.distributions.Gamma,
-                         'Geometric': torch.distributions.Geometric,
-                         'Gumbel': torch.distributions.Gumbel,
-                         'HalfCauchy': torch.distributions.HalfCauchy,
-                         'HalfNormal': torch.distributions.HalfNormal,
-                         'Independent': torch.distributions.Independent,
-                         'Laplace': torch.distributions.Laplace,
-                         'LogNormal': torch.distributions.LogNormal,
-                         'LogisticNormal': torch.distributions.LogisticNormal,
-                         'LowRankMultivariateNormal': torch.distributions.LowRankMultivariateNormal,
-                         'Multinomial': torch.distributions.Multinomial,
-                         'MultivariateNormal': torch.distributions.MultivariateNormal,
-                         'NegativeBinomial': torch.distributions.NegativeBinomial,
-                         'OneHotCategorical': torch.distributions.OneHotCategorical,
-                         'Pareto': torch.distributions.Pareto,
-                         'RelaxedBernoulli': torch.distributions.RelaxedBernoulli,
-                         'RelaxedOneHotCategorical': torch.distributions.RelaxedOneHotCategorical,
-                         'StudentT': torch.distributions.StudentT,
-                         'Poisson': torch.distributions.Poisson,
-                         'VonMises': torch.distributions.VonMises,
-                         'Weibull': torch.distributions.Weibull
-                         }
-        distribution = str(experiment_config.setting.common_prior).split('(')[0]
-        if distribution == 'Uniform':
-            experiment_config.setting.common_prior = common_priors[distribution](experiment_config.setting.u_lo,
-                                                                                 experiment_config.setting.u_hi)
-        elif distribution == 'Normal':
-            experiment_config.setting.common_prior = common_priors[distribution](
-                experiment_config.setting.valuation_mean,
-                experiment_config.setting.valuation_std)
-        else:
-            raise NotImplementedError
-
-    return experiment_config
->>>>>>> e32edc5d
+                raise ValueError('Got list of invalid length.')