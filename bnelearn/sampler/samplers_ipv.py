--- conflicted
+++ resolved
@@ -303,12 +303,9 @@
         grid = torch.stack((self.efficiency_parameter * line, line), dim=-1) \
             .view(-1, dims)
 
-<<<<<<< HEAD
         if return_mesh:
             grid = [self.efficiency_parameter * line, line]
 
-=======
->>>>>>> ec0e4f15
         return grid
 
     def generate_action_grid(self, player_position: int, minimum_number_of_points: int,
@@ -325,159 +322,4 @@
         return UniformSymmetricIPVSampler.generate_valuation_grid(
             self, player_position=player_position,
             minimum_number_of_points=minimum_number_of_points,
-<<<<<<< HEAD
-            dtype=dtype, device=device, support_bounds=support_bounds)
-
-
-class CombinatorialItemSampler(MultiUnitValuationObservationSampler):
-    """Combinatorial Auction with Item Bidding Sampler. Supports uniform
-    distributions only.
-    """
-    def __init__(self, n_players: int, n_items: int, valuation_type: str='XOS',
-                 valuation_dict: dict={}, **kwargs):
-        u_lo = 0
-        u_hi = 1
-        self.n_bundles = (2 ** n_items) - 1
-
-        self.valuation_type = valuation_type
-        self.transformation = item2bundle(n_items)
-
-        if valuation_type == 'XOS':
-            if 'n_collections' in valuation_dict.keys():
-                self.n_collections = valuation_dict['n_collections']
-            else:
-                self.n_collections = 1  # fall back to additive valuations
-
-            if 'one_player_with_unit_demand' in valuation_dict.keys():
-                self.unit_demand = valuation_dict['one_player_with_unit_demand']
-            else:
-                self.unit_demand = False
-
-        elif valuation_type == 'submodular':
-            if 'submodular_factor' not in valuation_dict.keys():
-                valuation_dict['submodular_factor'] = .5  # TODO: default value?
-            self.submodular_factor = valuation_dict['submodular_factor']
-
-        super().__init__(n_players=n_players, n_items=self.n_bundles,
-                         u_lo=u_lo, u_hi=u_hi, **kwargs)
-
-    def _sample(self, batch_sizes, device) -> torch.Tensor:
-        """Sample a new batch of valuations from the bidder's prior."""
-        batch_sizes = self._parse_batch_sizes_arg(batch_sizes)
-
-        # TODO: Quick-fix of flatteing all batch dims for now
-        batch_size = reduce(lambda x, y: x*y, batch_sizes)
-
-        n_bundles = self.n_bundles
-        n_items = int(log(n_bundles + 1, 2))
-        transformation = self.transformation.to(device)
-
-        sample = torch.empty([batch_size, self.n_players, n_bundles], device=device)
-
-        for player_position in range(self.n_players):
-        
-            if self.valuation_type == 'XOS':
-                """XOS valuations: There are `n_collections` additive valuation
-                functions (e.g. bundle valuations are the sum of all individual
-                items). And the final bundle valuation is then the max over all
-                collections.
-                """
-                collection_valuations = torch.empty([batch_size, self.n_collections, n_bundles],
-                                                    device=device)
-
-                # uniform samples
-                if isinstance(self.base_distribution, torch.distributions.uniform.Uniform):
-                    collection_valuations.uniform_(self.base_distribution.low, self.base_distribution.high)
-                    collection_valuations[:, :, n_items:] = 0
-                else:
-                    raise NotImplementedError('Unknown valuation distribution.')
-
-                if self.unit_demand and player_position == 0:
-                    # repeat each item valuation
-                    vals = collection_valuations[:, :, :n_items] \
-                        .repeat_interleave(n_bundles, 2) \
-                        .view(batch_size, n_items, n_bundles)
-                    # select the most valuable item in each bundle
-                    sample[:, player_position, :] = \
-                        torch.einsum('bij,ij->bij', vals, transformation[:n_items, :]) \
-                            .max(dim=1)[0]
-
-                else:
-                    sample[:, player_position, :] = \
-                        torch.matmul(collection_valuations, transformation) \
-                            .max(dim=1)[0]
-
-            elif self.valuation_type == 'submodular':
-                """Submodularity is a form of diminishing returns: the more
-                stuff on already has got, the less additional value one gets
-                from new stuff.
-                
-                Idea: U[0, 1] valuations for single item bundles. For all other
-                bundles, the lowest valued item is only adding a fraction
-                (hyper-param) of its value to the final bundle value. Problem:
-                Not representative for all submodular functions.
-                """
-                inf = 1e16
-                valuations = torch.empty([batch_size, n_items], device=device) \
-                    .uniform_(self.base_distribution.low, self.base_distribution.high) \
-                    .repeat_interleave(n_bundles) \
-                    .view(batch_size, n_items, n_bundles)
-
-                valuations *= transformation[:n_items, :]
-
-                valuations[valuations == 0] = inf  # have to ignore 0s as not part of bundle
-                _, idx = valuations.min(dim=1, keepdim=True)
-                valuations[valuations == inf] = 0
-                all_lowest_values = torch.arange(n_items, device=device) \
-                    .reshape(1, n_items, 1) == idx
-                single_items = transformation.sum(dim=0) == 1
-                lowest_values_in_bundles = torch.logical_and(all_lowest_values, single_items)
-                valuations[lowest_values_in_bundles] *= self.submodular_factor
-
-                sample[:, player_position, :] = valuations.sum(dim=1)
-
-        return sample.view(*batch_sizes, self.n_players, n_bundles)
-
-    def generate_valuation_grid(self, player_position: int, minimum_number_of_points: int,
-                                dtype=torch.float, device = None,
-                                support_bounds: torch.Tensor = None, return_mesh: bool=False) -> torch.Tensor:
-        """Generates an evenly spaced grid of (approximately and at least)
-        minimum_number_of_points valuations covering the support of the
-        valuation space for the given player. These are meant as rational actions
-        for the player to evaluate, e.g. in the util_loss estimator.
-
-        The default reference implementation returns a rectangular grid on
-        [0, upper_bound] x valuation_size.
-        """
-        bundle_grid = super().generate_valuation_grid(
-            player_position=player_position, minimum_number_of_points=minimum_number_of_points,
-            dtype=dtype, device=device, support_bounds=support_bounds, return_mesh=return_mesh)
-
-        return bundle_grid[:, :int(log(self.n_bundles + 1, 2))]
-    
-    def generate_action_grid(self, player_position: int, minimum_number_of_points: int,
-                             dtype=torch.float, device = None) -> torch.Tensor:
-        
-        device = device or self.default_device
-        n_items = int(log(self.n_bundles + 1, 2))
-
-        bounds = self.support_bounds[player_position, :n_items]
-
-        n_points_per_dim = ceil(minimum_number_of_points**(1/n_items))
-
-        # create equidistant lines along the support in each dimension
-        lines = [torch.linspace(bounds[d][0], bounds[d][1], n_points_per_dim,
-                                device=device, dtype=dtype)
-                 for d in range(n_items)]
-        grid = torch.stack(torch.meshgrid(lines), dim=-1).view(-1, n_items)
-
-        return grid
-
-    def generate_reduced_grid(self, player_position: int, minimum_number_of_points: int,
-                              dtype=torch.float, device = None) -> torch.Tensor:
-        return super().generate_valuation_grid(
-            player_position=player_position, minimum_number_of_points=minimum_number_of_points,
-            dtype=dtype, device=device)
-=======
-            dtype=dtype, device=device, support_bounds=support_bounds)
->>>>>>> ec0e4f15
+            dtype=dtype, device=device, support_bounds=support_bounds)