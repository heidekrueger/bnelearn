--- conflicted
+++ resolved
@@ -146,7 +146,6 @@
         return self.generate_valuation_grid(
             player_position=player_position, minimum_number_of_points=minimum_number_of_points,
             dtype=dtype, device=device, support_bounds=support_bounds)
-<<<<<<< HEAD
 
     def generate_cell_partition(self, player_position: int, grid_size: int,
                                 dtype=torch.float, device=None):
@@ -179,8 +178,6 @@
 
             yield [index2vertex(vertex_index) for vertex_index in vertices_indices]
 
-=======
->>>>>>> ec0e4f15
 
 class PVSampler(ValuationObservationSampler, ABC):
     """A sampler for Private Value settings, i.e. when observations and
@@ -236,7 +233,7 @@
             flush_obs_dims (int): the number of observation dims to be flushed (from the right)
         """
 
-        # pylint: diable = super-init-not-called (This is by design.)
+        # pylint: disable = super-init-not-called (This is by design.)
 
         self._base_sampler = base_sampler
         self._flush_val_dims = flush_val_dims
@@ -436,7 +433,6 @@
 
     def generate_action_grid(self, **kwargs) -> torch.Tensor:
         """Possibly need to call specific sampling"""
-<<<<<<< HEAD
         for g in range(self.n_groups):  # iterate over groups
             player_positions = self.group_indices[g]  # player_positions within group
             for pos in player_positions:
@@ -446,15 +442,9 @@
 
     def generate_cell_partition(self, **kwargs) -> torch.Tensor:
         """Possibly need to call specific sampling"""
-=======
->>>>>>> ec0e4f15
         for g in range(self.n_groups):  # iterate over groups
             player_positions = self.group_indices[g]  # player_positions within group
             for pos in player_positions:
                 if kwargs['player_position'] == pos:
                     kwargs['player_position'] =  pos - sum(self.group_sizes[:g])  # i's relative position in subgroup
-<<<<<<< HEAD
-                    return self.group_samplers[g].generate_cell_partition(**kwargs)
-=======
-                    return self.group_samplers[g].generate_action_grid(**kwargs)
->>>>>>> ec0e4f15
+                    return self.group_samplers[g].generate_cell_partition(**kwargs)