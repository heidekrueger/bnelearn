--- conflicted
+++ resolved
@@ -309,22 +309,15 @@
         payoff.
         """
         welfare = self.get_welfare(allocations, counterfactual_valuations)
+        payoff = welfare - payments
 
         if self.risk == 1.0:
-            return welfare - payments
+            return payoff
         else:
             # payoff^alpha not well defined in negative domain for risk averse agents
-<<<<<<< HEAD
-            # the following is a memory-minimal implementation of 
-            # >> payoff = welfare - payments
-            # >> payoff.relu()**r - (-payoff).relu()**r
-            # Its peak usage is 10/3 the size of payments (or welfare)
-            return (welfare-payments).relu_().pow_(self.risk).sub_((payments-welfare).relu_().pow_(self.risk))
-=======
             # the following is a memory-saving implementation of
             #return payoff.relu()**self.risk - (-payoff).relu()**self.risk
             return payoff.relu().pow_(self.risk).sub_(payoff.neg_().relu_().pow_(self.risk))
->>>>>>> 5dc15154
 
     def get_welfare(self, allocations, valuations=None):
         """
