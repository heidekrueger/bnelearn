# -*- coding: utf-8 -*-
"""Bidder module

This module implements players / bidders / agents in games.

"""

from abc import ABC, abstractmethod
import warnings
import torch
from bnelearn.strategy import (Strategy, MatrixGameStrategy,
                               FictitiousPlayStrategy, FictitiousNeuralPlayStrategy)


class Player(ABC):
    """
        A player in a game, determined by her
        - strategy
        - utility function over outcomes
    """

    def __init__(self, strategy, player_position=None, batch_size=1, cuda=True):
        self.cuda = cuda and torch.cuda.is_available()
        self.device = 'cuda' if self.cuda else 'cpu'
        self.player_position :int = player_position # None in dynamic environments!
        self.strategy = strategy
        self.batch_size = batch_size

    @abstractmethod
    def get_action(self):
        """Chooses an action according to the player's strategy."""

    @abstractmethod
    def get_utility(self, *args, **kwargs):
        """Calculates player's utility based on outcome of a game."""

class MatrixGamePlayer(Player):
    """ A player playing a matrix game"""
    def __init__(self, strategy, player_position=None, batch_size=1, cuda=True):
        super().__init__(strategy, player_position=player_position,
                         batch_size=batch_size, cuda=cuda)


    def get_utility(self, *outcome): #pylint: disable=arguments-differ
        """ get player's utility for a batch of outcomes"""
        # for now, outcome is (allocation, payment)
        _, payments = outcome
        return -payments

    def get_action(self):
        if (isinstance(self.strategy, MatrixGameStrategy) or isinstance(self.strategy, FictitiousNeuralPlayStrategy)):
            return self.strategy.play(batch_size=self.batch_size)
        if isinstance(self.strategy, FictitiousPlayStrategy):
            return self.strategy.play(self.player_position)

        raise ValueError("Invalid Strategy Type for Matrix game: {}".format(type(self.strategy)))

class Bidder(Player):
    """A player in an auction game. Has a distribution over valuations/types
    that is common knowledge. These valuations correspond to the ´n_items´
    available.

    Attributes:
        batch_size: corresponds to the number of individual auctions.
        descending_valuations: if is true, the valuations will be returned
            in decreasing order.
        enable_action_caching: determines whether actions should be cached and
            retrieved from memory, rather than recomputed as long as valuations
            haven't changed.
        TODO ...

    """

    def __init__(self,
                 strategy: Strategy,
                 player_position: torch.Tensor = None,
                 batch_size: int = 1,
                 valuation_size: int = 1,
                 observation_size: int =1,
                 bid_size: int = 1,
                 cuda: str = True,
<<<<<<< HEAD
                 cache_actions: bool = False,
                 descending_valuations = False,
                 risk: float = 1.0,
                 item_interest_limit: int = None,
                 constant_marginal_values: bool = False,
                 correlation_type: str = None,
                 regret: float = 0.0,
                 budget: float = 0.0
=======
                 enable_action_caching: bool = False,
                 risk: float = 1.0
>>>>>>> c4ce2141
                 ):

        super().__init__(strategy, player_position, batch_size, cuda)

        self.valuation_size = valuation_size
        self.observation_size = observation_size
        self.bid_size = bid_size

        self.risk = risk
<<<<<<< HEAD
        self._cache_actions = cache_actions
        self._valuations_changed = False # true if new valuation drawn since actions calculated
        self._valuations = torch.zeros(batch_size, n_items, device=self.device)
        if self._cache_actions:
            self.actions = torch.zeros(batch_size, n_items, device=self.device)

        self.draw_valuations_()  # TODO: This is dangerous as it doesn't use correlation

        self.welfare_reference = None
        self.payments_reference = None
        self.regret = regret

        self.budgets = budget

        # Compute lower and upper bounds for grid computation
        self._grid_lb = self.value_distribution.support.lower_bound \
            if hasattr(self.value_distribution.support, 'lower_bound') \
            else self.value_distribution.icdf(torch.tensor(0.001))
        self._grid_lb = max(0, self._grid_lb)
        self._grid_ub = self.value_distribution.support.upper_bound \
            if hasattr(self.value_distribution.support, 'upper_bound') \
            else self.value_distribution.icdf(torch.tensor(0.999))

    ### Alternative Constructors #############
    @classmethod
    def uniform(cls, lower: float, upper: float, strategy: Strategy, **kwargs):
        """Constructs a bidder with uniform valuation prior."""
        dist = torch.distributions.uniform.Uniform(low=lower, high=upper)
        return cls(value_distribution=dist, strategy=strategy, **kwargs)

    @classmethod
    def normal(cls, mean: float, stddev: float, strategy: Strategy, **kwargs):
        """Constructs a bidder with Gaussian valuation prior."""
        dist = torch.distributions.normal.Normal(loc = mean, scale = stddev)
        return cls(dist, strategy, **kwargs)
=======
        self._enable_action_caching = enable_action_caching
        self._cached_observations_changed = False # true if new observations drawn since actions calculated
        self._cached_observations = None
        self._cached_valuations_changed = False # true if new observations drawn since actions calculated
        self._cached_valuations = None
>>>>>>> c4ce2141

        if self._enable_action_caching:
            self._cached_valuations = torch.zeros(batch_size, valuation_size, device=self.device)
            self._cached_observations = torch.zeros(batch_size, observation_size, device=self.device)
            self._cached_actions = torch.zeros(batch_size, bid_size, device=self.device)

    @property
    def cached_observations(self):
        return self._cached_observations

    @cached_observations.setter
    def cached_observations(self, new_value: torch.Tensor):
        """When manually setting observations, make sure that the _observations_changed flag is set correctly."""
        if new_value.shape != self._cached_observations.shape:
            warnings.warn("New observations have different shape than specified in Bidder object!")
        if (new_value.dtype, new_value.device) != (self._cached_observations.dtype, self._cached_observations.device):
            warnings.warn(
                "New observations have different dtype and/or device than bidder. Converting to {},{}".format(
                    self._cached_observations.device, self._cached_observations.dtype)
                )

        if not new_value.equal(self._cached_observations):
            self._cached_observations = new_value.to(self._cached_observations.device, self._cached_observations.dtype)
            self._cached_observations_changed = True

    @property
    def cached_valuations(self):
        return self._cached_valuations

<<<<<<< HEAD
        # If in place sampling is available for our distribution, use it!
        # This will save time for memory allocation and/or copying between devices
        # As sampling from general torch.distribution is only available on CPU.
        # (might mean adding more boilerplate code here if specific distributions are desired
        else:
            # uniform
            if isinstance(self.value_distribution, torch.distributions.uniform.Uniform):
                self.valuations.uniform_(self.value_distribution.low, self.value_distribution.high)
            # Gaussian
            elif isinstance(self.value_distribution, torch.distributions.normal.Normal):
                self.valuations.normal_(mean = self.value_distribution.loc, std = self.value_distribution.scale)
            else:
                # This is slow! (sampling on cpu then copying to GPU)
                # add additional internal in-place samplers above as needed!
                self.valuations = self.value_distribution.rsample(self.valuations.size()).to(self.device)

            ### 3. Determine mixture of individual and common component
            if torch.any(weights > 0):
                if self.correlation_type == 'additive':
                    weights = weights.to(self.device)
                    self.valuations = weights * common_component.to(self.device) + (1-weights) * self.valuations
                elif self.correlation_type == 'multiplicative':
                    self.valuations = 2 * common_component.to(self.device) * self.valuations
                    self._unkown_valuation = common_component.to(self.device)
                elif self.correlation_type == 'affiliated':
                    self.valuations = (
                        common_component.to(self.device)[:, self.player_position]
                        + common_component.to(self.device)[:, 2]
                    ).view(self.batch_size, -1)
                    self._unkown_valuation = 0.5 * \
                        (common_component.to(self.device) * torch.tensor([1, 1, 2], device=self.device)) \
                            .sum(axis=1, keepdim=True)
                else:
                    raise NotImplementedError('correlation type unknown')

        ### 4. Finishing up
        self.valuations.relu_() #ensure nonnegativity for unbounded-support distributions

        if isinstance(self.item_interest_limit, int):
            self.valuations[:,self.item_interest_limit:] = 0

        if self.constant_marginal_values:
            self.valuations.index_copy_(1, torch.arange(1, self.n_items, device=self.device),
                                        self.valuations[:,0:1].repeat(1, self.n_items-1))

        if self.descending_valuations:
            # for uniform vals and 2 items <=> F1(v)=v**2, F2(v)=2v-v**2
            self.valuations, _ = self.valuations.sort(dim=1, descending=True)

        self._valuations_changed = True # torch in-place operations do not trigger check in setter-method!

        return self.valuations

    def get_utility(self, allocations, payments, bids): #pylint: disable=arguments-differ
        """
        For a batch of allocations and payments return the player's utilities at
        current valuations.
        """
        if hasattr(self, '_unkown_valuation'):
            valuations = self._unkown_valuation # case: signal != valuation
        else:
            valuations = self.valuations

        if self.regret > 0:
            welfare = self.get_welfare(allocations[:, self.player_position, :], valuations)
            payoff = welfare - payments[:, self.player_position]

            # TODO: Only implemented for LLG
            if valuations.shape[1] > 1:
                raise NotImplementedError('Regret not implemented for this setting.')

            alpha = beta = self.regret
            win_mask = torch.any(allocations[:, self.player_position, :].bool(), axis=1)
            if self.player_position < bids.shape[1] - 1:  # local
                highest_opponent_bids = bids[:, -1, 0]

                # winner's regret
                #   how much have the locals overbidden the global
                #   -> distribute that regret among them according to their relative
                #   payment attribution
                #   should be zero in core-selecting payment rule
                total_payments = payments[:, :-1].sum(axis=1)[win_mask]
                relative_payment = (
                    payments[:, self.player_position][win_mask] / total_payments
=======
    @cached_valuations.setter
    def cached_valuations(self, new_value: torch.Tensor):
        """When manually setting valuations, make sure that the _valuations_changed flag is set correctly."""
        if new_value.shape != self._cached_valuations.shape:
            warnings.warn("New valuations have different shape than specified in Bidder object!")
        if (new_value.dtype, new_value.device) != (self._cached_valuations.dtype, self._cached_valuations.device):
            warnings.warn(
                "New valuations have different dtype and/or device than bidder. Converting to {},{}".format(
                    self._cached_valuations.device, self._cached_valuations.dtype)
>>>>>>> c4ce2141
                )

        if not new_value.equal(self._cached_valuations):
            self._cached_valuations = new_value.to(self._cached_valuations.device, self._cached_valuations.dtype)
            self._cached_valuations_changed = True

    def get_utility(self, allocations, payments, valuations=None):
        """
        For a batch of valuations, allocations, and payments of the bidder,
        return their utility.

        Can handle multiple batch dimensions, e.g. for allocations a shape of
        ( outer_batch_size, inner_batch_size, n_items). These batch dimensions are kept in returned
        payoff.
        """

        if valuations is None:
            valuations = self._cached_valuations

        welfare = self.get_welfare(allocations, valuations)
        payoff = welfare - payments

        if self.risk == 1.0:
            return payoff

        # payoff^alpha not well defined in negative domain for risk averse agents
        # the following is a memory-saving implementation of
        #return payoff.relu()**self.risk - (-payoff).relu()**self.risk
        return payoff.relu().pow_(self.risk).sub_(payoff.neg_().relu_().pow_(self.risk))

    def get_welfare(self, allocations, valuations=None):
        """For a batch of allocations return the player's welfare.

        If valuations are not specified, welfare is calculated for
        `self.valuations`.

        Can handle multiple batch dimensions, e.g. for valuations a shape of
        (..., batch_size, n_items). These batch dimensions are kept in returned
        welfare.
        """
        assert allocations.dim() >= 2 # [batch_sizes] x items
        if valuations is None:
            valuations = self._cached_valuations

        item_dimension = valuations.dim() - 1
        welfare = (valuations * allocations).sum(dim=item_dimension)

        return welfare

    def get_action(self, observations = None):
        """Calculate action from given observations, or retrieve from cache"""

        if self._enable_action_caching and not self._cached_observations_changed and \
            (observations is None or torch.equal(observations, self._cached_observations)):

            return self._cached_actions

        if observations is None:
            assert self._enable_action_caching, \
                "Action caching is disabled but no observation argument was provided to get_actions."
            # No observations have been given, but _cached_observations_changed
            # use cached observations but recompute actions
            observations = self._cached_observations

        #TODO: there was a reshaping here added by Nils (to self.batch_size, -1). This is problematic, should be done
        # in strategy, not here. Strategy should always map complete obs to complete actions.
        inputs = observations
        # for cases when n_observations != input_length (e.g. Split-Award Auctions, combinatorial auctions with bid languages)
        # TODO: generalize this, see #82. https://gitlab.lrz.de/heidekrueger/bnelearn/issues/82
        if hasattr(self.strategy, 'input_length') and self.strategy.input_length != self.observation_size:
            warnings.warn("Strategy expects shorter input_length than n_items. Truncating observations...")
            dim = self.strategy.input_length
            inputs = inputs[:,:dim]

        actions = self.strategy.play(inputs)
<<<<<<< HEAD

        if self.budgets != 0.0:
            actions = actions * self.budgets

        self._valuations_changed = False
=======
>>>>>>> c4ce2141

        if self._enable_action_caching:
            self.cached_observations = observations
            self._cached_actions = actions
            # we have updated the cached actions, so we can disable the
            # flag that they need to be recomputed.
            self._cached_observations_changed = False

        return actions


class ReverseBidder(Bidder):
    """
    Bidder that has reversed utility (*(-1)) as valuations correspond to
    their costs and payments to what they get payed.
    """
    def __init__(self, efficiency_parameter=None, **kwargs):
        self.efficiency_parameter = efficiency_parameter
        super().__init__(**kwargs)


    def get_utility(self, allocations, payments, valuations = None):
        """For reverse bidders, returns are inverted.
        """
        return - super().get_utility(allocations, payments, valuations)


class CombinatorialBidder(Bidder):
    """Bidder in combinatrorial auctions.

    Note: Currently only set up for full LLG setting.

    """
    def __init__(self, **kwargs):
        super().__init__(**kwargs)
        if hasattr(self.strategy, 'input_length'):  # `ClosureStrategy` doesn't have `input_length`
            self.input_length = self.strategy.input_length
            self.output_length = self.strategy.output_length
        else:
            self.input_length = self.valuation_size
            self.output_length = self.bid_size

    def get_welfare(self, allocations, valuations: torch.Tensor=None) -> torch.Tensor:
        assert allocations.dim() == 2  # batch_size x items
        if valuations is None:
            valuations = self._cached_valuations

        item_dimension = valuations.dim() - 1
        # 0: item A | 1: item B | 2: bundle {A, B}
        # `player_position` == index of valued item for this agent
        if self.player_position != 2:  # locals also value bundle
            allocations = allocations[:, [self.player_position, 2]] \
                .sum(axis=item_dimension) \
                .view(-1, 1)
        else:  # global only values bundle
            allocations = torch.logical_or(
                # won bundle of both
                allocations[:, 2] == 1,
                # won both separately
                allocations[:, [0, 1]].sum(axis=item_dimension) > 1
            ).view(-1, 1)

        welfare = (valuations * allocations).sum(dim=item_dimension)
        return welfare<|MERGE_RESOLUTION|>--- conflicted
+++ resolved
@@ -79,19 +79,10 @@
                  observation_size: int =1,
                  bid_size: int = 1,
                  cuda: str = True,
-<<<<<<< HEAD
-                 cache_actions: bool = False,
-                 descending_valuations = False,
-                 risk: float = 1.0,
-                 item_interest_limit: int = None,
-                 constant_marginal_values: bool = False,
-                 correlation_type: str = None,
                  regret: float = 0.0,
-                 budget: float = 0.0
-=======
+                 budget: float = 0.0,
                  enable_action_caching: bool = False,
                  risk: float = 1.0
->>>>>>> c4ce2141
                  ):
 
         super().__init__(strategy, player_position, batch_size, cuda)
@@ -101,49 +92,15 @@
         self.bid_size = bid_size
 
         self.risk = risk
-<<<<<<< HEAD
-        self._cache_actions = cache_actions
-        self._valuations_changed = False # true if new valuation drawn since actions calculated
-        self._valuations = torch.zeros(batch_size, n_items, device=self.device)
-        if self._cache_actions:
-            self.actions = torch.zeros(batch_size, n_items, device=self.device)
-
-        self.draw_valuations_()  # TODO: This is dangerous as it doesn't use correlation
-
-        self.welfare_reference = None
-        self.payments_reference = None
-        self.regret = regret
-
-        self.budgets = budget
-
-        # Compute lower and upper bounds for grid computation
-        self._grid_lb = self.value_distribution.support.lower_bound \
-            if hasattr(self.value_distribution.support, 'lower_bound') \
-            else self.value_distribution.icdf(torch.tensor(0.001))
-        self._grid_lb = max(0, self._grid_lb)
-        self._grid_ub = self.value_distribution.support.upper_bound \
-            if hasattr(self.value_distribution.support, 'upper_bound') \
-            else self.value_distribution.icdf(torch.tensor(0.999))
-
-    ### Alternative Constructors #############
-    @classmethod
-    def uniform(cls, lower: float, upper: float, strategy: Strategy, **kwargs):
-        """Constructs a bidder with uniform valuation prior."""
-        dist = torch.distributions.uniform.Uniform(low=lower, high=upper)
-        return cls(value_distribution=dist, strategy=strategy, **kwargs)
-
-    @classmethod
-    def normal(cls, mean: float, stddev: float, strategy: Strategy, **kwargs):
-        """Constructs a bidder with Gaussian valuation prior."""
-        dist = torch.distributions.normal.Normal(loc = mean, scale = stddev)
-        return cls(dist, strategy, **kwargs)
-=======
+
         self._enable_action_caching = enable_action_caching
         self._cached_observations_changed = False # true if new observations drawn since actions calculated
         self._cached_observations = None
         self._cached_valuations_changed = False # true if new observations drawn since actions calculated
         self._cached_valuations = None
->>>>>>> c4ce2141
+
+        self.regret = regret
+        self.budgets = budget
 
         if self._enable_action_caching:
             self._cached_valuations = torch.zeros(batch_size, valuation_size, device=self.device)
@@ -173,92 +130,6 @@
     def cached_valuations(self):
         return self._cached_valuations
 
-<<<<<<< HEAD
-        # If in place sampling is available for our distribution, use it!
-        # This will save time for memory allocation and/or copying between devices
-        # As sampling from general torch.distribution is only available on CPU.
-        # (might mean adding more boilerplate code here if specific distributions are desired
-        else:
-            # uniform
-            if isinstance(self.value_distribution, torch.distributions.uniform.Uniform):
-                self.valuations.uniform_(self.value_distribution.low, self.value_distribution.high)
-            # Gaussian
-            elif isinstance(self.value_distribution, torch.distributions.normal.Normal):
-                self.valuations.normal_(mean = self.value_distribution.loc, std = self.value_distribution.scale)
-            else:
-                # This is slow! (sampling on cpu then copying to GPU)
-                # add additional internal in-place samplers above as needed!
-                self.valuations = self.value_distribution.rsample(self.valuations.size()).to(self.device)
-
-            ### 3. Determine mixture of individual and common component
-            if torch.any(weights > 0):
-                if self.correlation_type == 'additive':
-                    weights = weights.to(self.device)
-                    self.valuations = weights * common_component.to(self.device) + (1-weights) * self.valuations
-                elif self.correlation_type == 'multiplicative':
-                    self.valuations = 2 * common_component.to(self.device) * self.valuations
-                    self._unkown_valuation = common_component.to(self.device)
-                elif self.correlation_type == 'affiliated':
-                    self.valuations = (
-                        common_component.to(self.device)[:, self.player_position]
-                        + common_component.to(self.device)[:, 2]
-                    ).view(self.batch_size, -1)
-                    self._unkown_valuation = 0.5 * \
-                        (common_component.to(self.device) * torch.tensor([1, 1, 2], device=self.device)) \
-                            .sum(axis=1, keepdim=True)
-                else:
-                    raise NotImplementedError('correlation type unknown')
-
-        ### 4. Finishing up
-        self.valuations.relu_() #ensure nonnegativity for unbounded-support distributions
-
-        if isinstance(self.item_interest_limit, int):
-            self.valuations[:,self.item_interest_limit:] = 0
-
-        if self.constant_marginal_values:
-            self.valuations.index_copy_(1, torch.arange(1, self.n_items, device=self.device),
-                                        self.valuations[:,0:1].repeat(1, self.n_items-1))
-
-        if self.descending_valuations:
-            # for uniform vals and 2 items <=> F1(v)=v**2, F2(v)=2v-v**2
-            self.valuations, _ = self.valuations.sort(dim=1, descending=True)
-
-        self._valuations_changed = True # torch in-place operations do not trigger check in setter-method!
-
-        return self.valuations
-
-    def get_utility(self, allocations, payments, bids): #pylint: disable=arguments-differ
-        """
-        For a batch of allocations and payments return the player's utilities at
-        current valuations.
-        """
-        if hasattr(self, '_unkown_valuation'):
-            valuations = self._unkown_valuation # case: signal != valuation
-        else:
-            valuations = self.valuations
-
-        if self.regret > 0:
-            welfare = self.get_welfare(allocations[:, self.player_position, :], valuations)
-            payoff = welfare - payments[:, self.player_position]
-
-            # TODO: Only implemented for LLG
-            if valuations.shape[1] > 1:
-                raise NotImplementedError('Regret not implemented for this setting.')
-
-            alpha = beta = self.regret
-            win_mask = torch.any(allocations[:, self.player_position, :].bool(), axis=1)
-            if self.player_position < bids.shape[1] - 1:  # local
-                highest_opponent_bids = bids[:, -1, 0]
-
-                # winner's regret
-                #   how much have the locals overbidden the global
-                #   -> distribute that regret among them according to their relative
-                #   payment attribution
-                #   should be zero in core-selecting payment rule
-                total_payments = payments[:, :-1].sum(axis=1)[win_mask]
-                relative_payment = (
-                    payments[:, self.player_position][win_mask] / total_payments
-=======
     @cached_valuations.setter
     def cached_valuations(self, new_value: torch.Tensor):
         """When manually setting valuations, make sure that the _valuations_changed flag is set correctly."""
@@ -268,12 +139,12 @@
             warnings.warn(
                 "New valuations have different dtype and/or device than bidder. Converting to {},{}".format(
                     self._cached_valuations.device, self._cached_valuations.dtype)
->>>>>>> c4ce2141
                 )
 
         if not new_value.equal(self._cached_valuations):
             self._cached_valuations = new_value.to(self._cached_valuations.device, self._cached_valuations.dtype)
             self._cached_valuations_changed = True
+
 
     def get_utility(self, allocations, payments, valuations=None):
         """
@@ -344,14 +215,6 @@
             inputs = inputs[:,:dim]
 
         actions = self.strategy.play(inputs)
-<<<<<<< HEAD
-
-        if self.budgets != 0.0:
-            actions = actions * self.budgets
-
-        self._valuations_changed = False
-=======
->>>>>>> c4ce2141
 
         if self._enable_action_caching:
             self.cached_observations = observations
@@ -359,6 +222,10 @@
             # we have updated the cached actions, so we can disable the
             # flag that they need to be recomputed.
             self._cached_observations_changed = False
+
+        # If bidder has budget, action is relativ to budget => scale
+        if self.budgets != 0.0:
+            actions = actions * self.budgets
 
         return actions
 
