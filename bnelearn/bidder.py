--- conflicted
+++ resolved
@@ -168,15 +168,11 @@
                       then throws most of them away
         """
 
-<<<<<<< HEAD
         assert n_points is None or step is None, \
             'Use only one of `n_points` or `step`'
 
         if extended_valuation_grid and hasattr(self, '_grid_lb_util_loss'):
-=======
-        if extended_valuation_grid and hasattr(self, '_grid_lb_util_loss'):
             # pylint: disable=no-member
->>>>>>> 12bb466d
             lb = self._grid_lb_util_loss
             ub = self._grid_ub_util_loss
         else:
