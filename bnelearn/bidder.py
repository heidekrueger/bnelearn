--- conflicted
+++ resolved
@@ -96,22 +96,10 @@
         self._cached_valuations_changed = False # true if new observations drawn since actions calculated
         self._cached_valuations = None
 
-<<<<<<< HEAD
-    @classmethod
-    def beta(cls, alpha: float, beta: float, strategy: Strategy, **kwargs):
-        """Constructs a bidder with Beta valuation prior."""
-        dist = torch.distributions.Beta(concentration1=alpha, concentration0=beta)
-        return cls(dist, strategy, **kwargs)
-
-    @property
-    def valuations(self):
-        return self._valuations
-=======
         if self._enable_action_caching:
             self._cached_valuations = torch.zeros(batch_size, valuation_size, device=self.device)
             self._cached_observations = torch.zeros(batch_size, observation_size, device=self.device)
             self._cached_actions = torch.zeros(batch_size, bid_size, device=self.device)
->>>>>>> 8370f88c
 
     @property
     def cached_observations(self):
