# -*- coding: utf-8 -*-
"""Bidder module

This module implements players / bidders / agents in games.

"""

from abc import ABC, abstractmethod
import warnings
import math
import torch
from torch.distributions import Distribution
from bnelearn.strategy import MatrixGameStrategy, FictitiousPlayStrategy, FictitiousNeuralPlayStrategy


class Player(ABC):
    """
        A player in a game, determined by her
        - strategy
        - utility function over outcomes
    """

    def __init__(self, strategy, player_position=None, batch_size=1, cuda=True):
        self.cuda = cuda and torch.cuda.is_available()
        self.device = 'cuda' if self.cuda else 'cpu'
        self.player_position :int = player_position # None in dynamic environments!
        self.strategy = strategy
        self.batch_size = batch_size

    @abstractmethod
    def get_action(self):
        """Chooses an action according to the player's strategy."""
        raise NotImplementedError

    # def prepare_iteration(self):
    #     """ Prepares one iteration of environment-observation."""
    #     pass #pylint: disable=unnecessary-pass

    @abstractmethod
    def get_utility(self, **kwargs):
        """Calculates player's utility based on outcome of a game."""
        raise NotImplementedError

class MatrixGamePlayer(Player):
    """ A player playing a matrix game"""
    def __init__(self, strategy, player_position=None, batch_size=1, cuda=True):
        super().__init__(strategy, player_position=player_position,
                         batch_size=batch_size, cuda=cuda)


    def get_utility(self, *outcome): #pylint: disable=arguments-differ
        """ get player's utility for a batch of outcomes"""
        # for now, outcome is (allocation, payment)
        _, payments = outcome
        return -payments

    def get_action(self):
        if (isinstance(self.strategy, MatrixGameStrategy) or isinstance(self.strategy, FictitiousNeuralPlayStrategy)):
            return self.strategy.play(batch_size=self.batch_size)
        if isinstance(self.strategy, FictitiousPlayStrategy):
            return self.strategy.play(self.player_position)

        raise ValueError("Invalid Strategy Type for Matrix game: {}".format(type(self.strategy)))

class Bidder(Player):
    """ A player in an auction game. Has a distribution over valuations/types that is
        common knowledge. These valuations correspond to the ´n_items´ available.

        ´batch_size´ corresponds to the number of individual auctions.
        If ´descending_valuations´ is true, the valuations will be returned
        in decreasing order.
        `cache_actions` determines whether actions should be cached and retrieved from memory,
            rather than recomputed as long as valuations haven't changed.
    """
    def __init__(self,
                 value_distribution: Distribution,
                 strategy,
                 player_position = None,
                 batch_size = 1,
                 n_items = 1,
                 cuda = True,
                 cache_actions: bool = False,
                 descending_valuations = False,
                 risk: float = 1.0,
                 item_interest_limit = None,
                 constant_marginal_values = False,
                 correlation_type = None,
                 ):

        super().__init__(strategy, player_position, batch_size, cuda)

        self.value_distribution = value_distribution
        self.n_items = n_items
        self.descending_valuations = descending_valuations
        self.item_interest_limit = item_interest_limit
        self.constant_marginal_values = constant_marginal_values
        self.correlation_type = correlation_type
        self.risk = risk
        self._cache_actions = cache_actions
        self._valuations_changed = False # true if new valuation drawn since actions calculated
        self._valuations = torch.zeros(batch_size, n_items, device=self.device)
        if self._cache_actions:
            self.actions = torch.zeros(batch_size, n_items, device=self.device)
        self.draw_valuations_()

        # Compute lower and upper bounds for grid computation
        self._grid_lb = self.value_distribution.support.lower_bound \
            if hasattr(self.value_distribution.support, 'lower_bound') \
            else self.value_distribution.icdf(torch.tensor(0.001))
        self._grid_lb = max(0, self._grid_lb)
        self._grid_ub = self.value_distribution.support.upper_bound \
            if hasattr(self.value_distribution.support, 'upper_bound') \
            else self.value_distribution.icdf(torch.tensor(0.999))

    ### Alternative Constructors #############
    @classmethod
    def uniform(cls, lower, upper, strategy, **kwargs):
        """Constructs a bidder with uniform valuation prior."""
        dist = torch.distributions.uniform.Uniform(low=lower, high=upper)
        return cls(dist, strategy, **kwargs)

    @classmethod
    def normal(cls, mean, stddev, strategy, **kwargs):
        """Constructs a bidder with Gaussian valuation prior."""
        dist = torch.distributions.normal.Normal(loc = mean, scale = stddev)
        return cls(dist, strategy, **kwargs)

    # ### Members ####################
    # def prepare_iteration(self):
    #     self.draw_valuations_()

    @property
    def valuations(self):
        return self._valuations

    @valuations.setter
    def valuations(self, new_value: torch.Tensor):
        """When manually setting valuations, make sure that the _valuations_changed flag is set correctly."""
        if new_value.shape != self._valuations.shape:
            warnings.warn("New valuations have different shape than specified in Bidder object!")
        if (new_value.dtype, new_value.device) != (self._valuations.dtype, self._valuations.device):
            warnings.warn(
                "New valuations have different dtype and/or device than bidder. Converting to {},{}".format(
                    self._valuations.device, self._valuations.dtype)
                )

        if not new_value.equal(self._valuations):
            self._valuations = new_value.to(self._valuations.device, self._valuations.dtype)
            self._valuations_changed =True

    def get_valuation_grid(self, n_points=None, extended_valuation_grid=False, dtype=torch.float32, step=None):
        """ Returns a grid of approximately `n_points` valuations that are
            equidistant (in each dimension) on the support of self.value_distribution.
            If the support is unbounded, the 0.1th and 99.9th percentiles are used instead.

            For most distributions, the actual total size of the grid returned will be min(n^self.n_items)
            s.t. n^self.n_items >= n_points. E.g. for n_items=2 the grid will be square, for 3 it will be a cupe, etc.

            (For descending_valuations, the logic is somewhat different)

            Args:
                n_points: int, minimum number of total points in the grid
                extended_valuation_grid: bool, switch for bounds of interval
                step: float, step length. Only used when `n_points` is None
            returns:
                grid_values (dim: [ceil(n_points^(1/n_items)]*n_items)

            # TODO: - update this tu support different number of points per dimension
                    - with descending_valuations, this currently draws many more points than needed
                      then throws most of them away
        """

<<<<<<< HEAD
=======
        assert n_points is None or step is None, \
            'Use only one of `n_points` or `step`'

>>>>>>> b1633a6e
        if extended_valuation_grid and hasattr(self, '_grid_lb_util_loss'):
            # pylint: disable=no-member
            lb = self._grid_lb_util_loss
            ub = self._grid_ub_util_loss
        else:
            lb = self._grid_lb
            ub = self._grid_ub

        if n_points is None:
            batch_size_per_dim = math.ceil((ub - lb) / step + 1)
        else:
            # change batch_size s.t. it'll approx. end up at intended n_points in the end
            adapted_size = n_points
            if self.descending_valuations:
                adapted_size = n_points * math.factorial(self.n_items)

            batch_size_per_dim = math.ceil(adapted_size ** (1/self.n_items))

        lin = torch.linspace(lb, ub, batch_size_per_dim, device=self.device, dtype=dtype)

        grid_values = torch.stack([
            x.flatten() for x in torch.meshgrid([lin] * self.n_items)]).t()

        if isinstance(self.item_interest_limit, int):
            grid_values[:,self.item_interest_limit:] = 0
        if self.constant_marginal_values:
            grid_values.index_copy_(1, torch.arange(1, self.n_items, device=self.device),
                                    grid_values[:,0:1].repeat(1, self.n_items-1))
        if self.descending_valuations:
            grid_values = grid_values.sort(dim=1, descending=True)[0].unique(dim=0)

        # TODO Nils: is this from @Stefan? Paul and me agreed on over-sampleing rather than introducing a bias
        # assert grid_values.shape[0] >= n_points, "grid_size is lower than expected!"
        return grid_values

    def draw_valuations_(self, common_component = None, weights: torch.Tensor or float = 0.0):
        """ Sample a new batch of valuations from the Bidder's prior. Negative
            draws will be clipped at 0.0!

            When correlation info is given, valuations are drawn according to a mixture of the
            individually drawn component and the provided common component according to the provided weights.

            If ´descending_valuations´ is true, the valuations will be returned
            in decreasing order.

            Args:
                common_component (optional): torch.tensor (batch_size x n_items)
                    Tensor of (hidden) common component, same dimension as self.valuation.
                weights: (float, [0,1]) or tensor (batch_size x n_items) with values in [0,1]
                    defines how much to weigh the common component. If float, weighs entire tensor. If tensor
                    weighs component-wise.

            # TODO Stefan: Does correlation interere with Nils' implementations of descending valuations
            #              Or Item interest limits? --> Test!
        """
<<<<<<< HEAD

=======
>>>>>>> b1633a6e
        if isinstance(weights, float):
            weights = torch.tensor(weights)

        assert weights.shape in {torch.Size([]), torch.Size([self.batch_size, self.n_items])}, \
            "Weights have invalid shape!"

        # Note: do NOT force-move weights and common_component to self.device until required!

        ### 1. For perfect correlation, no need to calculate individual component
        if torch.all(weights == 1.0):
            self.valuations = common_component.to(self.device).relu()
            return self.valuations

<<<<<<< HEAD
        # TODO Nils: check that draw_valuations_ is always called with common component

=======
>>>>>>> b1633a6e
        ### 2. Otherwise determine individual component

        # If in place sampling is available for our distribution, use it!
        # This will save time for memory allocation and/or copying between devices
        # As sampling from general torch.distribution is only available on CPU.
        # (might mean adding more boilerplate code here if specific distributions are desired

        # uniform
        if isinstance(self.value_distribution, torch.distributions.uniform.Uniform):
            self.valuations.uniform_(self.value_distribution.low, self.value_distribution.high)
        # Gaussian
        elif isinstance(self.value_distribution, torch.distributions.normal.Normal):
            self.valuations.normal_(mean = self.value_distribution.loc, std = self.value_distribution.scale)
        else:
            # This is slow! (sampling on cpu then copying to GPU)
            # add additional internal in-place samplers above as needed!
            self.valuations = self.value_distribution.rsample(self.valuations.size()).to(self.device)

        ### 3. Determine mixture of individual an common component
        if torch.any(weights>0):
<<<<<<< HEAD
            if self.correlation_type == 'additive':
                weights = weights.to(self.device)
                self.valuations = weights * common_component.to(self.device) + (1-weights) * self.valuations
            elif self.correlation_type == 'multiplicative':
                self.valuations = 2 * common_component.to(self.device) * self.valuations
                self._unkown_valuation = common_component.to(self.device)
            else:
                raise NotImplementedError('correlation type unknown')
=======
            weights = weights.to(self.device)
            self.valuations = weights * common_component.to(self.device) + (1-weights) * self.valuations
>>>>>>> b1633a6e

        ### 4. Finishing up
        self.valuations.relu_() #ensure nonnegativity for unbounded-support distributions

        if isinstance(self.item_interest_limit, int):
            self.valuations[:,self.item_interest_limit:] = 0

        if self.constant_marginal_values:
            self.valuations.index_copy_(1, torch.arange(1, self.n_items, device=self.device),
                                        self.valuations[:,0:1].repeat(1, self.n_items-1))

        if self.descending_valuations:
            # for uniform vals and 2 items <=> F1(v)=v**2, F2(v)=2v-v**2
            self.valuations, _ = self.valuations.sort(dim=1, descending=True)

        self._valuations_changed = True # torch in-place operations do not trigger check in setter-method!
        return self.valuations

    def get_utility(self, allocations, payments): #pylint: disable=arguments-differ
        """
        For a batch of allocations and payments return the player's utilities at
        current valuations.
        """
        if hasattr(self, '_unkown_valuation'):
            valuations = self._unkown_valuation
        else:
            valuations = self.valuations

        return self.get_counterfactual_utility(allocations, payments, valuations)

    def get_counterfactual_utility(self, allocations, payments, counterfactual_valuations):
        """
        For a batch of allocations, payments and counterfactual valuations return the
        player's utilities.

        Can handle multiple batch dimensions, e.g. for allocations a shape of
        (..., batch_size, n_items). These batch dimensions are kept in returned
        payoff.
        """
        welfare = self.get_welfare(allocations, counterfactual_valuations)

        payoff = welfare - payments

        if self.risk == 1.0:
            return payoff
        else:
            # payoff^alpha not well defined in negative domain for risk averse agents
            return payoff.relu()**self.risk - (-payoff).relu()**self.risk

    def get_welfare(self, allocations, valuations=None):
        """
        For a batch of allocations and payments return the player's welfare.
        If valuations are not specified, welfare is calculated for `self.valuations`.

        Can handle multiple batch dimensions, e.g. for valuations a shape of
        (..., batch_size, n_items). These batch dimensions are kept in returned
        welfare.
        """

        assert allocations.dim() == 2 # batch_size x items
        if valuations is None:
            valuations = self.valuations

        item_dimension = valuations.dim() - 1
        welfare = (valuations * allocations).sum(dim=item_dimension)

        return welfare

    def get_action(self):
        """Calculate action from current valuations, or retrieve from cache"""
        if self._cache_actions and not self._valuations_changed:
            return self.actions
        inputs = self.valuations.view(self.batch_size, -1)
        # for cases when n_items != input_length (e.g. Split-Award Auctions, combinatorial auctions with bid languages)
        # TODO: generalize this, see #82. https://gitlab.lrz.de/heidekrueger/bnelearn/issues/82
        if hasattr(self.strategy, 'input_length') and self.strategy.input_length != self.n_items:
            warnings.warn("Strategy expects shorter input_length than n_items. Truncating valuations...")
            dim = self.strategy.input_length
            inputs = inputs[:,:dim]

        actions = self.strategy.play(inputs)
        self._valuations_changed = False

        if self._cache_actions:
            self.actions = actions

        return actions


class ReverseBidder(Bidder):
    """
    Bidder that has reversed utility (*(-1)) as valuations correspond to
    their costs and payments to what they get payed.
    """
    def __init__(self,
                 value_distribution: Distribution,
                 strategy,
                 player_position = None,
                 batch_size = 1,
                 n_units = 1,
                 cuda = True,
                 cache_actions: bool = False,
                 descending_valuations = False,
                 risk: float = 1.0,
                 item_interest_limit = None,
                 constant_marginal_values = False,
                 efficiency_parameter = None,
                 ):

        self.efficiency_parameter = efficiency_parameter
        super().__init__(
            value_distribution,
            strategy,
            player_position,
            batch_size,
            n_units,
            cuda,
            cache_actions,
            descending_valuations,
            risk,
            item_interest_limit,
            constant_marginal_values
        )
        self._grid_lb_util_loss = 0
        self._grid_ub_util_loss = float(2 * self._grid_ub)

    @classmethod
    def uniform(cls, lower, upper, strategy, **kwargs):
        """Constructs a bidder with uniform valuation prior."""
        dist = torch.distributions.uniform.Uniform(low=lower, high=upper)
        return cls(dist, strategy, **kwargs)

    @classmethod
    def normal(cls, mean, stddev, strategy, **kwargs):
        """Constructs a bidder with Gaussian valuation prior."""
        dist = torch.distributions.normal.Normal(loc = mean, scale = stddev)
        return cls(dist, strategy, **kwargs)

    def get_valuation_grid(self, n_points, extended_valuation_grid=False):
        """ Extends `Bidder.draw_values_grid` with efficiency parameter

        Args
        ----
            extended_valuation_grid: bool, if True returns legitimate valuations, otherwise it returns
                a larger grid, which can be used as ``all reasonable bids`` as needed for
                estiamtion of regret.
        """

        grid_values = torch.zeros(n_points, self.n_items, device=self.device)

        if extended_valuation_grid:
            grid_values = super().get_valuation_grid(n_points, extended_valuation_grid)
        else:
            grid_values[:, 0] = torch.linspace(self._grid_lb, self._grid_ub, n_points,
                                               device=self.device)
            grid_values[:, 1] = self.efficiency_parameter * grid_values[:, 0]

        return grid_values

    def draw_valuations_(self, common_component = None, weights: torch.Tensor or float = 0.0):
        """ Extends `Bidder.draw_valuations_` with efiiciency parameter
        """
        _ = super().draw_valuations_(common_component, weights)

        assert self.valuations.shape[1] == 2, \
            'linear valuations are only defined for two items.'
        self.valuations[:, 1] = self.efficiency_parameter * self.valuations[:, 0]

        return self.valuations

    def get_counterfactual_utility(self, allocations, payments, counterfactual_valuations):
        """For reverse bidders, returns are inverted.
        """
        return - super().get_counterfactual_utility(allocations, payments, counterfactual_valuations)<|MERGE_RESOLUTION|>--- conflicted
+++ resolved
@@ -170,12 +170,9 @@
                       then throws most of them away
         """
 
-<<<<<<< HEAD
-=======
         assert n_points is None or step is None, \
             'Use only one of `n_points` or `step`'
 
->>>>>>> b1633a6e
         if extended_valuation_grid and hasattr(self, '_grid_lb_util_loss'):
             # pylint: disable=no-member
             lb = self._grid_lb_util_loss
@@ -231,10 +228,6 @@
             # TODO Stefan: Does correlation interere with Nils' implementations of descending valuations
             #              Or Item interest limits? --> Test!
         """
-<<<<<<< HEAD
-
-=======
->>>>>>> b1633a6e
         if isinstance(weights, float):
             weights = torch.tensor(weights)
 
@@ -248,11 +241,6 @@
             self.valuations = common_component.to(self.device).relu()
             return self.valuations
 
-<<<<<<< HEAD
-        # TODO Nils: check that draw_valuations_ is always called with common component
-
-=======
->>>>>>> b1633a6e
         ### 2. Otherwise determine individual component
 
         # If in place sampling is available for our distribution, use it!
@@ -272,8 +260,7 @@
             self.valuations = self.value_distribution.rsample(self.valuations.size()).to(self.device)
 
         ### 3. Determine mixture of individual an common component
-        if torch.any(weights>0):
-<<<<<<< HEAD
+        if torch.any(weights > 0):
             if self.correlation_type == 'additive':
                 weights = weights.to(self.device)
                 self.valuations = weights * common_component.to(self.device) + (1-weights) * self.valuations
@@ -282,10 +269,6 @@
                 self._unkown_valuation = common_component.to(self.device)
             else:
                 raise NotImplementedError('correlation type unknown')
-=======
-            weights = weights.to(self.device)
-            self.valuations = weights * common_component.to(self.device) + (1-weights) * self.valuations
->>>>>>> b1633a6e
 
         ### 4. Finishing up
         self.valuations.relu_() #ensure nonnegativity for unbounded-support distributions
@@ -310,7 +293,7 @@
         current valuations.
         """
         if hasattr(self, '_unkown_valuation'):
-            valuations = self._unkown_valuation
+            valuations = self._unkown_valuation # case: signal != valuation
         else:
             valuations = self.valuations
 
