# -*- coding: utf-8 -*-
"""Bidder module

This module implements players / bidders / agents in games.

"""

from abc import ABC, abstractmethod
import warnings
import math
import torch
from torch.distributions import Distribution
from bnelearn.strategy import MatrixGameStrategy, FictitiousPlayStrategy, FictitiousNeuralPlayStrategy


class Player(ABC):
    """
        A player in a game, determined by her
        - strategy
        - utility function over outcomes
    """

    def __init__(self, strategy, player_position=None, batch_size=1, cuda=True):
        self.cuda = cuda and torch.cuda.is_available()
        self.device = 'cuda' if self.cuda else 'cpu'
        self.player_position :int = player_position # None in dynamic environments!
        self.strategy = strategy
        self.batch_size = batch_size

    @abstractmethod
    def get_action(self):
        """Chooses an action according to the player's strategy."""
        raise NotImplementedError

    def prepare_iteration(self):
        """ Prepares one iteration of environment-observation."""
        pass #pylint: disable=unnecessary-pass

    @abstractmethod
    def get_utility(self, **kwargs):
        """Calculates player's utility based on outcome of a game."""
        raise NotImplementedError

class MatrixGamePlayer(Player):
    """ A player playing a matrix game"""
    def __init__(self, strategy, player_position=None, batch_size=1, cuda=True):
        super().__init__(strategy, player_position=player_position,
                         batch_size=batch_size, cuda=cuda)


    def get_utility(self, *outcome): #pylint: disable=arguments-differ
        """ get player's utility for a batch of outcomes"""
        # for now, outcome is (allocation, payment)
        _, payments = outcome
        return -payments

    def get_action(self):
        if (isinstance(self.strategy, MatrixGameStrategy) or isinstance(self.strategy, FictitiousNeuralPlayStrategy)):
            return self.strategy.play(batch_size=self.batch_size)
        if isinstance(self.strategy, FictitiousPlayStrategy):
            return self.strategy.play(self.player_position)

        raise ValueError("Invalid Strategy Type for Matrix game: {}".format(type(self.strategy)))

class Bidder(Player):
    """ A player in an auction game. Has a distribution over valuations/types that is
        common knowledge. These valuations correspond to the ´n_items´ available.

        ´batch_size´ corresponds to the number of individual auctions.
        If ´descending_valuations´ is true, the valuations will be returned
        in decreasing order.
        `cache_actions` determines whether actions should be cached and retrieved from memory,
            rather than recomputed as long as valuations haven't changed.
    """
    def __init__(self,
                 value_distribution: Distribution,
                 strategy,
                 player_position = None,
                 batch_size = 1,
                 n_items = 1,
                 cuda = True,
                 cache_actions: bool = False,
                 descending_valuations = False,
                 risk: float = 1.0,
                 item_interest_limit = None,
                 constant_marginal_values = False
                 ):

        super().__init__(strategy, player_position, batch_size, cuda)

        self.value_distribution = value_distribution
        self.n_items = n_items
        self.descending_valuations = descending_valuations
        self.item_interest_limit = item_interest_limit
        self.constant_marginal_values = constant_marginal_values
        self.risk = risk
        self._cache_actions = cache_actions
        self._valuations_changed = False # true if new valuation drawn since actions calculated
        self._valuations = torch.zeros(batch_size, n_items, device=self.device)
        if self._cache_actions:
            self.actions = torch.zeros(batch_size, n_items, device=self.device)
        self.draw_valuations_()

        # Compute lower and upper bounds for grid computation
        self._grid_lb = self.value_distribution.support.lower_bound \
            if hasattr(self.value_distribution.support, 'lower_bound') \
            else self.value_distribution.icdf(torch.tensor(0.001))
        self._grid_lb = max(0,self._grid_lb)
        self._grid_ub = self.value_distribution.support.upper_bound \
            if hasattr(self.value_distribution.support, 'upper_bound') \
            else self.value_distribution.icdf(torch.tensor(0.999))

    ### Alternative Constructors #############
    @classmethod
    def uniform(cls, lower, upper, strategy, **kwargs):
        """Constructs a bidder with uniform valuation prior."""
        dist = torch.distributions.uniform.Uniform(low=lower, high=upper)
        return cls(dist, strategy, **kwargs)

    @classmethod
    def normal(cls, mean, stddev, strategy, **kwargs):
        """Constructs a bidder with Gaussian valuation prior."""
        dist = torch.distributions.normal.Normal(loc = mean, scale = stddev)
        return cls(dist, strategy, **kwargs)

    ### Members ####################
    def prepare_iteration(self):
        self.draw_valuations_()

    @property
    def valuations(self):
        return self._valuations

    @valuations.setter
    def valuations(self, new_value: torch.Tensor):
        """When manually setting valuations, make sure that the _valuations_changed flag is set correctly."""
        if new_value.shape != self._valuations.shape:
            warnings.warn("New valuations have different shape than specified in Bidder object!")
        if (new_value.dtype, new_value.device) != (self._valuations.dtype, self._valuations.device):
            warnings.warn(
                "New valuations have different dtype and/or device than bidder. Converting to {},{}".format(
                    self._valuations.device, self._valuations.dtype)
                )

        if not new_value.equal(self._valuations):
            self._valuations = new_value.to(self._valuations.device, self._valuations.dtype)
            self._valuations_changed =True

<<<<<<< HEAD
    def draw_values_grid(self, batch_size, valuation_grid=True):
        """ Returns a batch of values equally distributed within self.grid_lb and self.grid_ub
            ,and NOT according to the actual distribution, for n_items.
            This is used amongst others for valuations and bids.
=======
    def get_valuation_grid(self, n_points):
        """ Returns a grid of approximately `n_points` valuations that are
            equidistant (in each dimension) on the support of self.value_distribution.
            If the support is unbounded, the 0.1th and 99.9th percentiles are used instead.

            For most distributions, the actual total size of the grid returned will be min(n^self.n_items)
            s.t. n^self.n_items >= n_points. E.g. for n_items=2 the grid will be square, for 3 it will be a cupe, etc.

            (For descending_valuations, the logic is somewhat different)

>>>>>>> e03130dd
            Args:
                n_points: int, minimum number of total points in the grid
            returns:
                grid_values (dim: [ceil(n_points^(1/n_items)]*n_items)

            # TODO: - update this tu support different number of points per dimension
                    - with descending_valuations, this currently draws many more points than needed
                      then throws most of them away
        """

<<<<<<< HEAD
        if valuation_grid or not hasattr(self, 'grid_lb_regret'):
            lb = self.grid_lb
            ub = self.grid_ub
        else:            
            lb = self.grid_lb_regret
            ub = self.grid_ub_regret

        # change batch_size s.t. it'll approx. end up at intended batch_size in the end
        adapted_batch_size = batch_size
=======
        # change batch_size s.t. it'll approx. end up at intended n_points in the end
        adapted_size = n_points
>>>>>>> e03130dd
        if self.descending_valuations:
            adapted_size = n_points * math.factorial(self.n_items)

<<<<<<< HEAD
        batch_size_per_dim = round(adapted_batch_size ** (1/self.n_items) + .5)
        lin = torch.linspace(lb, ub, batch_size_per_dim, device=self.device)
=======
        batch_size_per_dim = math.ceil(adapted_size ** (1/self.n_items))
        lin = torch.linspace(self._grid_lb, self._grid_ub,
                             batch_size_per_dim, device=self.device)
>>>>>>> e03130dd
        grid_values = torch.stack([
            x.flatten() for x in torch.meshgrid([lin] * self.n_items)
        ]).t()

        if isinstance(self.item_interest_limit, int):
            grid_values[:,self.item_interest_limit:] = 0
        if self.constant_marginal_values:
            grid_values.index_copy_(1, torch.arange(1, self.n_items, device=self.device),
                                    grid_values[:,0:1].repeat(1, self.n_items-1))
        if self.descending_valuations:
            grid_values = grid_values.sort(dim=1, descending=True)[0].unique(dim=0)

<<<<<<< HEAD
=======
        assert grid_values.shape[0] >= n_points, "grid_size is lower than expected!"
>>>>>>> e03130dd
        return grid_values

    def draw_valuations_(self):
        """ Sample a new batch of valuations from the Bidder's prior. Negative
            draws will be clipped at 0.0!

            If ´descending_valuations´ is true, the valuations will be returned
            in decreasing order.
        """
        # If in place sampling is available for our distribution, use it!
        # This will save time for memory allocation and/or copying between devices
        # As sampling from general torch.distribution is only available on CPU.
        # (might mean adding more boilerplate code here if specific distributions are desired

        # uniform
        if isinstance(self.value_distribution, torch.distributions.uniform.Uniform):
            self.valuations.uniform_(self.value_distribution.low, self.value_distribution.high)
        # gaussian
        elif isinstance(self.value_distribution, torch.distributions.normal.Normal):
            self.valuations.normal_(mean = self.value_distribution.loc, std = self.value_distribution.scale).relu_()
        # add additional internal in-place samplers as needed!
        else:
            # slow! (sampling on cpu then copying to GPU)
            self.valuations = self.value_distribution.rsample(self.valuations.size()).to(self.device).relu()

        if isinstance(self.item_interest_limit, int):
            self.valuations[:,self.item_interest_limit:] = 0

        if self.constant_marginal_values:
            self.valuations.index_copy_(1, torch.arange(1, self.n_items, device=self.device),
                                        self.valuations[:,0:1].repeat(1, self.n_items-1))

        if self.descending_valuations:
            # for uniform vals and 2 items <=> F1(v)=v**2, F2(v)=2v-v**2
            self.valuations, _ = self.valuations.sort(dim=1, descending=True)

        self._valuations_changed = True
        return self.valuations

    def get_utility(self, allocations, payments): #pylint: disable=arguments-differ
        """
        For a batch of allocations and payments return the player's utilities at
        current valuations.
        """
        return self.get_counterfactual_utility(allocations, payments, self.valuations)

    def get_counterfactual_utility(self, allocations, payments, counterfactual_valuations):
        """For a batch of allocations, payments and counterfactual valuations
            return the player's utilities
        """
        assert allocations.dim() == 2 # batch_size x items
        assert payments.dim() == 1 # batch_size

        welfare = self.get_welfare(allocations, counterfactual_valuations)

        if len(welfare.shape) == 3:
            welfare = torch.mean(welfare, 1)

        payoff = welfare - payments

        if self.risk == 1.0:
            return payoff
        else:
            # payoff^alpha not well defined in negative domain for risk averse agents
            return payoff.relu()**self.risk - (-payoff).relu()**self.risk

    def get_welfare(self, allocations, valuations=None):
        """
        For a batch of allocations and payments return the player's welfare.
        If valuations are not specified, welfare is calculated for `self.valuations`.
        """

        assert allocations.dim() == 2 # batch_size x items
        if valuations is None:
            valuations = self.valuations

        # TODO Nils: regret work-around
        if len(allocations.shape) == len(valuations.shape) - 1:
            welfare = valuations.mul_(allocations).sum(dim=2)
        else:
            welfare = (valuations * allocations).sum(dim=1)

        return welfare

    def get_action(self):
        """Calculate action from current valuations, or retrieve from cache"""
        if self._cache_actions and not self._valuations_changed:
            return self.actions
        inputs = self.valuations.view(self.batch_size, -1)
        # for cases when n_itmes != input_length (e.g. Split-Award Auctions, combinatorial auctions with bid languages)
        # TODO: generalize this, see #82. https://gitlab.lrz.de/heidekrueger/bnelearn/issues/82
        if hasattr(self.strategy, 'input_length') and self.strategy.input_length != self.n_items:
            warnings.warn("Strategy expects shorter input_length than n_items. Truncating valuations...")
            dim = self.strategy.input_length
            inputs = inputs[:,:dim]

        actions = self.strategy.play(inputs)
        self._valuations_changed = False

        if self._cache_actions:
            self.actions = actions

        return actions


class ReverseBidder(Bidder):
    """
    Bidder that has reversed utility (*(-1)) as valuations correspond to
    their costs and payments to what they get payed.
    """
    def __init__(self,
                 value_distribution: Distribution,
                 strategy,
                 player_position = None,
                 batch_size = 1,
                 n_units = 1,
                 cuda = True,
                 cache_actions: bool = False,
                 descending_valuations = False,
                 risk: float = 1.0,
                 item_interest_limit = None,
                 constant_marginal_values = False,
                 efficiency_parameter = None,
                 ):

        self.efficiency_parameter = efficiency_parameter
        super().__init__(
            value_distribution,
            strategy,
            player_position,
            batch_size,
            n_units,
            cuda,
            cache_actions,
            descending_valuations,
            risk,
            item_interest_limit,
            constant_marginal_values
        )

    @classmethod
    def uniform(cls, lower, upper, strategy, **kwargs):
        """Constructs a bidder with uniform valuation prior."""
        dist = torch.distributions.uniform.Uniform(low=lower, high=upper)
        return cls(dist, strategy, **kwargs)

    @classmethod
    def normal(cls, mean, stddev, strategy, **kwargs):
        """Constructs a bidder with Gaussian valuation prior."""
        dist = torch.distributions.normal.Normal(loc = mean, scale = stddev)
        return cls(dist, strategy, **kwargs)

<<<<<<< HEAD
    def draw_values_grid(self, batch_size, valuation_grid=True):
        """ Extends `Bidder.draw_values_grid` with efficiency parameter

        Args
        ----
            valuation_grid: bool, if True returns legitimate valuations, otherwise it returns
                a larger grid, which can be used as ``all reasonable bids`` as needed for
                estiamtion of regret.
        """

        grid_values = torch.zeros(batch_size, self.n_items, device=self.device)

        if valuation_grid:
            grid_values[:, 0] = torch.linspace(self.grid_lb, self.grid_ub, batch_size,
                                               device=self.device)
            grid_values[:, 1] = self.efficiency_parameter * grid_values[:, 0]
        else:
            grid_values = super().draw_values_grid(batch_size, False)
=======
    def get_valuation_grid(self, n_points):
        """ Extends `Bidder.get_valuation_grid` with efficiency parameter
        """
        grid_values = torch.zeros(n_points, self.n_items, device=self.device)
        grid_values[:, 0] = torch.linspace(self._grid_lb, self._grid_ub,
                                           n_points, device=self.device)
        grid_values[:, 1] = self.efficiency_parameter * grid_values[:, 0]
>>>>>>> e03130dd

        return grid_values

    def draw_valuations_(self):
        """ Extends `Bidder.draw_valuations_` with efiiciency parameter
        """
        _ = super().draw_valuations_()

        assert self.valuations.shape[1] == 2, \
            'linear valuations are only defined for two items.'
        self.valuations[:, 1] = self.efficiency_parameter * self.valuations[:, 0]

        return self.valuations

    def get_counterfactual_utility(self, allocations, payments, counterfactual_valuations):
        """For reverse bidders, returns are inverted.
        """
        return - super().get_counterfactual_utility(allocations, payments, counterfactual_valuations)<|MERGE_RESOLUTION|>--- conflicted
+++ resolved
@@ -146,13 +146,7 @@
             self._valuations = new_value.to(self._valuations.device, self._valuations.dtype)
             self._valuations_changed =True
 
-<<<<<<< HEAD
-    def draw_values_grid(self, batch_size, valuation_grid=True):
-        """ Returns a batch of values equally distributed within self.grid_lb and self.grid_ub
-            ,and NOT according to the actual distribution, for n_items.
-            This is used amongst others for valuations and bids.
-=======
-    def get_valuation_grid(self, n_points):
+    def get_valuation_grid(self, n_points, valuation_grid=True):
         """ Returns a grid of approximately `n_points` valuations that are
             equidistant (in each dimension) on the support of self.value_distribution.
             If the support is unbounded, the 0.1th and 99.9th percentiles are used instead.
@@ -162,9 +156,9 @@
 
             (For descending_valuations, the logic is somewhat different)
 
->>>>>>> e03130dd
             Args:
                 n_points: int, minimum number of total points in the grid
+                valuation_grid: bool, switch for bounds of interval
             returns:
                 grid_values (dim: [ceil(n_points^(1/n_items)]*n_items)
 
@@ -173,7 +167,6 @@
                       then throws most of them away
         """
 
-<<<<<<< HEAD
         if valuation_grid or not hasattr(self, 'grid_lb_regret'):
             lb = self.grid_lb
             ub = self.grid_ub
@@ -181,26 +174,16 @@
             lb = self.grid_lb_regret
             ub = self.grid_ub_regret
 
-        # change batch_size s.t. it'll approx. end up at intended batch_size in the end
-        adapted_batch_size = batch_size
-=======
         # change batch_size s.t. it'll approx. end up at intended n_points in the end
         adapted_size = n_points
->>>>>>> e03130dd
         if self.descending_valuations:
             adapted_size = n_points * math.factorial(self.n_items)
 
-<<<<<<< HEAD
         batch_size_per_dim = round(adapted_batch_size ** (1/self.n_items) + .5)
         lin = torch.linspace(lb, ub, batch_size_per_dim, device=self.device)
-=======
-        batch_size_per_dim = math.ceil(adapted_size ** (1/self.n_items))
-        lin = torch.linspace(self._grid_lb, self._grid_ub,
-                             batch_size_per_dim, device=self.device)
->>>>>>> e03130dd
+
         grid_values = torch.stack([
-            x.flatten() for x in torch.meshgrid([lin] * self.n_items)
-        ]).t()
+            x.flatten() for x in torch.meshgrid([lin] * self.n_items)])
 
         if isinstance(self.item_interest_limit, int):
             grid_values[:,self.item_interest_limit:] = 0
@@ -210,10 +193,7 @@
         if self.descending_valuations:
             grid_values = grid_values.sort(dim=1, descending=True)[0].unique(dim=0)
 
-<<<<<<< HEAD
-=======
         assert grid_values.shape[0] >= n_points, "grid_size is lower than expected!"
->>>>>>> e03130dd
         return grid_values
 
     def draw_valuations_(self):
@@ -366,8 +346,7 @@
         dist = torch.distributions.normal.Normal(loc = mean, scale = stddev)
         return cls(dist, strategy, **kwargs)
 
-<<<<<<< HEAD
-    def draw_values_grid(self, batch_size, valuation_grid=True):
+    def draw_values_grid(self, n_points, valuation_grid=True):
         """ Extends `Bidder.draw_values_grid` with efficiency parameter
 
         Args
@@ -377,23 +356,14 @@
                 estiamtion of regret.
         """
 
-        grid_values = torch.zeros(batch_size, self.n_items, device=self.device)
+        grid_values = torch.zeros(n_points, self.n_items, device=self.device)
 
         if valuation_grid:
-            grid_values[:, 0] = torch.linspace(self.grid_lb, self.grid_ub, batch_size,
+            grid_values[:, 0] = torch.linspace(self.grid_lb, self.grid_ub, n_points,
                                                device=self.device)
             grid_values[:, 1] = self.efficiency_parameter * grid_values[:, 0]
         else:
-            grid_values = super().draw_values_grid(batch_size, False)
-=======
-    def get_valuation_grid(self, n_points):
-        """ Extends `Bidder.get_valuation_grid` with efficiency parameter
-        """
-        grid_values = torch.zeros(n_points, self.n_items, device=self.device)
-        grid_values[:, 0] = torch.linspace(self._grid_lb, self._grid_ub,
-                                           n_points, device=self.device)
-        grid_values[:, 1] = self.efficiency_parameter * grid_values[:, 0]
->>>>>>> e03130dd
+            grid_values = super().draw_values_grid(n_points, False)
 
         return grid_values
 
