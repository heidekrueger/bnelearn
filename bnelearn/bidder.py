--- conflicted
+++ resolved
@@ -151,11 +151,8 @@
             self._valuations = new_value.to(self._valuations.device, self._valuations.dtype)
             self._valuations_changed = True
 
-<<<<<<< HEAD
-    def get_valuation_grid(self, n_points, extended_valuation_grid=False, n_dimensions=None):
-=======
-    def get_valuation_grid(self, n_points=None, extended_valuation_grid=False, dtype=torch.float32, step=None):
->>>>>>> 90b7d2f9
+    def get_valuation_grid(self, n_points=None, extended_valuation_grid=False, n_dimensions=None,
+                           dtype=torch.float32, step=None):
         """ Returns a grid of approximately `n_points` valuations that are
             equidistant (in each dimension) on the support of self.value_distribution.
             If the support is unbounded, the 0.1th and 99.9th percentiles are used instead.
@@ -177,25 +174,20 @@
                       then throws most of them away
         """
 
-<<<<<<< HEAD
         if n_dimensions is None:
             n_dimensions = self.n_items
 
-        if extended_valuation_grid and hasattr(self, '_grid_lb_util_loss'):
-=======
         assert n_points is None or step is None, \
             'Use only one of `n_points` or `step`'
 
         if extended_valuation_grid and hasattr(self, '_grid_lb_util_loss'):
             # pylint: disable=no-member
->>>>>>> 90b7d2f9
             lb = self._grid_lb_util_loss
             ub = self._grid_ub_util_loss
         else:
             lb = self._grid_lb
             ub = self._grid_ub
 
-<<<<<<< HEAD
         # change batch_size s.t. it'll approx. end up at intended n_points in the end
         adapted_size = n_points
         if self.descending_valuations:
@@ -203,7 +195,6 @@
 
         batch_size_per_dim = math.ceil(adapted_size ** (1/n_dimensions))
         lin = torch.linspace(lb, ub, batch_size_per_dim, device=self.device)
-=======
         if n_points is None:
             batch_size_per_dim = math.ceil((ub - lb) / step + 1)
         else:
@@ -215,7 +206,6 @@
             batch_size_per_dim = math.ceil(adapted_size ** (1/self.n_items))
 
         lin = torch.linspace(lb, ub, batch_size_per_dim, device=self.device, dtype=dtype)
->>>>>>> 90b7d2f9
 
         grid_values = torch.stack([
             x.flatten() for x in torch.meshgrid([lin] * n_dimensions)]).t()
@@ -478,11 +468,12 @@
 
 
 class CombinatorialItemBidder(Bidder):
-    """
-    Bidder that has complex preferences but participates in simultaneous auctions.
-
-        valuations have shape (batch_size, n_items), where it's meant as `n_bundles`
-        bids have shape (batch_size, n_bids)
+    """Bidder that has complex preferences but participates in simultaneous
+    auctions.
+
+    valuations have shape (batch_size, n_items), where it's meant as `n_bundles`
+    bids have shape (batch_size, n_bids)
+
     """
     def __init__(self, value_distribution: Distribution, strategy, n_items,
                  valuation_type: str, valuation_dict: dict, **kwargs):
@@ -525,7 +516,7 @@
             )
         return transformation
 
-    def draw_valuations_(self):
+    def draw_valuations_(self, common_component = None, weights: torch.Tensor or float = 0.0):
         """
         Sample a new batch of valuations from the bidder's prior.
         """
