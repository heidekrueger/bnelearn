--- conflicted
+++ resolved
@@ -78,38 +78,19 @@
                  valuation_size: int = 1,
                  observation_size: int =1,
                  bid_size: int = 1,
+                 seller: bool = False,
                  cuda: str = True,
-<<<<<<< HEAD
-                 cache_actions: bool = False,
-                 descending_valuations = False,
-                 risk: float = 1.0,
-                 item_interest_limit: int = None,
-                 constant_marginal_values: bool = False,
-                 correlation_type: str = None,
-                 regret: float = 0.0,
-                 seller: bool = False
-=======
                  enable_action_caching: bool = False,
                  risk: float = 1.0
->>>>>>> 3e1f8620
                  ):
 
         super().__init__(strategy, player_position, batch_size, cuda)
 
-<<<<<<< HEAD
-        self.value_distribution = value_distribution
-        self.n_items = n_items
-        self.descending_valuations = descending_valuations
-        self.item_interest_limit = item_interest_limit
-        self.constant_marginal_values = constant_marginal_values
-        self.correlation_type = correlation_type
         self.seller = seller
-=======
         self.valuation_size = valuation_size
         self.observation_size = observation_size
         self.bid_size = bid_size
 
->>>>>>> 3e1f8620
         self.risk = risk
         self._enable_action_caching = enable_action_caching
         self._cached_observations_changed = False # true if new observations drawn since actions calculated
@@ -169,21 +150,17 @@
         ( outer_batch_size, inner_batch_size, n_items). These batch dimensions are kept in returned
         payoff.
         """
-<<<<<<< HEAD
-        welfare = self.get_welfare(allocations, counterfactual_valuations)
-        
+
+        if valuations is None:
+            valuations = self._cached_valuations
+
+        welfare = self.get_welfare(allocations, valuations)
+        payoff = welfare - payments
+
         if not self.seller:
             payoff = welfare - payments
         else:
             payoff = payments - welfare
-=======
-
-        if valuations is None:
-            valuations = self._cached_valuations
-
-        welfare = self.get_welfare(allocations, valuations)
-        payoff = welfare - payments
->>>>>>> 3e1f8620
 
         if self.risk == 1.0:
             return payoff
