--- conflicted
+++ resolved
@@ -148,24 +148,15 @@
         ( outer_batch_size, inner_batch_size, n_items). These batch dimensions are kept in returned
         payoff.
         """
-<<<<<<< HEAD
-        welfare = self.get_welfare(allocations, counterfactual_valuations)
-        payoff = welfare - (payments.view_as(allocations) * allocations).view_as(welfare)
-
-        if self.risk == 1.0:
-            return payoff
-        else:
-            # payoff^alpha not well defined in negative domain for risk averse agents
-            # the following is a memory-saving implementation of
-            #return payoff.relu()**self.risk - (-payoff).relu()**self.risk
-            return payoff.relu()**self.risk - (-payoff).relu()**self.risk
-=======
 
         if valuations is None:
             valuations = self._cached_valuations
 
         welfare = self.get_welfare(allocations, valuations)
-        payoff = welfare - payments
+        if payments.shape != allocations.shape:  # one payment for each bidder
+            payoff = welfare - payments
+        else:  # in smooth markets: we need payments for each bundle
+            payoff = welfare - (payments.view_as(allocations) * allocations).view_as(welfare)
 
         if self.risk == 1.0:
             return payoff
@@ -174,7 +165,6 @@
         # the following is a memory-saving implementation of
         #return payoff.relu()**self.risk - (-payoff).relu()**self.risk
         return payoff.relu().pow_(self.risk).sub_(payoff.neg_().relu_().pow_(self.risk))
->>>>>>> 089a23b1
 
     def get_welfare(self, allocations, valuations=None):
         """For a batch of allocations return the player's welfare.
