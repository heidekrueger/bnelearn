--- conflicted
+++ resolved
@@ -587,8 +587,6 @@
 
         return (allocations, payments)
 
-<<<<<<< HEAD
-
 class LLGAuction(Mechanism):
     """
         Implements simple auctions in the LLG setting with 3 bidders and
@@ -612,13 +610,95 @@
             rule = 'nearest_zero'
         self.rule = rule
 
-    def run(self, bids: torch.Tensor) -> Tuple[torch.Tensor, torch.Tensor]:
-        """
-        Runs a (batch of) LLG Combinatorial auction(s).
-
-        We assume n_players == 3 with 0,1 being local bidders and 3 being the global bidder.
-=======
-# TODO: handeling of multiple equal bids?
+def run(self, bids: torch.Tensor) -> Tuple[torch.Tensor, torch.Tensor]:
+    """
+    Runs a (batch of) LLG Combinatorial auction(s).
+
+    We assume n_players == 3 with 0,1 being local bidders and 3 being the global bidder.
+
+    Parameters
+    ----------
+    bids: torch.Tensor
+        of bids with dimensions (batch_size, n_players, 1)
+
+    Returns
+    -------
+    (allocation, payments): Tuple[torch.Tensor, torch.Tensor]
+        allocation: tensor of dimension (n_batches x n_players x 1),
+                    1 indicating the desired bundle is allocated to corresponding player
+                    in that batch, 0 otherwise.
+                    (i.e. 1 for player0 means {1} allocated, for player2 means {2} allocated,
+                    for player3 means {1,2} allocated.)
+        payments:   tensor of dimension (n_batches x n_players)
+                    Total payment from player to auctioneer for her
+                    allocation in that batch.
+    """
+    assert bids.dim() == 3, "Bid tensor must be 3d (batch x players x 1)"
+    assert (bids >= 0).all().item(), "All bids must be nonnegative."
+    # name dimensions for readibility
+    batch_dim, player_dim, item_dim = 0, 1, 2 #pylint: disable=unused-variable
+    batch_size, n_players, n_items = bids.shape
+
+    assert n_players == 3, "invalid n_players in LLG setting"
+    assert n_items == 1, "invalid bid_dimensionality in LLG setting" # dummy item is desired bundle for each player
+
+    # move bids to gpu/cpu if necessary, get rid of unused item_dim
+    bids = bids.squeeze(item_dim).to(self.device) # batch_size x n_players
+    # individual bids as batch_size x 1 tensors:
+    b1, b2, bg = bids.split(1, dim=1)
+
+    # allocate return variables
+    payments = torch.zeros(batch_size, n_players, device = self.device)
+    allocations = torch.zeros(batch_size, n_players, n_items, device = self.device)
+
+    # 1. Determine efficient allocation
+    locals_win = (b1 + b2 > bg).float() # batch_size x 1
+    allocations = locals_win * torch.tensor([[1.,1.,0.]], device=self.device) + \
+                    (1-locals_win) * torch.tensor([[0.,0.,1.]], device=self.device) # batch x players
+
+    if self.rule == 'first_price':
+        payments = allocations * bids # batch x players
+    else: # calculate local and global winner prices separately
+        payments = torch.zeros(batch_size, n_players, device = self.device)
+        global_winner_prices = b1 + b2 # batch_size x 1
+        payments[:, [2]] = (1-locals_win) * global_winner_prices
+
+        local_winner_prices = torch.zeros(batch_size, 2, device = self.device)
+
+        if self.rule in ['vcg', 'nearest_vcg']:
+            # vcg prices are needed for vcg, nearest_vcg
+            local_vcg_prices = (bg - bids[:,[1,0]]).relu()
+
+            if self.rule == 'vcg':
+                local_winner_prices = local_vcg_prices
+            else: #nearest_vcg
+                delta = 0.5 * (bg - local_vcg_prices[:,[0]] - local_vcg_prices[:,[1]]) # batch_size x 1
+                local_winner_prices = local_vcg_prices + delta # batch_size x 2
+        elif self.rule in ['proxy', 'nearest_zero']:
+            # two cases: global bidder bids less than twice as much as second local or not
+            global_less_than_twice_local = (bg <= 2*b2).float() # batch_size x 1
+            local_prices_case_yes = 0.5 * torch.cat(2*[bg], dim=player_dim)
+            local_prices_case_no = torch.cat([bg-b2,  b2] , dim=player_dim)
+
+            local_winner_prices = global_less_than_twice_local * local_prices_case_yes + \
+                                    (1-global_less_than_twice_local) * local_prices_case_no
+        elif self.rule == 'nearest_bid':
+            case_yes = (bg < b1 - b2).float() # batch_size x 1
+
+            local_prices_case_yes = torch.cat([bg, torch.zeros_like(bg)], dim=player_dim)
+
+            delta = 0.5*(b1 + b2 - bg)
+            local_prices_case_no = bids[:, [0,1]] - delta
+
+            local_winner_prices = case_yes * local_prices_case_yes + (1-case_yes) * local_prices_case_no
+
+        else:
+            raise ValueError("invalid bid rule")
+
+        payments[:, [0,1]] = locals_win * local_winner_prices
+
+    return (allocations.unsqueeze(-1), payments) # payments: batches x players, allocation: batch x players x items
+
 
 def remove_invalid_bids(bids: torch.Tensor) -> torch.Tensor:
     """
@@ -653,11 +733,11 @@
         -------
         (allocation, payments): Tuple[torch.Tensor, torch.Tensor]
             allocation: tensor of dimension (n_batches x n_players x n_items),
-                        1 indicating item is allocated to corresponding player
-                        in that batch, 0 otherwise
-            payments:   tensor of dimension (n_batches x n_players)
-                        Total payment from player to auctioneer for her
-                        allocation in that batch.
+                1 indicating item is allocated to corresponding player
+                in that batch, 0 otherwise
+            payments: tensor of dimension (n_batches x n_players);
+                total payment from player to auctioneer for her
+                allocation in that batch.
         """
         assert bids.dim() == 3, "Bid tensor must be 3d (batch x players x items)"
         assert (bids >= 0).all().item(), "All bids must be nonnegative."
@@ -714,108 +794,22 @@
     def run(self, bids: torch.Tensor) -> Tuple[torch.Tensor, torch.Tensor]:
         """
         Runs a (batch of) Multi Item Uniform-Price Auction(s).
->>>>>>> da740f85
-
-        Parameters
-        ----------
-        bids: torch.Tensor
-<<<<<<< HEAD
-            of bids with dimensions (batch_size, n_players, 1)
-=======
-            of bids with dimensions (batch_size, n_players, n_items)
->>>>>>> da740f85
-
-        Returns
-        -------
+    
         (allocation, payments): Tuple[torch.Tensor, torch.Tensor]
-<<<<<<< HEAD
-            allocation: tensor of dimension (n_batches x n_players x 1),
-                        1 indicating the desired bundle is allocated to corresponding player
-                        in that batch, 0 otherwise.
-                        (i.e. 1 for player0 means {1} allocated, for player2 means {2} allocated,
-                        for player3 means {1,2} allocated.)
-=======
             allocation: tensor of dimension (n_batches x n_players x n_items),
-                        1 indicating item is allocated to corresponding player
-                        in that batch, 0 otherwise
->>>>>>> da740f85
-            payments:   tensor of dimension (n_batches x n_players)
-                        Total payment from player to auctioneer for her
-                        allocation in that batch.
-        """
-<<<<<<< HEAD
-        assert bids.dim() == 3, "Bid tensor must be 3d (batch x players x 1)"
-        assert (bids >= 0).all().item(), "All bids must be nonnegative."
-=======
+                1 indicating item is allocated to corresponding player
+                in that batch, 0 otherwise
+            payments: tensor of dimension (n_batches x n_players),
+                total payment from player to auctioneer for her
+                allocation in that batch.
+        """
         assert bids.dim() == 3, "Bid tensor must be 3d (batch x players x items)"
         assert (bids >= 0).all().item(), "All bids must be nonnegative."
 
->>>>>>> da740f85
         # name dimensions for readibility
         batch_dim, player_dim, item_dim = 0, 1, 2 #pylint: disable=unused-variable
         batch_size, n_players, n_items = bids.shape
 
-<<<<<<< HEAD
-        assert n_players == 3, "invalid n_players in LLG setting"
-        assert n_items == 1, "invalid bid_dimensionality in LLG setting" # dummy item is desired bundle for each player
-
-        # move bids to gpu/cpu if necessary, get rid of unused item_dim
-        bids = bids.squeeze(item_dim).to(self.device) # batch_size x n_players
-        # individual bids as batch_size x 1 tensors:
-        b1, b2, bg = bids.split(1, dim=1)
-
-        # allocate return variables
-        payments = torch.zeros(batch_size, n_players, device = self.device)
-        allocations = torch.zeros(batch_size, n_players, n_items, device = self.device)
-
-        # 1. Determine efficient allocation
-        locals_win = (b1 + b2 > bg).float() # batch_size x 1
-        allocations = locals_win * torch.tensor([[1.,1.,0.]], device=self.device) + \
-                     (1-locals_win) * torch.tensor([[0.,0.,1.]], device=self.device) # batch x players
-
-        if self.rule == 'first_price':
-            payments = allocations * bids # batch x players
-        else: # calculate local and global winner prices separately
-            payments = torch.zeros(batch_size, n_players, device = self.device)
-            global_winner_prices = b1 + b2 # batch_size x 1
-            payments[:, [2]] = (1-locals_win) * global_winner_prices
-
-            local_winner_prices = torch.zeros(batch_size, 2, device = self.device)
-
-            if self.rule in ['vcg', 'nearest_vcg']:
-                # vcg prices are needed for vcg, nearest_vcg
-                local_vcg_prices = (bg - bids[:,[1,0]]).relu()
-
-                if self.rule == 'vcg':
-                    local_winner_prices = local_vcg_prices
-                else: #nearest_vcg
-                    delta = 0.5 * (bg - local_vcg_prices[:,[0]] - local_vcg_prices[:,[1]]) # batch_size x 1
-                    local_winner_prices = local_vcg_prices + delta # batch_size x 2
-            elif self.rule in ['proxy', 'nearest_zero']:
-                # two cases: global bidder bids less than twice as much as second local or not
-                global_less_than_twice_local = (bg <= 2*b2).float() # batch_size x 1
-                local_prices_case_yes = 0.5 * torch.cat(2*[bg], dim=player_dim)
-                local_prices_case_no = torch.cat([bg-b2,  b2] , dim=player_dim)
-
-                local_winner_prices = global_less_than_twice_local * local_prices_case_yes + \
-                                      (1-global_less_than_twice_local) * local_prices_case_no
-            elif self.rule == 'nearest_bid':
-                case_yes = (bg < b1 - b2).float() # batch_size x 1
-
-                local_prices_case_yes = torch.cat([bg, torch.zeros_like(bg)], dim=player_dim)
-
-                delta = 0.5*(b1 + b2 - bg)
-                local_prices_case_no = bids[:, [0,1]] - delta
-
-                local_winner_prices = case_yes * local_prices_case_yes + (1-case_yes) * local_prices_case_no
-
-            else:
-                raise ValueError("invalid bid rule")
-
-            payments[:, [0,1]] = locals_win * local_winner_prices
-
-        return (allocations.unsqueeze(-1), payments) # payments: batches x players, allocation: batch x players x items
-=======
         # move bids to gpu/cpu if necessary
         bids = bids.to(self.device)
 
@@ -882,11 +876,11 @@
         -------
         (allocation, payments): Tuple[torch.Tensor, torch.Tensor]
             allocation: tensor of dimension (n_batches x n_players x n_items),
-                        1 indicating item is allocated to corresponding player
-                        in that batch, 0 otherwise
-            payments:   tensor of dimension (n_batches x n_players)
-                        Total payment from player to auctioneer for her
-                        allocation in that batch.
+                1 indicating item is allocated to corresponding player
+                in that batch, 0 otherwise
+            payments: tensor of dimension (n_batches x n_players),
+                total payment from player to auctioneer for her
+                allocation in that batch.
         """
         assert bids.dim() == 3, "Bid tensor must be 3d (batch x players x items)"
         assert (bids >= 0).all().item(), "All bids must be nonnegative."
@@ -929,7 +923,6 @@
         # # free memory?
         # del highest_loosing_prices, valid_prices_idx, highest_loosing_player, temp, agent_ids
 
-        # # TODO: speedup by better usage of torch?
         # # add fictitious negative bids (for case in which one bidder wins all items -> IndexError)
         # bids_extend = -1 * torch.ones(batch_size, n_players, n_items+1, device=self.device)
         # bids_extend[:,:,:-1] = bids
@@ -955,5 +948,4 @@
         #             highest_losing_prices = \
         #                 bids_extend.clone().detach()[batch,mask,highest_losing_prices_indices]
 
-        return (allocations, payments) # payments: batches x players, allocation: batch x players x items
->>>>>>> da740f85
+        return (allocations, payments) # payments: batches x players, allocation: batch x players x items