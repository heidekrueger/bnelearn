"""
This file tests the run of experiments at runtime, so simply whether it technically completes the run.
It chooses only 2 runs, with 3 epochs but plots and logs every period. Logging and plotting is not written to disc.
It considers each implemented experiment with each payment rule. Fo each experiment no model_sharing is tested once.
TODO:
    - Paul: InputLength should become obsolete Stefan: yes! @assigned Paul
    - Paul: Maybe later: Add bne metric to LLLLGG and test for failure
    - Stefan: Later: gaussian with fpsb and util_loss
"""

import pytest

# pylint: disable=wrong-import-order
from bnelearn.experiment.configuration_manager import ConfigurationManager

N_RUNS = 2
N_EPOCHS = 3
N_EPOCHS_LLLLGG = 2

# Single item
# id , config, class, known_bne
ids_si, *testdata_si = zip(*[
    [
        '0 - single_item-symmetric-uniform-fp',
        *ConfigurationManager(experiment_type='single_item_uniform_symmetric', n_runs=N_RUNS, n_epochs=N_EPOCHS) \
                           .get_config(),
        True
    ], [
        '1 - single_item-symmetric-uniform-fp-no_model_sharing',
        *ConfigurationManager(experiment_type='single_item_uniform_symmetric', n_runs=N_RUNS, n_epochs=N_EPOCHS) \
                           .set_learning(model_sharing=False)
                           .get_config(),
        True
    ],
    # doesn't test anything significantly different
    # ['single_item-symmetric-uniform-vcg', (single_item_uniform_symmetric(2,3, [3], 'second_price')),True],
    # too expensive
    # ['single_item-symmetric-gaussian-fp', (single_item_gaussian_symmetric(2,3, [4], 'first_price')),True],
    [
        '2 - single_item-symmetric-gaussian-vcg',
        *ConfigurationManager(experiment_type='single_item_gaussian_symmetric', n_runs=N_RUNS, n_epochs=N_EPOCHS) \
                           .set_setting(payment_rule='second_price', n_players=5)
                           .get_config(),
        True
    ], [
        '3 - single_item-asymmetric-uniform-fp',
        *ConfigurationManager(experiment_type='single_item_asymmetric_uniform_overlapping', n_runs=N_RUNS, n_epochs=N_EPOCHS) \
                           .get_config(),
        True
    ], [
        '4 - single_item-asymmetric-uniform-vcg',
        *ConfigurationManager(experiment_type='single_item_asymmetric_uniform_overlapping', n_runs=N_RUNS, n_epochs=N_EPOCHS) \
                           .set_setting(payment_rule='second_price')
                           .get_config(),
        True
    ], [
        '5 - single_item-affiliated-observations',
        *ConfigurationManager(experiment_type='affiliated_observations', n_runs=N_RUNS, n_epochs=N_EPOCHS) \
                           .get_config(),
        True
    ], [
        '6 - single_item-mineral-rights',
        *ConfigurationManager(experiment_type='mineral_rights', n_runs=N_RUNS, n_epochs=N_EPOCHS) \
                           .get_config(),
        True
    ]
])

# # Local Global Auctions
# # id , config, class, known_bne

ids_lg, *testdata_lg = zip(*[
    [
        '0-LLG-fp',
        *ConfigurationManager(experiment_type='llg', n_runs=N_RUNS, n_epochs=N_EPOCHS) \
                           .set_setting(payment_rule='first_price')
                           .get_config(),
        False],
    [
        '1-LLG-fp-no_model_sharing',
        *ConfigurationManager(experiment_type='llg', n_runs=N_RUNS, n_epochs=N_EPOCHS) \
                           .set_setting(payment_rule='first_price')
                           .set_learning(model_sharing=False)
                           .get_config(),
        False],
    [
        '2-LLG-vcg',
        *ConfigurationManager(experiment_type='llg', n_runs=N_RUNS, n_epochs=N_EPOCHS) \
                           .set_setting(payment_rule='vcg')
                           .get_config(),
        True
    ],
    [
        '3-LLG-nearest_bid',
        *ConfigurationManager(experiment_type='llg', n_runs=N_RUNS, n_epochs=N_EPOCHS)
                           .set_setting(payment_rule='nearest_bid')
                           .get_config(),
        True
    ],
    [
        '4-LLG-nearest_bid_correlated',
        *ConfigurationManager(experiment_type='llg', n_runs=N_RUNS, n_epochs=N_EPOCHS)
                           .set_setting(payment_rule='nearest_bid',
                                        correlation_types='Bernoulli_weights', gamma=0.5)
                           .get_config(),
        True
    ],
    [  # Used to fail when 0.5 didn't, due to neg bids
        '5-LLG-nearest_bid_perfectly_correlated',
        *ConfigurationManager(experiment_type='llg', n_runs=N_RUNS, n_epochs=N_EPOCHS) \
                           .set_setting(payment_rule='nearest_bid',
                                        correlation_types='Bernoulli_weights', gamma=1.0)
                           .get_config(),
        True],


    [
        '6-LLLLGG-fp-no_model_sharing',
        *ConfigurationManager(experiment_type='llllgg', n_runs=N_RUNS, n_epochs=N_EPOCHS) \
                           .set_learning(model_sharing=False)
                           .get_config(),
        False
    ],
    [
        '7-LLLLGG-vcg',
        *ConfigurationManager(experiment_type='llllgg', n_runs=N_RUNS, n_epochs=N_EPOCHS_LLLLGG) \
                           .set_setting(payment_rule='vcg')
                           .get_config(),
        False  # TODO: vcg BNE not implemented! change this test when done.
    ]
])

# MultiUnit
# id , config, class, known_bne
ids_mu, *testdata_mu = zip(*[
    # TODO: in the following test cases, the "expected bne" has been set to make the tests pass.
    # Those where this didn't match Nils's expectations have been marked. @Nils, please take a look.
    [
        '0-MultiUnit-discr',
        *ConfigurationManager(experiment_type='multiunit', n_runs=N_RUNS, n_epochs=N_EPOCHS)
                           .set_setting(payment_rule='discriminatory')
                           .get_config(),
        True  # TODO: Nils said should find False for bne, but finds true
    ], [
        '1-MultiUnit-discr-no_model_sharing',
        *ConfigurationManager(experiment_type='multiunit', n_runs=N_RUNS, n_epochs=N_EPOCHS)
                           .set_setting(payment_rule='discriminatory')
                           .set_learning(model_sharing=False)
                           .get_config(),
        True  # TODO: Nils said should find False for bne, but finds true
    ], [
        '2-MultiUnit-vcg',
        *ConfigurationManager(experiment_type='multiunit', n_runs=N_RUNS, n_epochs=N_EPOCHS) \
                           .set_setting(payment_rule='vcg').get_config(),
        True
    ], [
        '3-MultiUnit-uniform',
        *ConfigurationManager(experiment_type='multiunit', n_runs=N_RUNS, n_epochs=N_EPOCHS) \
                           .set_setting(payment_rule='uniform').get_config(),
        True
    ], [
        '4-SplitAward-fp',
        *ConfigurationManager(experiment_type='splitaward', n_runs=N_RUNS, n_epochs=N_EPOCHS) \
                           .get_config(),
        True  # TODO: Nils said should find False for bne, but finds true
    ], [
        '5-SplitAward-fp-no_model_sharing',
        *ConfigurationManager(experiment_type='splitaward', n_runs=N_RUNS, n_epochs=N_EPOCHS) \
                           .set_learning(model_sharing=False)
                           .get_config(),
        True  # TODO: Nils said should find False for bne, but finds true
    ]

])


def run_auction_test(config, exp_class, known_bne):
    config.learning.pretrain_iters = 20
    # Log and plot frequent but few
    config.logging.enable_logging = False
    config.logging.plot_frequency = 1
    config.logging.util_loss_frequency = 1
    config.logging.plot_points = 10
    config.logging.util_loss_batch_size = 2 ** 2
    config.logging.util_loss_grid_size = 2 ** 2
    config.learning.batch_size = 2 ** 2
    config.logging.eval_batch_size = 2 ** 2
    # Create and run the experiment
    config.hardware.specific_gpu = 0

    experiment = exp_class(config)

    assert experiment.known_bne == known_bne, \
        "known_bne setting is not as expected!"
<<<<<<< HEAD
    experiment.run()
=======
    success = experiment.run()
    assert success, "One or more errors were caught during the experiment runs! (See test logs.)"
>>>>>>> d2a8ee2b


@pytest.mark.parametrize("config, exp_class, known_bne", zip(*testdata_si), ids=ids_si)
def test_single_item_auctions(config, exp_class, known_bne):
    run_auction_test(config, exp_class, known_bne)


@pytest.mark.parametrize("config, exp_class, known_bne", zip(*testdata_lg), ids=ids_lg)
def test_local_global_auctions(config, exp_class, known_bne):
    run_auction_test(config, exp_class, known_bne)


@pytest.mark.xfail(reason="MultiUnit not yet implemented.")
@pytest.mark.parametrize("config, exp_class, known_bne", zip(*testdata_mu), ids=ids_mu)
def test_multi_unit_auctions(config, exp_class, known_bne):
    run_auction_test(config, exp_class, known_bne)<|MERGE_RESOLUTION|>--- conflicted
+++ resolved
@@ -192,12 +192,10 @@
 
     assert experiment.known_bne == known_bne, \
         "known_bne setting is not as expected!"
-<<<<<<< HEAD
-    experiment.run()
-=======
+
     success = experiment.run()
     assert success, "One or more errors were caught during the experiment runs! (See test logs.)"
->>>>>>> d2a8ee2b
+
 
 
 @pytest.mark.parametrize("config, exp_class, known_bne", zip(*testdata_si), ids=ids_si)
