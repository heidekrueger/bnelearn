"""Testing correctness of the BNE utilities database."""

from bnelearn.experiment.configuration_manager import ConfigurationManager


def test_bne_utility_database():
    """Testing correctness of the BNE utilities database."""
    specific_gpu = 0

<<<<<<< HEAD
    experiment_config, experiment_class = ConfigurationManager(
        experiment_type='llg').get_config(
            specific_gpu=specific_gpu,
            pretrain_iters=0,
            batch_size=2,
            enable_logging=False,
            eval_batch_size=2,
            util_loss_batch_size=2,
            util_loss_grid_size=2
        )
=======
    experiment_config, experiment_class = ConfigurationManager(experiment_type='llg', n_runs=1, n_epochs=1)\
        .set_hardware(specific_gpu=specific_gpu)\
        .set_learning(pretrain_iters=0, batch_size=2).set_logging(enable_logging=False) \
        .get_config()
>>>>>>> 98400a1e

    _ = experiment_class(experiment_config)<|MERGE_RESOLUTION|>--- conflicted
+++ resolved
@@ -7,22 +7,9 @@
     """Testing correctness of the BNE utilities database."""
     specific_gpu = 0
 
-<<<<<<< HEAD
-    experiment_config, experiment_class = ConfigurationManager(
-        experiment_type='llg').get_config(
-            specific_gpu=specific_gpu,
-            pretrain_iters=0,
-            batch_size=2,
-            enable_logging=False,
-            eval_batch_size=2,
-            util_loss_batch_size=2,
-            util_loss_grid_size=2
-        )
-=======
     experiment_config, experiment_class = ConfigurationManager(experiment_type='llg', n_runs=1, n_epochs=1)\
         .set_hardware(specific_gpu=specific_gpu)\
         .set_learning(pretrain_iters=0, batch_size=2).set_logging(enable_logging=False) \
         .get_config()
->>>>>>> 98400a1e
 
     _ = experiment_class(experiment_config)