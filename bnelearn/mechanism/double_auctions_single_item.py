--- conflicted
+++ resolved
@@ -1,241 +1,116 @@
-"""
-
-This module implements mechanisms for double auction.
-Double auctions contains buyers and sellers. 
-
-In a given bid profile for double auctions, 
-    0 : n_buyers -> indices for buyers
-    n_buyers+1 : n_players -> indices for sellers
-
-allocation for a buyer is 1 when the buyer buys an item.
-payment for a buyer is the amount buyer pays for an item.
-
-allocation for a seller is 1 when the seller sells an item.
-payment for a seller is the amount seller receives for an item.
-
-"""
-import torch
-
-from .double_auction_mechanism import DeterministicDoubleAuctionMechanism
-
-
-class kDoubleAuction(DeterministicDoubleAuctionMechanism):
-    """Implements the k-Double Auction mechanism."""
-    def __init__(self, n_buyers, n_sellers, k_value, **kwargs):
-        super().__init__(n_buyers, n_sellers, **kwargs)
-        self.k_value = k_value
-
-    def _determine_combined_and_splitted_trading_indices(self, params_dict, sorted_bids_and_indices_dict):
-        trading_indices = self._determine_trading_indices(
-            sorted_bids_and_indices_dict["bids_sorted_buyers"], sorted_bids_and_indices_dict["bids_sorted_sellers"])
-
-        trade_buyers = self._broadcast_trading_indices(
-            params_dict["n_items"], self.n_buyers, params_dict["batch_size"], trading_indices)
-        trade_sellers = self._broadcast_trading_indices(
-            params_dict["n_items"], self.n_sellers, params_dict["batch_size"], trading_indices)
-        sorted_bids_and_indices_dict["trading_indices"] = trading_indices
-        return trade_buyers,trade_sellers
-
-    def _determine_individual_trade_prices(self, trade_buyers, trade_sellers, params_dict, sorted_bids_and_indices_dict):
-        trade_prices = self._calc_trade_prices(
-            params_dict["player_dim"],
-             sorted_bids_and_indices_dict["bids_sorted_buyers"],
-              sorted_bids_and_indices_dict["bids_sorted_sellers"],
-               sorted_bids_and_indices_dict["trading_indices"])
-        trade_price_buyers = trade_prices*trade_buyers
-        trade_price_sellers = trade_prices*trade_sellers
-        return trade_price_buyers,trade_price_sellers
-
-    def _calc_trade_prices(self, player_dim, bids_sorted_buyers, bids_sorted_sellers, trading_indices):
-        trade_indx = self._determine_break_even_trading_index(player_dim, trading_indices)
-        trade_price = torch.add(
-                                ((self.k_value)*(torch.gather(bids_sorted_buyers, dim=player_dim, index=trade_indx))),
-                                ((1-self.k_value)*(torch.gather(bids_sorted_sellers, dim=player_dim, index=trade_indx)))
-                               )
-        return trade_price
-
-
-class VickreyDoubleAuction(DeterministicDoubleAuctionMechanism):
-    """Implements the Vickrey Double Auction mechanism."""
-    def _determine_combined_and_splitted_trading_indices(self, params_dict, sorted_bids_and_indices_dict):
-        trading_indices = self._determine_trading_indices(
-            sorted_bids_and_indices_dict["bids_sorted_buyers"], sorted_bids_and_indices_dict["bids_sorted_sellers"])
-
-<<<<<<< HEAD
-class VickreyDoubleAuction(DoubleAuctionMechanism):
-
-    def run(self, bids: torch.Tensor) -> Tuple[torch.Tensor, torch.Tensor]:
-
-        assert bids.dim() >= 3, "Bid tensor must be at least 3D (*batch x players x items)."
-        assert (bids >= 0).all().item(), "All bids must be nonnegative."
-
-        # move bids to gpu/cpu if necessary
-        bids = bids.to(self.device)
-
-        # poosibly flaten bids, if there's more than one batch dim
-        *batch_sizes, _, n_items = bids.shape
-        batch_size = reduce(mul, batch_sizes, 1)
-        bids = bids.view(batch_size, self.n_buyers+self.n_sellers, n_items)
-
-        batch_dim, player_dim, item_dim = 0, 1, 2
-        bids_buyers, bids_sellers = torch.split(bids,[self.n_buyers, self.n_sellers], dim=player_dim)
-        batch_size, _, n_items = bids.shape
-
-        # allocate return variables
-
-        payments_per_item_buyers = torch.zeros(batch_size, self.n_buyers, n_items, device=self.device)
-        allocations_buyers = torch.zeros(batch_size, self.n_buyers, n_items, device=self.device)
-
-        payments_per_item_sellers = torch.zeros(batch_size, self.n_sellers, n_items, device=self.device)
-        allocations_sellers = torch.zeros(batch_size, self.n_sellers, n_items, device=self.device)
-
-        bids_sorted_init_buyers, indx_buyers = torch.sort(bids_buyers, dim=player_dim, descending=True)
-        bids_sorted_init_sellers, indx_sellers = torch.sort(bids_sellers, dim=player_dim, descending=False)
-
-        min_player_dim = min(self.n_buyers, self.n_sellers)
-
-        bids_sorted_buyers = torch.narrow(bids_sorted_init_buyers, player_dim, 0, min_player_dim)
-        bids_sorted_sellers = torch.narrow(bids_sorted_init_sellers, player_dim, 0, min_player_dim)
-
-        trade = torch.ge(bids_sorted_buyers, bids_sorted_sellers).type(torch.float)
-        min_trade_val, trade_indx = trade.min(dim=player_dim, keepdim=True)
-        trade_indx[trade_indx > 0] -= 1 
-        trade_indx[min_trade_val == 1] = min_player_dim - 1
-
-        trade_buyers = torch.zeros(batch_size, self.n_buyers, n_items, device=self.device)
-        trade_buyers[:,:min_player_dim,:] = trade
-
-        trade_sellers = torch.zeros(batch_size, self.n_sellers, n_items, device=self.device)
-        trade_sellers[:,:min_player_dim,:] = trade
-
-=======
-        trade_buyers = self._broadcast_trading_indices(
-            params_dict["n_items"], self.n_buyers, params_dict["batch_size"], trading_indices)
-        trade_sellers = self._broadcast_trading_indices(
-            params_dict["n_items"], self.n_sellers, params_dict["batch_size"], trading_indices)
-        sorted_bids_and_indices_dict["trading_indices"] = trading_indices
-        return trade_buyers,trade_sellers
-    
-    def _determine_individual_trade_prices(self, trade_buyers, trade_sellers, params_dict, sorted_bids_and_indices_dict):
-        trade_indx = self._determine_break_even_trading_index(params_dict["player_dim"], sorted_bids_and_indices_dict["trading_indices"])
->>>>>>> 7de7e6c4
-        trade_indx_inc_buyers = trade_indx.clone().detach()
-        trade_indx_inc_buyers[trade_indx_inc_buyers < (self.n_buyers - 1)] += 1
-
-        trade_indx_inc_sellers = trade_indx.clone().detach()
-        trade_indx_inc_sellers[trade_indx_inc_sellers < (self.n_sellers - 1)] += 1
-
-        trade_price_indx_buyers = torch.gather(sorted_bids_and_indices_dict["bids_sorted_init_buyers"], dim=params_dict["player_dim"], index=trade_indx)
-        trade_price_indx_sellers = torch.gather(sorted_bids_and_indices_dict["bids_sorted_init_sellers"], dim=params_dict["player_dim"], index=trade_indx)
-
-        trade_price_indx_inc_buyers = torch.gather(sorted_bids_and_indices_dict["bids_sorted_init_buyers"], dim=params_dict["player_dim"], index=trade_indx_inc_buyers)
-        trade_price_indx_inc_sellers = torch.gather(sorted_bids_and_indices_dict["bids_sorted_init_sellers"], dim=params_dict["player_dim"], index=trade_indx_inc_sellers)
-
-        trade_price_init_buyers = torch.max(trade_price_indx_sellers, trade_price_indx_inc_buyers)
-        trade_price_init_sellers = torch.min(trade_price_indx_buyers, trade_price_indx_inc_sellers)
-
-        trade_price_buyers = torch.where((trade_indx > 0) & (trade_indx < (self.n_buyers - 1)),
-                                         trade_price_init_buyers, trade_price_indx_sellers) * trade_buyers
-        trade_price_sellers = torch.where((trade_indx > 0) & (trade_indx < (self.n_sellers - 1)),
-                                          trade_price_init_sellers, trade_price_indx_buyers) * trade_sellers
-<<<<<<< HEAD
-
-        allocations_buyers = allocations_buyers.scatter_(dim=player_dim, index=indx_buyers, 
-                                                         src=trade_buyers)
-        allocations_sellers = allocations_sellers.scatter_(dim=player_dim, index=indx_sellers, 
-                                                           src=trade_sellers)
-
-        payments_per_item_buyers = payments_per_item_buyers.scatter_(dim=player_dim, index=indx_buyers, 
-                                                                     src=trade_price_buyers)
-
-        payments_per_item_sellers = payments_per_item_sellers.scatter_(dim=player_dim, index=indx_sellers, 
-                                                                       src=trade_price_sellers)
-
-
-        allocations = torch.cat((allocations_buyers, allocations_sellers), dim=player_dim)
-        payments = torch.cat((payments_per_item_buyers, payments_per_item_sellers), 
-                            dim=player_dim).sum(dim=item_dim)
-
-        return (allocations.view(*batch_sizes, self.n_buyers+self.n_sellers, n_items),
-            payments.view(*batch_sizes, self.n_buyers+self.n_sellers))
-
-
-=======
-                                          
-        return trade_price_buyers,trade_price_sellers
->>>>>>> 7de7e6c4
-
-# class McAfeeDoubleAuction(DoubleAuctionMechanism):
-
-#     def run(self, bids: torch.Tensor) -> Tuple[torch.Tensor, torch.Tensor]:
-
-#         assert bids.dim() == 3, "Bid tensor must be 3d (batch x players x items)"
-#         assert (bids >= 0).all().item(), "All bids must be nonnegative."
-
-#         # move bids to gpu/cpu if necessary
-#         bids = bids.to(self.device)
-
-#         batch_dim, player_dim, item_dim = 0, 1, 2
-#         bids_buyers, bids_sellers = torch.split(bids,[self.n_buyers, self.n_sellers], dim=player_dim)
-#         batch_size, _, n_items = bids.shape
-
-#         # allocate return variables
-
-#         payments_per_item_buyers = torch.zeros(batch_size, self.n_buyers, n_items, device=self.device)
-#         allocations_buyers = torch.zeros(batch_size, self.n_buyers, n_items, device=self.device)
-
-#         payments_per_item_sellers = torch.zeros(batch_size, self.n_sellers, n_items, device=self.device)
-#         allocations_sellers = torch.zeros(batch_size, self.n_sellers, n_items, device=self.device)
-
-#         bids_sorted_init_buyers, indx_buyers = torch.sort(bids_buyers, dim=player_dim, descending=True)
-#         bids_sorted_init_sellers, indx_sellers = torch.sort(bids_sellers, dim=player_dim, descending=False)
-
-#         min_player_dim = min(self.n_buyers, self.n_sellers)
-
-#         bids_sorted_buyers = torch.narrow(bids_sorted_init_buyers, player_dim, 0, min_player_dim)
-#         bids_sorted_sellers = torch.narrow(bids_sorted_init_sellers, player_dim, 0, min_player_dim)
-
-#         trade = torch.ge(bids_sorted_buyers, bids_sorted_sellers).type(torch.float)
-#         _, trade_indx = trade.min(dim=player_dim, keepdim=True)
-#         trade_indx[trade_indx > 0] -= 1 
-
-        
-#         trade_indx_dec =  trade_indx.clone().detach()
-#         trade_indx_dec[trade_indx_dec > 0] -= 1     
-
-#         trade_price_init = torch.add(
-#                                  torch.gather(bids_buyers_sorted, dim=player_dim, index=trade_indx_dec),
-#                                  torch.gather(bids_sellers_sorted, dim=player_dim, index=trade_indx_dec)
-#                                )*0.5
-        
-#         trade_price = torch.where(trade_indx > 0, trade_price_buyers_init, trade_price_sellers_indx)
-
-#         trade_price_buyers_indx = torch.gather(bids_buyers_sorted, dim=player_dim, index=trade_indx)
-#         trade_price_sellers_indx = torch.gather(bids_sellers_sorted, dim=player_dim, index=trade_indx)
-
-#         trade_price_buyers_indx_dec = torch.gather(bids_buyers_sorted, dim=player_dim, index=trade_indx_dec)
-#         trade_price_sellers_indx_dec = torch.gather(bids_sellers_sorted, dim=player_dim, index=trade_indx_dec)
-
-#         trade_price_buyers_init = torch.max(trade_price_sellers_indx, trade_price_buyers_indx_dec)
-#         trade_price_sellers_init = torch.min(trade_price_buyers_indx, trade_price_sellers_indx_dec)
-
-#         trade_price_buyers = torch.where(trade_indx > 0, trade_price_buyers_init, trade_price_sellers_indx) * trade
-#         trade_price_sellers = torch.where(trade_indx > 0, trade_price_sellers_init, trade_price_buyers_indx) * trade
-
-#         allocations_buyers = allocations_buyers.scatter_(dim=player_dim, index=indx_buyers, 
-#                                                          src=trade)
-#         allocations_sellers = allocations_sellers.scatter_(dim=player_dim, index=indx_sellers, 
-#                                                            src=trade)
-
-#         payments_per_item_buyers = payments_per_item_buyers.scatter_(dim=player_dim, index=indx_buyers, 
-#                                                                      src=trade_price_buyers)
-    
-#         payments_per_item_sellers = payments_per_item_sellers.scatter_(dim=player_dim, index=indx_sellers, 
-#                                                                        src=trade_price_sellers)
-
-
-#         allocations = torch.cat((allocations_buyers, allocations_sellers), dim=player_dim)
-#         payments = torch.cat((payments_per_item_buyers, payments_per_item_sellers), 
-#                             dim=player_dim).sum(dim=item_dim)
-        
-#         return (allocations, payments)+"""
+
+This module implements mechanisms for double auction.
+Double auctions contains buyers and sellers. 
+
+In a given bid profile for double auctions, 
+    0 : n_buyers -> indices for buyers
+    n_buyers+1 : n_players -> indices for sellers
+
+allocation for a buyer is 1 when the buyer buys an item.
+payment for a buyer is the amount buyer pays for an item.
+
+allocation for a seller is 1 when the seller sells an item.
+payment for a seller is the amount seller receives for an item.
+
+"""
+import torch
+
+from .double_auction_mechanism import DeterministicDoubleAuctionMechanism
+
+
+class kDoubleAuction(DeterministicDoubleAuctionMechanism):
+    """Implements the k-Double Auction mechanism."""
+    def __init__(self, n_buyers, n_sellers, k_value, **kwargs):
+        super().__init__(n_buyers, n_sellers, **kwargs)
+        self.k_value = k_value
+
+    def _determine_combined_and_splitted_trading_indices(self, params_dict, sorted_bids_and_indices_dict):
+        trading_indices = self._determine_trading_indices(
+            sorted_bids_and_indices_dict["bids_sorted_buyers"], sorted_bids_and_indices_dict["bids_sorted_sellers"])
+
+        trade_buyers = self._broadcast_trading_indices(
+            params_dict["n_items"], self.n_buyers, params_dict["batch_size"], trading_indices)
+        trade_sellers = self._broadcast_trading_indices(
+            params_dict["n_items"], self.n_sellers, params_dict["batch_size"], trading_indices)
+        sorted_bids_and_indices_dict["trading_indices"] = trading_indices
+        return trade_buyers,trade_sellers
+
+    def _determine_individual_trade_prices(self, trade_buyers, trade_sellers, params_dict, sorted_bids_and_indices_dict):
+        trade_prices = self._calc_trade_prices(
+            params_dict["player_dim"],
+             sorted_bids_and_indices_dict["bids_sorted_buyers"],
+              sorted_bids_and_indices_dict["bids_sorted_sellers"],
+               sorted_bids_and_indices_dict["trading_indices"])
+        trade_price_buyers = trade_prices*trade_buyers
+        trade_price_sellers = trade_prices*trade_sellers
+        return trade_price_buyers,trade_price_sellers
+
+    def _calc_trade_prices(self, player_dim, bids_sorted_buyers, bids_sorted_sellers, trading_indices):
+        trade_indx = self._determine_break_even_trading_index(player_dim, trading_indices)
+        trade_price = torch.add(
+                                ((self.k_value)*(torch.gather(bids_sorted_buyers, dim=player_dim, index=trade_indx))),
+                                ((1-self.k_value)*(torch.gather(bids_sorted_sellers, dim=player_dim, index=trade_indx)))
+                               )
+        return trade_price
+
+
+class VickreyDoubleAuction(DeterministicDoubleAuctionMechanism):
+    """Implements the Vickrey Double Auction mechanism."""
+    def _determine_combined_and_splitted_trading_indices(self, params_dict, sorted_bids_and_indices_dict):
+        trading_indices = self._determine_trading_indices(
+            sorted_bids_and_indices_dict["bids_sorted_buyers"], sorted_bids_and_indices_dict["bids_sorted_sellers"])
+
+        trade_buyers = self._broadcast_trading_indices(
+            params_dict["n_items"], self.n_buyers, params_dict["batch_size"], trading_indices)
+        trade_sellers = self._broadcast_trading_indices(
+            params_dict["n_items"], self.n_sellers, params_dict["batch_size"], trading_indices)
+        sorted_bids_and_indices_dict["trading_indices"] = trading_indices
+        return trade_buyers,trade_sellers
+    
+    def _determine_individual_trade_prices(self, trade_buyers, trade_sellers, params_dict, sorted_bids_and_indices_dict):
+        trade_indx = self._determine_break_even_trading_index(params_dict["player_dim"], sorted_bids_and_indices_dict["trading_indices"])
+        trade_indx_inc_buyers = trade_indx.clone().detach()
+        trade_indx_inc_buyers[trade_indx_inc_buyers < (self.n_buyers - 1)] += 1
+
+        trade_indx_inc_sellers = trade_indx.clone().detach()
+        trade_indx_inc_sellers[trade_indx_inc_sellers < (self.n_sellers - 1)] += 1
+
+        trade_price_indx_buyers = torch.gather(sorted_bids_and_indices_dict["bids_sorted_init_buyers"], dim=params_dict["player_dim"], index=trade_indx)
+        trade_price_indx_sellers = torch.gather(sorted_bids_and_indices_dict["bids_sorted_init_sellers"], dim=params_dict["player_dim"], index=trade_indx)
+
+        trade_price_indx_inc_buyers = torch.gather(sorted_bids_and_indices_dict["bids_sorted_init_buyers"], dim=params_dict["player_dim"], index=trade_indx_inc_buyers)
+        trade_price_indx_inc_sellers = torch.gather(sorted_bids_and_indices_dict["bids_sorted_init_sellers"], dim=params_dict["player_dim"], index=trade_indx_inc_sellers)
+
+        trade_price_init_buyers = torch.max(trade_price_indx_sellers, trade_price_indx_inc_buyers)
+        trade_price_init_sellers = torch.min(trade_price_indx_buyers, trade_price_indx_inc_sellers)
+
+        trade_price_buyers = torch.where((trade_indx > 0) & (trade_indx < (self.n_buyers - 1)),
+                                         trade_price_init_buyers, trade_price_indx_sellers) * trade_buyers
+        trade_price_sellers = torch.where((trade_indx > 0) & (trade_indx < (self.n_sellers - 1)),
+                                          trade_price_init_sellers, trade_price_indx_buyers) * trade_sellers
+
+        return trade_price_buyers,trade_price_sellers
+
+# class McAfeeDoubleAuction(DoubleAuctionMechanism):
+
+#     def run(self, bids: torch.Tensor) -> Tuple[torch.Tensor, torch.Tensor]:
+
+#         assert bids.dim() == 3, "Bid tensor must be 3d (batch x players x items)"
+#         assert (bids >= 0).all().item(), "All bids must be nonnegative."
+
+#         # move bids to gpu/cpu if necessary
+#         bids = bids.to(self.device)
+
+#         batch_dim, player_dim, item_dim = 0, 1, 2
+#         bids_buyers, bids_sellers = torch.split(bids,[self.n_buyers, self.n_sellers], dim=player_dim)
+#         batch_size, _, n_items = bids.shape
+
+#         # allocate return variables
+
+#         payments_per_item_buyers = torch.zeros(batch_size, self.n_buyers, n_items, device=self.device)
+#         allocations_buyers = torch.zeros(batch_size, self.n_buyers, n_items, device=self.device)
+
+#         payments_per_item_sellers = torch.zeros(batch_size, self.n_sellers, n_items, device=self.device)
+#         allocations_sellers = torch.zeros(batch_size, self.n_sellers, n_items, device=self.device)
+