"""Auction mechanism for combinatorial auctions (where bidders are interested
in bundles of items).
"""
import os
import sys
from typing import Tuple
#from time import perf_counter as timer

# pylint: disable=E1102
import torch
import torch.nn as nn
# For qpth #pylint:disable=ungrouped-imports
from qpth.qp import QPFunction
from tqdm import tqdm
from functools import reduce
from operator import mul

# Some (but not all) of the features in this module need gurobi,
# but we still want to be able to use the other features when gurobi is not
# installed.
try:
    import gurobipy as grb
    GUROBI_AVAILABLE = True
except ImportError as e:
    GUROBI_AVAILABLE = False
    GUROBI_IMPORT_ERROR = e


from bnelearn.mechanism.data import LLGData, LLLLGGData, LLLLRRGData
from bnelearn.util import mpc
from .mechanism import Mechanism


class _OptNet_for_LLLLGG(nn.Module):
    def __init__(self, device, A, beta, b, payment_vcg=None,
                 precision=torch.double, max_iter=20):
        """
        Build basic model
            s.t.
                pA >= beta
                p <= b
            ->
                G =     (-A     )
                    diag(1,...,1)
                h = (-beta)
                    (b    )

        See LLLLGGAuction._calculate_payments_nearest_vcg_core for details on variables.
        """
        # TODO Stefan/Paul: Please provide minimal docstring
        # I think there should be a clearer interface between solving and using
        # it for this specifc problem, e.g., what's the general form of the
        # problem Anne's solver can tackle?
        self.n_batch, self.n_coalitions, self.n_player = A.shape  # pylint: disable=unused-variable

        # TODO Nils: would it make sense to have an optional consistency check
        # whether or not the dimensions match?
        super().__init__()
        self.device = device
        self.precision = precision
        self.payment_vcg = payment_vcg
        self.max_iter = max_iter

        A = torch.as_tensor(A, dtype=precision, device=self.device)
        b = torch.as_tensor(b, dtype=precision, device=self.device)
        beta = torch.as_tensor(beta, dtype=precision, device=self.device)

        self.G = torch.cat(
            (
                -A,
                torch.eye(self.n_player, dtype=precision, device=self.device) \
                    .repeat(self.n_batch, 1, 1),
                -torch.eye(self.n_player, dtype=precision, device=self.device) \
                    .repeat(self.n_batch, 1, 1)
            ), 1)
        self.h = torch.cat(
            (
                -beta,
                b,
                torch.zeros([self.n_batch, self.n_player], dtype=precision, device=self.device)
            ), 1)
        # will be set by methods
        self.e = None
        self.mu = None
        self.Q = None
        self.q = None

    def _add_objective_min_payments(self):
        """
        Add objective to minimize total payments and solve LP:
        min p x 1

        Q = (0,...,0)
        q = (1,...,1)
        """
        self.Q = torch.diag(
            torch.tensor(
                [1e-5,] * self.n_player,
                dtype=self.precision,
                device=self.device
            )
        ).repeat(self.n_batch, 1, 1)
        self.q = torch.ones([self.n_batch, self.n_player], dtype=self.precision, device=self.device)

    def _add_objective_min_vcg_distance(self, min_payments=None):
        """
        Add objective to minimize euclidean vcg distance QP:
        min (p-p_0)(p-p_0)

        Q = diag(2,...,2)
        q = -2p_0
        """
        if min_payments is not None:
            self.e = torch.ones(
                [self.n_batch, 1, self.n_player],
                dtype=self.precision,
                device=self.device
            )
            self.mu = min_payments.sum(1).reshape(self.n_batch, 1)

        self.Q = torch.diag(
            torch.tensor(
                [2, ] * self.n_player,
                dtype=self.precision,
                device=self.device
            )
        ).repeat(self.n_batch,1,1)
        self.q = -2 * torch.as_tensor(self.payment_vcg, dtype=self.precision, device=self.device)

    def forward(self, solver, input=None):
        """input is not used, as problem is fully specified
        Choose either 'mpc' or 'qpth' solver. The latter is both slower and more imprecise"""

        if solver == 'qpth':
            if self.e is None:
                self.e = torch.zeros(0, dtype=self.precision, device=self.device, requires_grad=True)
            if self.mu is None:
                self.mu = torch.zeros(0, dtype=self.precision, device=self.device, requires_grad=True)
            return QPFunction(verbose=-1, eps=1e-19, maxIter=20, notImprovedLim=10, check_Q_spd=False) \
                             (self.Q, self.q, self.G, self.h, self.e, self.mu)

        elif solver == 'mpc':
            mpc_solver=mpc.MpcSolver(max_iter=self.max_iter)
            # detach all variables to set requires_grad=False
            if self.e is not None:
                self.e_no_grad=self.e.detach()
                self.mu_no_grad=self.mu.detach()
            else:
                self.e_no_grad=None
                self.mu_no_grad=None
            x_mpc, _ = mpc_solver.solve(self.Q.detach(), self.q.detach(), self.G.detach(),
                                        self.h.detach(), self.e_no_grad, self.mu_no_grad,
                                        print_warning=False)
            return x_mpc
        else:
            raise NotImplementedError(":/")


class LLGAuction(Mechanism):
    """
        Implements simple auctions in the LLG setting with 3 bidders and
        2 goods.
        Notably, this is not an implementation of a general Combinatorial auction
        and bidders do not submit full bundle (XOR) bids: Rather, it's assumed
        a priori that each bidder bids on a specific bundle:
        The first bidder will only bid on the bundle {1}, the second on {2},
        the third on {1,2}, thus actions are scalar for each bidder.

        For the LLG Domain see e.g. Ausubel & Milgrom 2006 or Bosshard et al 2017
    """

    def __init__(self, rule='first_price', cuda: bool = True):
        super().__init__(cuda)

        if rule not in ['first_price', 'vcg', 'nearest_bid', 'nearest_zero', 'proxy', 'nearest_vcg']:
            raise ValueError('Invalid Pricing rule!')
        # 'nearest_zero' and 'proxy' are aliases
        if rule == 'proxy':
            rule = 'nearest_zero'
        self.rule = rule

    def run(self, bids: torch.Tensor) -> Tuple[torch.Tensor, torch.Tensor]:
        """
        Runs a (batch of) LLG Combinatorial auction(s).

        We assume n_players == 3 with 0,1 being local bidders and 3 being the global bidder.

        Parameters
        ----------
        bids: torch.Tensor
            of bids with dimensions (batch_size, n_players, 1)

        Returns
        -------
        (allocation, payments): Tuple[torch.Tensor, torch.Tensor]
            allocation: tensor of dimension (n_batches x n_players x 1),
                        1 indicating the desired bundle is allocated to corresponding player
                        in that batch, 0 otherwise.
                        (i.e. 1 for player0 means {1} allocated, for player2 means {2} allocated,
                        for player3 means {1,2} allocated.)
            payments:   tensor of dimension (n_batches x n_players)
                        Total payment from player to auctioneer for her
                        allocation in that batch.
        """
        assert bids.dim() >= 3, "Bid tensor must be at least 3d (*batch_dims x players x items)"
        assert (bids >= 0).all().item(), "All bids must be nonnegative."

        # move bids to gpu/cpu if necessary
        bids = bids.to(self.device)

        # name dimensions
        *batch_dims, player_dim, item_dim = range(bids.dim())  # pylint: disable=unused-variable
        *batch_sizes, n_players, n_items = bids.shape

        assert n_items == 1, "invalid bid_dimensionality in LLG setting"  # dummy item is desired bundle for each player

        # move bids to gpu/cpu if necessary, get rid of unused item_dim
        bids = bids.squeeze(item_dim).to(self.device)  # batch_size x n_players
        # individual bids as *batch_sizes x 1 tensors:
        b_locals, b_global = bids[..., :-1], bids[..., [-1]]

        # NOTE: payments and allocations below will have the following dims and dtypes:
        # payments = torch.zeros(*batch_sizes, n_players, device=self.device)
        # allocations = torch.zeros(*batch_sizes, n_players, n_items, dtype=bool, device=self.device)

        # Two possible allocations
        allocation_locals = torch.ones(1, n_players, dtype=bool, device=self.device)
        allocation_locals[0, -1] = 0
        allocation_global = torch.zeros(1, n_players, dtype=bool, device=self.device)
        allocation_global[0, -1] = 1

        # 1. Determine efficient allocation
        locals_win = (b_locals.sum(axis=player_dim, keepdim=True) > b_global).float()  # batch_sizes x 1
        allocations = locals_win * allocation_locals + (1 - locals_win) * allocation_global

        if self.rule == 'first_price':
            payments = allocations * bids  # batch x players
        else:  # calculate local and global winner prices separately
            payments = torch.zeros(*batch_sizes, n_players, device=self.device)
            global_winner_prices = b_locals.sum(axis=player_dim, keepdim=True)  # batch_size x 1
            payments[..., [-1]] = (1 - locals_win) * global_winner_prices

            local_winner_prices = torch.zeros(*batch_sizes, n_players - 1, device=self.device)

            if self.rule in ['vcg', 'nearest_vcg']:
                # vcg prices are needed for vcg, nearest_vcg
                local_vcg_prices = torch.zeros_like(local_winner_prices)

                local_vcg_prices += (
                    b_global - b_locals.sum(axis=player_dim, keepdim=True) + b_locals
                ).relu()

                if self.rule == 'vcg':
                    local_winner_prices = local_vcg_prices
                else:  # nearest_vcg
                    delta = (1/(n_players - 1)) * \
                        (b_global - local_vcg_prices.sum(axis=player_dim, keepdim=True))  # *batch_sizes x 1
                    local_winner_prices = local_vcg_prices + delta  # batch_size x 2

            elif self.rule in ['proxy', 'nearest_zero'] and n_players == 3:
                b1, b2 = b_locals[..., [0]], b_locals[..., [1]]

                # three cases when local bidders win:
                #  1. "both_strong": each local > half of global --> both play same
                #  2. / 3. one player 'weak': weak local player pays her bid, other pays enough to match global
                both_strong = ((b_global <= 2 * b1) & (b_global <= 2 * b2)).float()  # *batch_sizes x 1
                first_weak = (2 * b1 < b_global).float()
                # (second_weak implied otherwise)
                local_prices_case_both_strong = 0.5 * torch.cat(2 * [b_global], dim=player_dim)
                local_prices_case_first_weak = torch.cat([b1, b_global - b1], dim=player_dim)
                local_prices_case_second_weak = torch.cat([b_global - b2, b2], dim=player_dim)

                local_winner_prices = both_strong * local_prices_case_both_strong + \
                                      first_weak * local_prices_case_first_weak + \
                                      (1 - both_strong - first_weak) * local_prices_case_second_weak

            elif self.rule == 'nearest_bid' and n_players == 3:
                b1, b2 = b_locals[..., [0]], b_locals[..., [1]]

                case_1_outbids = (b_global < b1 - b2).float()  # batch_size x 1
                case_2_outbids = (b_global < b2 - b1).float()  # batch_size x 1

                local_prices_case_1 = torch.cat([b_global, torch.zeros_like(b_global)], dim=player_dim)
                local_prices_case_2 = torch.cat([torch.zeros_like(b_global), b_global], dim=player_dim)

                delta = 0.5 * (b1 + b2 - b_global)
                local_prices_else = bids[..., [0, 1]] - delta

                local_winner_prices = case_1_outbids * local_prices_case_1 + \
                    case_2_outbids * local_prices_case_2 + \
                    (1 - case_1_outbids - case_2_outbids) * local_prices_else

            else:
                raise ValueError("invalid bid rule")

            payments[..., :-1] = locals_win * local_winner_prices  # TODO: do we even need this * op?

        return (allocations.unsqueeze(-1), payments)  # payments: batches x players, allocation: batch x players x items


class LLGFullAuction(Mechanism):
    """Implements auctions in the LLG setting with 3 bidders and 2 goods.

    Here, bidders do submit full bundle (XOR) bids. For this specific LLG
    domain see Beck & Ott 2013.

    Item dim 0 corresponds to item A, dim 1 to item B and dim 2 to the bundle
    of both.

    """
    def __init__(self, rule='first_price', cuda: bool=True):
        super().__init__(cuda)

        if rule not in ['first_price', 'vcg', 'nearest_vcg', 'mrcs_favored']:
            raise ValueError('Invalid Pricing rule!')
        self.rule = rule

        self.subsolutions = torch.tensor(
            LLGData.legal_allocations_sparse,
            device=self.device
        )
        self.n_subsolutions = self.subsolutions[-1][0] + 1
        self.solver_max_iter = 20

    def run(self, bids: torch.Tensor) -> Tuple[torch.Tensor, torch.Tensor]:
        """Runs a batch of LLG Combinatorial auctions.

        We assume n_players == 3 with 0, 1 being local bidders and 3 being the
        global bidder.

        Args:
            bids (:obj:`torch.Tensor`): of bids with dimensions (*batch_sizes,
                n_players, 3).

        Returns:
            (allocation, payments) (:obj:`tuple` of :obj:`torch.Tensor`):
                allocation: tensor of dimension (*batche_sizes x n_players x 3)
                payments: tensor of dimension (*batch_sizes x n_players)

        """
        assert bids.dim() >= 3, "Bid tensor must be at least 3d (*batches x players x 3)"
        assert (bids >= 0).all().item(), "All bids must be nonnegative."

        # name dimensions for readibility
        # pylint: disable=unused-variable
        batch_dim, player_dim, item_dim = 0, 1, 2
        *batch_sizes, n_players, n_items = bids.shape

        assert n_players == 3, "invalid n_players in full LLG setting"
        assert n_items == 3, "invalid bid_dimensionality in full LLG setting"

        # move bids to gpu/cpu if necessary
        bids = bids.to(self.device)
        bids_flat = bids.view(-1, n_players, n_items)

        # 1. Determine allocations
        if self.rule == 'mrcs_favored':
            # # Don't allow higher bids on single-items than bundle
            # # (-> guarantees the existence of equilibria in undominated strategies)
            # err = torch.logical_or(bids[:, :, 0] > bids[:, :, 2],
            #                        bids[:, :, 1] > bids[:, :, 2])
            # bids[err, :] = 0  # don't accept any of the bids of the violating bidders
            allocations = self._solve_allocation_problem(
                bids_flat, dont_allocate_to_zero_bid=False
            )
        else:
            allocations = self._solve_allocation_problem(bids_flat)

        # 2. Determine payments
        if self.rule == 'first_price':
            payments = self._calculate_payments_first_price(bids_flat, allocations)

        elif self.rule == 'vcg':
            payments = self._calculate_payments_vcg(bids_flat, allocations)

        elif self.rule == 'nearest_vcg':
            payments = self._calculate_payments_core(bids_flat, allocations)

        elif self.rule == 'mrcs_favored':
            payments = self._calculate_payments_core(
                bids_flat, allocations, core_selection='mrcs_favored'
            )

        else:
            raise NotImplementedError()

        # allocations: batch x players x items, payments: batches x players
        return (allocations.view_as(bids), payments.view(*batch_sizes, n_players))

    def _solve_allocation_problem(
            self,
            bids: torch.Tensor,
            allocate_to_zero_bid: bool = True  # Beck & Ott always allocate all
        ) -> Tuple[torch.Tensor, torch.Tensor]:
        """Compute allocation and welfare

        Args:
            bids: torch.Tensor of bids with dimensions (batch_size, n_players,
                n_bids), values = [0, Inf].
            allocate_to_zero_bid: bool, whether to allocate items to zero
                bids or not.

        Returns:
            allocation: tensor of dimension (n_batches x n_players x 3)
                values = {0, 1}.

        """
        allocations = torch.zeros_like(bids, dtype=torch.int8)

        max_individually = bids[:, :, :2].max(axis=1)
        max_bundle = bids[:, :, 2].max(dim=1)

        # tie-brake #1: prefer assignment with the maximal number of bidders
        individually = \
            max_individually.values.sum(dim=1) >= max_bundle.values

        # assign individual items
        allocations_individual = max_individually.indices[individually, :]
        # item A
        allocations[individually, allocations_individual[:, 0], 0] = 1
        # item B
        allocations[individually, allocations_individual[:, 1], 1] = 1

        # assign bundle
        individually = torch.logical_not(individually)
        allocations_bundle = max_bundle.indices[individually]
        allocations[individually, allocations_bundle, 2] = 1

<<<<<<< HEAD
        if not allocate_to_zero_bid:
=======
        # tie-break #2: choose assignments in which bidder 1 wins package A.
        if self.rule == 'mrcs_favored':
            # only handle the relevant tie-break of zero bids
            mask = bids.sum(axis=[1, 2]) == 0
            allocations[mask, 0, 0] = 1
            allocations[mask, 1:, 0] = 0

        if dont_allocate_to_zero_bid:
>>>>>>> 12e931d4
            allocations *= bids > 0

        return allocations.view_as(bids)

    def _calculate_payments_first_price(
            self,
            bids: torch.Tensor,
            allocations: torch.Tensor
        ) -> torch.Tensor:
        """Compute first prices

        Args:
            bids: torch.Tensor of bids with dimensions (batch_size,
                n_players, n_bids), values in [0,Inf].
            allocations: torch.Tensor of dim (batch_size, b_bundles),
                values = {0, 1}.

        Returns:
            payments: torch.Tensor, dim (batch_size, n_bidders).

        """
        return (allocations * bids).sum(dim=2)

    def _calculate_payments_vcg(
            self,
            bids: torch.Tensor,
            allocations: torch.Tensor
        ) -> torch.Tensor:
        """Computes VCG prices

        Args:
            bids: torch.Tensor, dims (batch_size, n_players, n_bids),
                values = [0, Inf].
            allocations: torch.Tensor, dims (batch_size, b_bundles),
                values = {0, 1}.

        Returns:
            payments: torch.Tensor, dim (batch_size, n_bidders),
                values = [0, Inf].

        """
        n_batch, n_players, _ = bids.shape
        vcg_payments = torch.zeros(n_batch, n_players, device=self.device)
        for player_position in range(n_players):
            bids_reduced = bids.clone()
            bids_reduced[:, player_position] = 0
            optimal_welfare_wo_current = self._calculate_welfare(
                valuations=bids_reduced,
                allocations=self._solve_allocation_problem(bids_reduced),
                # exclude=[player_position] -> should be zero anyway
            )
            actual_welfare_wo_current = self._calculate_welfare(
                valuations=bids, allocations=allocations, exclude=[player_position])
            vcg_payments[:, player_position] = optimal_welfare_wo_current \
                - actual_welfare_wo_current
        return vcg_payments

    def _calculate_payments_core(
            self,
            bids: torch.Tensor,
            allocations: torch.Tensor,
            core_selection: str='nearest_vcg'
        ) -> torch.Tensor:
        n_batch, n_player, n_bundle = bids.shape

        # Generate dense tensor of subsolutions
        subsolutions_dense = torch.sparse.FloatTensor(
            self.subsolutions.t(),
            torch.ones(len(self.subsolutions), device=self.device),
            torch.Size(
                [self.n_subsolutions, n_player * n_bundle],
                device=self.device
            )
        ).to_dense()

        # Compute beta
        coalition_willing_to_pay = torch.mm(
            bids.view(n_batch, n_player * n_bundle),
            subsolutions_dense.t()
        )

        # For b_j(S_j) we need to consider the actual winning bid of j.
        # Therefore, we adjust the coalition and set 1 for each bundle of j
        winning_and_in_coalition = torch.einsum(
            'ij,kjl->kijl',
            subsolutions_dense.view(self.n_subsolutions, n_player, n_bundle) \
                .bool().any(axis=2).float(),
            allocations.view(n_batch, n_player, n_bundle)
        ).view(n_batch, self.n_subsolutions, n_player * n_bundle)

        coalition_already_getting = torch.bmm(
            bids.view(n_batch, 1, n_player * n_bundle),
            winning_and_in_coalition.permute(0, 2, 1)
        ).reshape(n_batch, self.n_subsolutions)

        beta = coalition_willing_to_pay - coalition_already_getting

        # Fixing numerical imprecision
        beta[beta < 1e-6] = 0

        assert beta.shape == (n_batch, self.n_subsolutions), \
            "beta has the wrong shape"

        A = allocations.view(n_batch, 1, n_player * n_bundle) \
            - winning_and_in_coalition
        A = A.view(n_batch, self.n_subsolutions, n_player, n_bundle) \
            .bool().any(axis=3)

        # Computing b
        b = torch.sum(allocations.view(n_batch, n_player, n_bundle) \
            * bids.view(n_batch, n_player, n_bundle), dim=2)

        # Calculate VCG payments
        payments_vcg = self._calculate_payments_vcg(
            bids=bids, allocations=allocations,
        ).clone()

        # Payment rule from Ott & Beck
        if core_selection == 'mrcs_favored':
            # Force agent 1 to have VCG prices: plug her prices into constraints
            beta -= torch.einsum('ij,i->ij', A[:, :, 1], payments_vcg[:, 1])
            A = A[:, :, [0, 2]]
            b = b[:, [0, 2]]

            payment = torch.zeros(n_batch, n_player, device=self.device)
            payment[:, 1] = payments_vcg[:, 1].clone()

            tight = A.sum(axis=2)  # (batch x coaltions) sum of winners of these two
            non_zero_mask = tight.sum(axis=1) > 0

            try:
                # For some reason `torch.max` can't handle empty tensors:
                # https://github.com/pytorch/pytorch/issues/34907

                # Constant constraints (p1 or p2 equals 0)
                c1 = A[non_zero_mask, :, 0] == 1
                c3 = A[non_zero_mask, :, 1] == 1
                beta_temp = beta[non_zero_mask, :].clone()
                beta_temp[torch.logical_or(torch.logical_not(c1), c3)] = 0
                payment[non_zero_mask, 0] = torch.max(beta_temp, axis=1).values
                beta_temp = beta[non_zero_mask, :].clone()
                beta_temp[torch.logical_or(c1, torch.logical_not(c3))] = 0
                payment[non_zero_mask, 2] = torch.max(beta_temp, axis=1).values

                # Diagonal constraints (p1 and p2 do not equal 0)
                diag_batch_mask = torch.any(tight==2, axis=1)
                p_alter = torch.max(beta, axis=1).values / 2
                diag_tight_mask = torch.logical_and(
                    p_alter > payment[:, 0],
                    p_alter > payment[:, 2]
                )
                mask = torch.logical_and(diag_batch_mask, diag_tight_mask)
                payment[mask, 0] = p_alter[mask]
                payment[mask, 2] = p_alter[mask]
            except RuntimeError:
                pass

        else:
            payment = self._run_batch_core_solver(
                A=A, beta=beta, payments_vcg=payments_vcg, b=b,
                min_distance_to_vcg=core_selection=='nearest_vcg'
            )
            payment = payment.view(n_batch, n_player).float()

        return payment

    def _run_batch_core_solver(self, A, beta, payments_vcg, b,
                               min_distance_to_vcg=True):
        model = _OptNet_for_LLLLGG(self.device, A, beta, b, payments_vcg,
                                   max_iter=self.solver_max_iter)
        model._add_objective_min_payments()  # pylint: disable=protected-access
        if min_distance_to_vcg:
            mu = model('mpc')
            model._add_objective_min_vcg_distance(mu)  # pylint: disable=protected-access
        return model('mpc')

    @staticmethod
    # pylint: disable=dangerous-default-value
    def _calculate_welfare(
            valuations: torch.tensor,
            allocations: torch.tensor,
            exclude: list=[]
        ) -> torch.tensor:
        """Calculate total welfare of players excluding a given set.

        Arguments:
            valuations: torch.tensor.
            allocations: torch.tensor.
            exclude: list=None.

        Returns:
            welfare: torch.Tensor, dims (batch_size), values = [0, Inf].

        """
        _, player_dim, item_dim = 0, 1, 2
        # welfare per batch and per player (reduced all items)
        welfare = (valuations * allocations).sum(axis=item_dim)
        # exclude players and sum over remaining
        welfare[:, exclude] = 0
        return welfare.sum(axis=player_dim)


class LLLLGGAuction(Mechanism):
    """
    Inspired by implementation of Seuken Paper (Bosshard et al. (2019), https://arxiv.org/abs/1812.01955).
    Hard coded possible solutions for faster batch computations.

    Args:
        rule: pricing rule
        core_solver: which solver to use, only relevant if pricing rule is a core rule
        parallel: number of processors for parallelization in gurobi (only)
    """

    def __init__(self, rule='first_price', core_solver='NoCore', parallel: int = 1, cuda: bool = True):
        super().__init__(cuda)

        if rule not in ['nearest_vcg', 'vcg', 'first_price']:
            raise ValueError('Invalid pricing rule.')

        if rule == 'nearest_vcg':
            if core_solver not in ['gurobi', 'cvxpy', 'qpth', 'mpc']:
                raise ValueError('Invalid solver.')
        if core_solver == 'gurobi':
            assert GUROBI_AVAILABLE, "You have selected the gurobi solver, but gurobipy is not installed!"
        self.rule = rule


        self.n_items = 8
        self.n_bidders = 6
        # number of bundles that each bidder is interested in
        self.action_size = 2
        # total number of bundles
        self.n_bundles = LLLLGGData.n_bundles # = 12
        assert self.n_bundles == self.n_bidders * self.action_size
        self.n_legal_allocations = LLLLGGData.n_legal_allocations # = 66

        self.core_solver = core_solver
        self.parallel = parallel

        # When using cpu-multiprocessing for the solver, self cannot have
        # members allocated on cuda, or multiprocessing will fail.
        # In that case, we initiate members on 'cpu' even when `self.device=='cuda'`.
        # This will cost us a few copy operations, but we'll be bottlenecked by
        # the solver anyway.
        self._solver_device = self.device
        if (parallel > 1 and core_solver == 'gurobi'):
            self._solver_device = 'cpu'

        # all feasible allocations as a dense tensor
        self.legal_allocations = LLLLGGData.legal_allocations_dense(device=self._solver_device)
        assert len(self.legal_allocations) == self.n_legal_allocations
        # subset of all feasible allocations that might be efficient (i.e. bidder optimal)
        self.candidate_solutions = LLLLGGData.efficient_allocations_dense(device=self._solver_device)
        self.player_bundles = LLLLGGData.player_bundles(device=self._solver_device)
        assert self.player_bundles.shape == torch.Size([self.n_bidders, self.action_size])

    def __mute(self):
        """suppresses stdout output from multiprocessing workers
        (e.g. avoid gurobi startup licence message clutter)"""
        sys.stdout = open(os.devnull, 'w')

    def _solve_allocation_problem(self, bids: torch.Tensor, allocate_to_zero_bid=False):
        """
        Computes allocation and welfare.

        To do so, we enumerate all (possibly efficient) candidate solutions and find
        the one with highest utility.

        Args:
            bids: torch.Tensor
                of bids with dimensions (batch_size, n_players=6, n_bids=2), values = [0,Inf]
            solutions: torch.Tensor
                of possible allocations.

        Returns:
            allocation: torch.Tensor, dims (batch_size, b_bundles = 18), values = {0,1}
            welfare: torch.Tensor, dims (batch_size), values = [0, Inf]

        """
        #candidate_solutions might be on solver device that is different from self_device
        solutions = self.candidate_solutions.to(self.device)

        *batch_sizes, n_players, n_bundles = bids.shape
        bids_flat = bids.view(reduce(mul, batch_sizes, 1), n_players * n_bundles)
        solutions_welfare = torch.mm(bids_flat, torch.transpose(solutions, 0, 1))
        welfare, solution = torch.max(solutions_welfare, dim=1)  # maximizes over all possible allocations
        winning_bundles = solutions.index_select(0, solution)
        if not allocate_to_zero_bid:
            winning_bundles *= bids_flat > 0

        return winning_bundles, welfare

    def _calculate_payments_first_price(self, bids: torch.Tensor, allocation: torch.Tensor):
        """
        Computes first prices

        Args:
            bids: torch.Tensor
                of bids with dimensions (batch_size, n_players=6, nbids=2), values in [0,Inf]
            allocation: torch.Tensor of dim (batch_size, b_bundles = 18), values = {0,1}

        Returns:
            payments: torch.Tensor, dim (batch_size, n_bidders)
        """
        n_batch, n_players, n_bundles = bids.shape
        return (allocation.view(n_batch, n_players, n_bundles) * bids).sum(dim=2)

    def _calculate_payments_vcg(self, bids: torch.Tensor, allocation: torch.Tensor, welfare: torch.Tensor):
        """
        Computes VCG prices

        Args:
            bids: torch.Tensor, dims (batch_size, n_players=6, n_bids=2), values = [0,Inf]
            allocation: torch.Tensor, dims (batch_size, b_bundles = 18), values = {0,1}
            welfare: torch.Tensor, dims (batch_size), values = [0, Inf]

        Returns:
            payments: torch.Tensor, dim (batch_size, n_bidders), values = [0, Inf]

        """
        player_bundles = self.player_bundles.to(self.device)

        n_batch, n_players, n_bundles = bids.shape
        bids_flat = bids.view(n_batch, n_players * n_bundles)
        vcg_payments = torch.zeros(n_batch, n_players, device=self.device)
        val = torch.zeros(n_batch, n_players, device=self.device)
        for bidder in range(n_players):
            bids_clone = bids.clone()
            bids_clone[:, bidder] = 0
            bidder_bundles = player_bundles[bidder]
            val[:, bidder] = torch.sum(
                bids_flat.index_select(1, bidder_bundles) * allocation.index_select(1, bidder_bundles),
                dim=1, keepdim=True).view(-1)
            vcg_payments[:, bidder] = val[:, bidder] - (welfare - self._solve_allocation_problem(bids_clone)[1])

        return vcg_payments

    def _calculate_payments_nearest_vcg_core(self, bids: torch.Tensor, allocation: torch.Tensor, welfare: torch.Tensor):
        """
        [Nearest VCG core payments by Day and Crampton (2012)]
        (ftp://www.cramton.umd.edu/papers2005-2009/day-cramton-core-payments-for-combinatorial-auctions.pdf)

        Instead of computing all possible coalitions, or the most blocking
        respectively, we iterate through all possible subsolutions, containing
        all possible coalitions. We minimize the prices and solve the LP:
            mu = min p1
                s.t.
                pA >= beta
                p <= b

        and after, we minimize the deviation from VCG and solve the QP:
            min (p-p_0)(p-p_0)
                s.t.
                pA >= beta
                p <= b
                p1 == mu
        ------
        p_0: (parameter) VCG payments
        p: (variable) Core Payments
        ---
        beta: (parameter) coalition's willingness to pay
        beta = welfare(coalition) - sum_(j \\in coalition){b_j(S_j)}
            \\forall coalitions in subsolutions
        with b_j(S_j) being the bid of the actual allocation (their willingness
        to pay for what they already get).
        ---
        A: (parameter) winning and not in coalition (1, else 0)
        b: (parameter) bid of winning bidders (0 if non winning)
        """
        n_batch, n_player, n_bundle = bids.shape

        # subsolutions might be on solver_device rather than self.device!
        subsolutions = self.legal_allocations.to(self.device)
        n_subsolutions = self.n_legal_allocations # = 66
        # Compute beta
        coalition_willing_to_pay = torch.mm(
            bids.view(n_batch, n_player * n_bundle),
            subsolutions.t())

        # For b_j(S_j) we need to consider the actual winning bid of j.
        # Therefore, we adjust the coalition and set 1 for each bundle of j
        winning_and_in_coalition = torch.einsum(
            'ij,kjl->kijl',
            subsolutions.view(n_subsolutions, n_player, n_bundle).sum(dim=2),
            allocation.view(n_batch, n_player, n_bundle)).view(n_batch, n_subsolutions, n_player * n_bundle)

        coalition_already_getting = torch.bmm(
            bids.view(n_batch, 1, n_player * n_bundle),
            winning_and_in_coalition.permute(0, 2, 1)).reshape(n_batch, n_subsolutions)

        beta = coalition_willing_to_pay - coalition_already_getting
        # Fixing numerical imprecision (as occured before!)
        beta[beta < 1e-6] = 0

        assert beta.shape == (n_batch, n_subsolutions), "beta has the wrong shape"

        A = allocation.view(n_batch, 1, n_player * n_bundle) - winning_and_in_coalition
        A = A.view(n_batch, n_subsolutions, n_player, n_bundle).sum(dim=3)

        # Computing b
        b = torch.sum(allocation.view(n_batch, n_player, n_bundle) * bids.view(n_batch, n_player, n_bundle), dim=2)
        payments_vcg = self._calculate_payments_vcg(bids, allocation, welfare)

        # Reduce problem and only keep highest value for a coalition
        A, beta = self._reduce_nearest_vcg_remove_duplicates(A, beta)
        # Not efficient. Takes longer than the speedup it results in
        #A, beta = self._reduce_nearest_vcg_remove_zeros(A, beta)

        # Choose core solver
        if self.core_solver == 'gurobi':
            payment = self._run_batch_nearest_vcg_core_gurobi(A, beta, payments_vcg, b)
        elif self.core_solver == 'cvxpy':
            payment = self._run_batch_nearest_vcg_core_cvxpy(A, beta, payments_vcg, b)
        elif self.core_solver == 'qpth' or self.core_solver == 'mpc':
            payment = self._run_batch_nearest_vcg_core_qpth_mpc(A, beta, payments_vcg, b,self.core_solver).squeeze()
        else:
            raise NotImplementedError(":/")
        return payment

    def _reduce_nearest_vcg_remove_duplicates(self, A, beta):
        """
        For each coalition keep only the instance with the highest bid (beta)
        """
        #start_time = timer()
        n_batch, n_coalition, _ = A.shape

        ## Phase 1: For each coalition duplicates, find the max bid
        # Get identical coalitions s.t. dimension are kept over all batches
        A_unique, A_unique_idx = A.unique(sorted=False,dim=1,return_inverse=True)
        # Sort coalition bids decreasing per batch
        beta_sort, beta_sort_idx = beta.squeeze().sort(descending=True)
        # Sort the A unique indexing (matching unique to original) decreasing by beta -> coalitions with highest bid up
        # And: Add very small number increasing by index to the A_unique_sort to prevent random sorting and keep order in beta
        A_unique_idx_sorted_by_beta = \
            A_unique_idx[beta_sort_idx] + torch.linspace(0.00001,0.9,n_coalition,device=self.device)
        # Sort A_unique_idx_sorted_by_beta and beta_sort by groups now in increasing order
        A_unique_idx_sorted_complete, A_unique_idx_sorted_complete_idx = \
            A_unique_idx_sorted_by_beta.view(n_batch,n_coalition).sort(dim = 1, descending=False)
        A_unique_idx_sorted_complete = \
            A_unique_idx_sorted_complete.type(torch.int)
        beta_sort_complete = torch.gather(beta_sort.view(n_batch,n_coalition),
                                          1,
                                          A_unique_idx_sorted_complete_idx.view(n_batch,n_coalition))

        ## Phase 2: Keep only the coalition duplicate with max bid
        # Create tensor to select only the first of a group
        tmp_select_first = torch.zeros((n_batch,n_coalition), dtype=int, device=self.device)
        tmp_select_first[:,0] = -1
        tmp_select_first[:,1:] = A_unique_idx_sorted_complete[:,0:(n_coalition-1)]
        tmp_select_first = (A_unique_idx_sorted_complete - tmp_select_first) \
            .to(dtype=torch.bool, device=self.device)

        ## Phase 3: Select only the highest betas for the groups in A unique
        beta_final = torch.masked_select(beta_sort_complete,tmp_select_first).view(n_batch,max(tmp_select_first.sum(1)))

        #print("Removed {} redundand constraints in {:0.2f} seconds".format((A.shape[1]-A_unique.shape[1]), (timer() - start_time)))
        return A_unique, beta_final

    def _reduce_nearest_vcg_remove_zeros(self, A, beta):
        """
        Remove coalitions that pay no extra (beta <= 0)
        """
        #start_time = timer()
        n_batch, n_coalition, n_player = A.shape

        min_true = min((beta <= 0).sum(1))
        remove = torch.topk(beta.to(torch.float32), min_true, dim = 1, sorted=False, largest=False).indices
        keep = torch.ones((n_batch, n_coalition), device = self.device, dtype=bool).scatter_(1,remove,False)
        keep2 = torch.stack([keep]*n_player,2)
        beta_non_zero = beta.masked_select(keep).view(n_batch, n_coalition-min_true)
        A_non_zero = A.masked_select(keep2).view(n_batch, n_coalition-min_true, n_player)

        #print("Removed {} zero constraints in {:0.2f} seconds".format(min_true,(timer() - start_time)))
        return A_non_zero, beta_non_zero

    def _run_batch_nearest_vcg_core_gurobi(self, A, beta, payments_vcg, b):
        n_batch, n_coalitions, n_player = A.shape
        # Change this to 2**x to solve larger problems at once (optimal ~x=4?)
        gurobi_mini_batch_size = min(n_batch, 2 ** 3)
        n_mini_batch = (int)(n_batch / gurobi_mini_batch_size)
        pool_size = min(self.parallel, n_batch)

        assert n_batch % gurobi_mini_batch_size == 0, \
            "gurobi_mini_batch_size must be picked such that n_batch can be divided without rest"
        A = A.reshape(n_mini_batch, gurobi_mini_batch_size, n_coalitions, n_player)
        beta = beta.reshape(n_mini_batch, gurobi_mini_batch_size, n_coalitions)
        payments_vcg = payments_vcg.reshape(n_mini_batch, gurobi_mini_batch_size, n_player)
        b = b.reshape(n_mini_batch, gurobi_mini_batch_size, n_player)

        # parallel version
        if pool_size > 1:
            iterator_A = A.detach().cpu()
            iterator_beta = beta.detach().cpu()
            iterator_payment_vcg = payments_vcg.detach().cpu()
            iterator_b = b.detach().cpu()

            iterable_input = zip(iterator_A,
                                 iterator_beta, iterator_payment_vcg, iterator_b)

            chunksize = 1
            n_chunks = n_mini_batch / chunksize
            torch.multiprocessing.set_sharing_strategy('file_system')
            with torch.multiprocessing.Pool(pool_size, initializer=self.__mute) as p:  #
                result = list(tqdm(
                    p.imap(self._run_single_mini_batch_nearest_vcg_core_gurobi, iterable_input, chunksize=chunksize),
                    total=n_chunks, unit='chunks',
                    desc=f'Solving mechanism for batch_size {n_chunks}. {pool_size} processes, chunk size {chunksize}'
                ))
                p.close()
                p.join()
            payment = torch.cat(result)
        else:
            iterator_A = A.detach()
            iterator_beta = beta.detach()
            iterator_payment_vcg = payments_vcg.detach()
            iterator_b = b.detach()

            iterable_input = zip(iterator_A, iterator_beta, iterator_payment_vcg, iterator_b)

            payment = torch.cat(list(map(self._run_single_mini_batch_nearest_vcg_core_gurobi, iterable_input)))
        return payment

    def _run_single_mini_batch_nearest_vcg_core_gurobi(self, param, min_core_payments=True):
        # Set this true to make sure payments are minimized (correct day and crampton (2012) way)
        A = param[0]
        beta = param[1]
        payments_vcg = param[2]
        b = param[3]

        n_mini_batch, _, n_player = A.shape
        # init model
        # TODO: Speedup the model creation! Can we reuse a model?
        m = self._setup_init_model(A, beta, b, n_mini_batch, n_player)

        if min_core_payments:
            # setup and solve minimizing payments
            m.setParam('FeasibilityTol', 1e-9)
            m.setParam('MIPGap', 1e-9)
            m.setParam('OutputFlag', 0)
            m, mu = self._add_objective_min_payments_and_solve(m, n_mini_batch, n_player, False)
            # add minimal payments constraint to minimizing vcg distance problem
            m = self._add_constraint_min_payments(m, mu, n_mini_batch, n_player)

        # setup and solve minimizing vcg distance
        m.setParam('FeasibilityTol', 1e-9)
        m.setParam('MIPGap', 1e-9)
        payments = self._add_objective_min_vcg_distance_and_solve(m, payments_vcg, n_mini_batch, n_player, False)

        return payments

    def _setup_init_model(self, A, beta, b, n_mini_batch, n_player):
        # Begin QP
        m = grb.Model()
        m.setParam('OutputFlag', 0)

        payment = {}
        for batch_k in range(n_mini_batch):
            payment[batch_k] = {}
            for player_k in range(n_player):
                payment[batch_k][player_k] = m.addVar(
                    vtype=grb.GRB.CONTINUOUS, lb=0, ub=b[batch_k][player_k],
                    name='payment_%s_%s' % (batch_k, player_k))
        m.update()
        # pA >= beta
        for batch_k in range(n_mini_batch):
            for coalition_k, coalition_v in enumerate(beta[batch_k]):
                # Consider only coalitions with >0 blocking value
                if coalition_v <= 0:
                    continue
                # TODO, Paul: Can add another check whether coalition already exists and only pick highest value for it
                sum_payments = 0
                for payment_k in range(len(payment[batch_k])):
                    sum_payments += payment[batch_k][payment_k] * A[batch_k, coalition_k, payment_k]
                m.addConstr(sum_payments >= coalition_v,
                            name='1_outpay_coalition_%s_%s' % (batch_k, coalition_k))
        return m

    def _add_objective_min_payments_and_solve(self, model, n_mini_batch, n_player, print_output=False):
        # min p1
        mu = 0
        mu_batch = {}
        for batch_k in range(n_mini_batch):
            mu_batch[batch_k] = 0
            for player_k in range(n_player):
                mu_batch[batch_k] += model.getVarByName("payment_%s_%s" % (batch_k, player_k))
            mu += mu_batch[batch_k]

        model.setObjective(mu, sense=grb.GRB.MINIMIZE)
        model.update()

        # Solve LP
        if print_output:
            model.write(os.path.join(os.path.expanduser('~'), 'bnelearn', 'GurobiSol', '%s_LP.lp' % self.rule))
        model.optimize()

        if print_output:
            try:
                model.write(os.path.join(os.path.expanduser('~'), 'bnelearn', 'GurobiSol', '%s_LP.sol' % self.rule))
            except:
                model.computeIIS()
                model.write(os.path.join(os.path.expanduser('~'), 'bnelearn', 'GurobiSol', '%s_LP.ilp' % self.rule))
                raise

        mu_out = {}
        for batch_k in range(n_mini_batch):
            mu_out[batch_k] = 0
            for player_k in range(n_player):
                mu_out[batch_k] += model.getVarByName("payment_%s_%s" % (batch_k, player_k)).X

        return model, mu_out

    def _add_objective_min_vcg_distance_and_solve(
            self, model, payments_vcg, n_mini_batch, n_player, print_output=False):
        loss = 0
        loss_batch = 0
        for batch_k in range(n_mini_batch):
            loss_batch = 0
            for player_k in range(n_player):
                loss_batch += (
                    model.getVarByName("payment_%s_%s" % (batch_k, player_k)) - payments_vcg[batch_k][player_k]
                ) * (model.getVarByName("payment_%s_%s" % (batch_k, player_k)) - payments_vcg[batch_k][player_k])
            loss += loss_batch

        model.setObjective(loss, sense=grb.GRB.MINIMIZE)
        model.update()

        # Solve QP
        if print_output:
            model.write(os.path.join(os.path.expanduser('~'), 'bnelearn', 'GurobiSol', '%s_QP.lp' % self.rule))
        model.optimize()
        if print_output:
            try:
                model.write(os.path.join(os.path.expanduser('~'), 'bnelearn', 'GurobiSol', '%s_QP.sol' % self.rule))
            except:
                model.computeIIS()
                model.write(os.path.join(os.path.expanduser('~'), 'bnelearn', 'GurobiSol', '%s_QP.ilp' % self.rule))
                raise

        payment_out = torch.zeros((n_mini_batch, n_player), device=payments_vcg.device)
        for batch_k in range(n_mini_batch):
            for player_k in range(n_player):
                payment_out[batch_k][player_k] = model.getVarByName("payment_%s_%s" % (batch_k, player_k)).X
        return payment_out

    @staticmethod
    def _add_constraint_min_payments(model, mu, n_mini_batch, n_player):
        # adjusted to LEQ with 1e-5 instead of equals (according to Bosshard code)
        # p1 = mu
        for batch_k in range(n_mini_batch):
            sum_payments = 0
            for player_k in range(n_player):
                sum_payments += model.getVarByName("payment_%s_%s" % (batch_k, player_k))
            model.addConstr(sum_payments <= mu[batch_k] + 1e-5,
                            name='2_min_payment_%s' % batch_k)

        model.update()
        return model

    def _run_batch_nearest_vcg_core_qpth_mpc(self, A, beta, payments_vcg, b, solver, min_core_payments=True):
        # Initialize the model.
        model = _OptNet_for_LLLLGG(self.device, A, beta, b, payments_vcg)
        if min_core_payments:
            model._add_objective_min_payments()
            mu = model(solver)
            model._add_objective_min_vcg_distance(mu)
        else:
            model._add_objective_min_vcg_distance()
        return model(solver)

    def _run_batch_nearest_vcg_core_cvxpy(self, A, beta, payments_vcg, b, min_core_payments=True):
        # pylint: disable=import-outside-toplevel
        import cvxpy as cp
        from cvxpylayers.torch import CvxpyLayer
        n_batch, n_coalitions, n_player = A.shape

        mu_p = cp.Parameter(1)
        payment_vcg_p = cp.Parameter(n_player)
        payments_p = cp.Variable(n_player)
        G_p = cp.Parameter((n_player + n_coalitions, n_player))
        h_p = cp.Parameter(n_player + n_coalitions)
        G = torch.cat((-A, torch.eye(n_player, device=self.device).repeat(n_batch, 1, 1)), 1)
        h = torch.cat((-beta, b), 1)

        # Solve LP
        cons = [G_p @ payments_p <= h_p + 1e-7 * torch.ones(n_player + n_coalitions),
                payments_p @ -torch.eye(n_player) <= torch.zeros(n_player)]
        if min_core_payments:
            obj = cp.Minimize(cp.sum(payments_p))
            prob = cp.Problem(obj, cons)
            layer = CvxpyLayer(prob, parameters=[G_p, h_p], variables=[payments_p])
            mu, = layer(G, h)

        # Solve QP
        obj = cp.Minimize(cp.sum_squares(payments_p - payment_vcg_p))
        if min_core_payments:
            cons += [payments_p @ torch.ones(n_player).reshape(6, 1) <= mu_p + 1e-5 * torch.ones(1)]
        prob = cp.Problem(obj, cons)
        x = payments_vcg.clone().detach()

        if min_core_payments:
            layer = CvxpyLayer(prob, parameters=[payment_vcg_p, G_p, h_p, mu_p], variables=[payments_p])
            y, = layer(x, G, h, mu.sum(1).reshape(n_batch, 1))
        else:
            layer = CvxpyLayer(prob, parameters=[payment_vcg_p, G_p, h_p], variables=[payments_p])
            y, = layer(x, G, h)

        return y

    def run(self, bids: torch.Tensor) -> Tuple[torch.Tensor, torch.Tensor]:
        """
        Performs a specific LLLLGG auction as in Seuken Paper (Bosshard et al. (2019))

        Args:
            bids: torch.Tensor
                of bids with dimensions (*batch_sizes, n_players, 2) [0,Inf]
            bundles: torch.Tensor
                of bundles with dimensions (*batch_sizes, 2, n_items), {0,1}

        Returns:
            allocation: torch.Tensor, dim (batch_size, n_bidders, 2)
            payments: torch.Tensor, dim (batch_size, n_bidders)
        """

        *batch_sizes, _, _ = bids.shape
        flat_bids = bids.view(reduce(mul, batch_sizes), self.n_bidders, 2)

        allocation, welfare = self._solve_allocation_problem(flat_bids)
        if self.rule == 'vcg':
            payments = self._calculate_payments_vcg(flat_bids, allocation, welfare)
        elif self.rule == 'first_price':
            payments = self._calculate_payments_first_price(flat_bids, allocation)
        elif self.rule == 'nearest_vcg':
            payments = self._calculate_payments_nearest_vcg_core(flat_bids, allocation, welfare)
        else:
            raise ValueError('Invalid Pricing rule!')

        # transform output
        allocation = allocation.view(bids.shape)
        payments = payments.view(*batch_sizes, self.n_bidders)

        return allocation.to(self.device), payments.to(self.device)


class LLLLRRGAuction(LLLLGGAuction):
    """Extended LLLLGG Auction with an additional 'superglobal' bider.
    Implementation is identical to LLLLGG except we overwrite some settings in
    the constructor.
    """
    def __init__(self, rule='first_price', core_solver='NoCore', parallel: int = 1, cuda: bool = True):
        super().__init__(rule=rule, core_solver=core_solver, parallel=parallel, cuda=cuda)


        self.n_items = 8
        self.n_bidders = 7
        # number of bundles that each bidder is interested in
        self.action_size = 2 # 1 for G player (only first item matters in that case)
        # total number of bundles
        self.n_bundles = LLLLRRGData.n_bundles # = 14 (really 13 + 1 pseudobundle for equal action size)
        assert self.n_bundles == self.n_bidders * self.action_size
        self.n_legal_allocations = LLLLRRGData.n_legal_allocations # = 67

        self.legal_allocations = LLLLRRGData.legal_allocations_dense(device=self._solver_device)
        assert len(self.legal_allocations) == self.n_legal_allocations
        # subset of all feasible allocations that might be efficient (i.e. bidder optimal)
        self.candidate_solutions = LLLLRRGData.efficient_allocations_dense(device=self._solver_device)
        self.player_bundles = LLLLRRGData.player_bundles(device=self._solver_device)
        assert self.player_bundles.shape == torch.Size([self.n_bidders, self.action_size])



class CombinatorialAuction(Mechanism):
    """A combinatorial auction, implemented via (possibly parallel) calls to the gurobi solver.

       Args:
        rule: pricing rule

    """

    def __init__(self, rule='first_price', cuda: bool = True, bundles=None, parallel: int = 1):
        super().__init__(cuda)

        if rule not in ['vcg']:
            raise NotImplementedError(':(')

        # 'nearest_zero' and 'proxy' are aliases
        if rule == 'proxy':
            rule = 'nearest_zero'

        self.rule = rule
        self.parallel = parallel

        self.bundles = bundles
        self.n_items = len(self.bundles[0])

    def __mute(self):
        """suppresses stdout output from workers (avoid gurobi startup licence message clutter)"""
        sys.stdout = open(os.devnull, 'w')

    def run(self, bids: torch.Tensor) -> Tuple[torch.Tensor, torch.Tensor]:
        """
        Performs a general Combinatorial auction

        Args:
            bids: torch.Tensor
                of bids with dimensions (batch_size, n_players, 2) [0,Inf]
            bundles: torch.Tensor
                of bundles with dimensions (batch_size, 2, n_items), {0,1}

        Returns:
            allocation: torch.Tensor, dim (batch_size, n_bidders, 2)
            payments: torch.Tensor, dim (batch_size, n_bidders)
        """

        # detect appropriate pool size
        pool_size = min(self.parallel, len(bids))

        # parallel version
        if pool_size > 1:

            iterator = bids.detach().cpu().split(1)
            n_chunks = len(iterator)

            torch.multiprocessing.set_sharing_strategy('file_system')
            with torch.multiprocessing.Pool(pool_size, initializer=self.__mute) as p:
                # as we handled chunks ourselves, each element of our list should be an individual chunk,
                # so the pool.map will get argument chunksize=1
                # The following code is wrapped to produce progess bar, without it simplifies to:
                # result = p.map(self.closure, split_tensor, chunksize=1)
                result = list(tqdm(
                    p.imap(self._run_single_batch, iterator, chunksize=1),
                    total=n_chunks, unit='chunks',
                    desc='Solving mechanism for batch_size {} with {} processes, chunk size of {}'.format(
                        n_chunks, pool_size, 1)
                ))
            allocation, payment = [torch.cat(x) for x in zip(*result)]

        else:
            iterator = bids.split(1)
            allocation, payment = [torch.cat(x) for x in zip(*map(self._run_single_batch, iterator))]

        return allocation.to(self.device), payment.to(self.device)

    def _run_single_batch(self, bids):
        """Runs the auction for a single batch of bids.

        Currently only supports bid languages where all players bid on the same number of bundles.

        Args:
            bids: torch.Tensor (1 x n_player x n_bundles)

        Returns:
            winners: torch.Tensor (1 x n_player x n_bundles), payments: torch.Tensor (1 x n_player)
        """

        # # for now we're assuming all bidders submit same number of bundle bids
        _, n_players, n_bundles = bids.shape  # this will not work if different n_bundles per player
        bids = bids.squeeze(0)
        model_all, assign_i_s = self._build_allocation_problem(bids)
        self._solve_allocation_problem(model_all)

        allocation = torch.tensor(model_all.getAttr('x', assign_i_s).values(),
                                  device=bids.device).view(n_players, n_bundles)
        if self.rule == 'vcg':
            payments = self._calculate_payments_vcg(bids, model_all, allocation, assign_i_s)
        else:
            raise ValueError('Invalid Pricing rule!')

        return allocation.unsqueeze(0), payments.unsqueeze(0)

    def _calculate_payments_vcg(self, bids, model_all, allocation, assign_i_s):
        """
        Caculating vcg payments
        """
        n_players, n_bundles = bids.shape
        utilities = (allocation * bids).sum(dim=1)  # shape: n_players
        # get relevant state of full model
        n_global_constr = len(model_all.getConstrs())
        global_objective = model_all.ObjVal  # pylint: disable = no-member
        # Solve allocation problem without each player to get vcg prices
        delta_tensor = torch.zeros(n_players, device=bids.device)
        for bidder in range(n_players):
            # additional constraints: no assignment to bidder i
            model_all.addConstrs((assign_i_s[(bidder, bundle)] <= 0 for bundle in range(n_bundles)))
            model_all.update()

            self._solve_allocation_problem(model_all)
            delta_tensor[bidder] = global_objective - model_all.ObjVal  # pylint: disable = no-member

            # get rid of additional constraints added above
            model_all.remove(model_all.getConstrs()[n_global_constr:])

        return utilities - delta_tensor

    def _solve_allocation_problem(self, model):
        """
        solving handed model

        Args: a gurobi model object

        Returns: nothing, model object is updated in place
        """
        model.setParam('OutputFlag', 0)
        # if print_gurobi_model:
        #     model.write(os.path.join(util.PATH, 'GurobiSol', '%s.lp' % model_name))
        model.optimize()

        # if print_gurobi_model:
        #     try:
        #         model.write(os.path.join(util.PATH, 'GurobiSol', '%s.sol' % model_name))
        #     except:
        #         model.computeIIS()
        #         model.write(util.PATH+'\\GurobiSol\\%s.ilp' % model_name)
        #         raise

    def _build_allocation_problem(self, bids):
        """
        Parameters
        ----------
        bids: torch.Tensor [n_bidders, n_bundles], valuation for bundles


        Returns
        ----------
        model: full gurobi model
        assign_i_s: dict of gurobi vars with keys (bidder, bundle), 1 if bundle is assigned to bidder, else 0
                    value of the gurobi var can be accessed with assign_i_s[key].X
        """
        # In the standard case every bidder has to bid on every bundle.
        n_players, n_bundles = bids.shape
        assert n_bundles == len(self.bundles), "Bidder 0 doesn't bid on all bundles"

        m = grb.Model()
        m.setParam('OutputFlag', 0)
        # m.params.timelimit = 600

        # assign vars
        assign_i_s = {}  # [None] * n_players
        for bidder in range(n_players):
            # number of bundles might be specific to the bidder
            for bundle in range(n_bundles):
                assign_i_s[(bidder, bundle)] = m.addVar(vtype=grb.GRB.BINARY,
                                                        name='assign_%s_%s' % (bidder, bundle))
        m.update()

        # Bidder can at most win one bundle
        # NOTE: this block can be sped up by ~20% (94.4 +- 4.9 microseconds vs 76.3+2.3 microseconds in timeit)
        # by replacing the inner for loop with
        # sum_winning_bundles = sum(list(assign_i_s.values())[bidder*N_BUNDLES:(bidder+1)*N_BUNDLES])
        # but that's probably not worth the loss in readability
        for bidder in range(n_players):
            sum_winning_bundles = grb.LinExpr()
            for bundle in range(n_bundles):
                sum_winning_bundles += assign_i_s[(bidder, bundle)]
            m.addConstr(sum_winning_bundles <= 1, name='1_max_bundle_bidder_%s' % bidder)

        # every item can be allocated at most once
        for item in range(self.n_items):
            sum_item = 0
            for (k1, k2) in assign_i_s:  # the keys are tuples thus pylint: disable=dict-iter-missing-items
                sum_item += assign_i_s[(k1, k2)] * self.bundles[k2][item]
            m.addConstr(sum_item <= 1, name='2_max_ass_item_%s' % item)

        objective = sum([var * coeff for var, coeff in zip(assign_i_s.values(), bids.flatten().tolist())])

        m.setObjective(objective, sense=grb.GRB.MAXIMIZE)
        m.update()

        return m, assign_i_s<|MERGE_RESOLUTION|>--- conflicted
+++ resolved
@@ -426,9 +426,6 @@
         allocations_bundle = max_bundle.indices[individually]
         allocations[individually, allocations_bundle, 2] = 1
 
-<<<<<<< HEAD
-        if not allocate_to_zero_bid:
-=======
         # tie-break #2: choose assignments in which bidder 1 wins package A.
         if self.rule == 'mrcs_favored':
             # only handle the relevant tie-break of zero bids
@@ -437,7 +434,6 @@
             allocations[mask, 1:, 0] = 0
 
         if dont_allocate_to_zero_bid:
->>>>>>> 12e931d4
             allocations *= bids > 0
 
         return allocations.view_as(bids)
