"""Auction mechanism for multi-unit auctions (where objects are homogeneous)."""
from typing import Tuple
import warnings
from functools import reduce
from operator import mul

# pylint: disable=E1102
import torch

from .mechanism import Mechanism
from ..util.tensor_util import batched_index_select


class MultiUnitAuction(Mechanism):
    """Class for multi-unit auctions where multiple identical items (so called
    units) are for sale. Agents thus don't care about winning item no. x or no.
    y, as they're homogeneous.
    """

    @staticmethod
    def _remove_invalid_bids(bids: torch.Tensor) -> torch.Tensor:
        """Helper function for cleaning bids in multi-unit auctions.

        For multi-unit actions bids must be in decreasing order for each
        bidder. If agents' bids fail to fulfill this property, this function
        sets their bid to zero, which will result in no items allocated and
        thus zero payoff.

        Args:
            bids: torch.Tensor
<<<<<<< HEAD
                of bids with dimensions (*batch_sizes, n_players, n_items),
                first entry of n_items dim corresponds to bid of first unit,
                second entry to bid of second unit, etc.
=======
                of bids with dimensions (*batch_sizes, n_players, n_items); first entry of
                n_items dim corresponds to bid of first unit, second entry to bid of second
                unit, etc.
>>>>>>> ec0e4f15

        Returns:
            cleaned_bids: torch.Tensor (*batch_sizes, n_players, n_items),
                same dimension as bids, with zero entries whenever a bidder bid
                non-decreasing in a batch.
        """
        diff = bids.sort(dim=-1, descending=True)[0] - bids
        diff = torch.abs(diff).sum(dim=-1) != 0  # boolean, batch_sizes x n_players
        if diff.any():
            warnings.warn('Bids which were not in decreasing order have been ignored!')
        bids[diff] = 0.0

        return bids

    @staticmethod
    def _solve_allocation_problem(
            bids: torch.Tensor,
            random_tie_break: bool = False,
            accept_zero_bids: bool = True,
        ) -> torch.Tensor:
        """For bids (batch x player x item) in descending order for each batch/
        player, returns efficient allocation (0/1, batch x player x item).

        Args:
            bids (torch.Tensor) of agents bids of shape (batch, agent, unit)
            random_tie_break (bool), optional: wether or not to randomize the
                order of the agents (matters e.g. when all agents bid same
                amount, then the first agent would always win).
            accept_zero_bids (bool), wether or not agents can win by bidding
                zero on a unit.

        Returns:
            allocations (torch.Tensor) of zeros and ones to indicate the
                allocated units for each batch and for each bid.

        Note:
            This function assumes that validity checks have already been
            performed.

        """
        *batch_sizes, n_players, n_items = bids.shape
        total_batch_size = reduce(mul, batch_sizes, 1)

        if random_tie_break: # randomly change order of bidders
            idx = torch.randn((*batch_sizes, n_players*n_items), device=bids.device) \
                .sort()[1] + (n_players*n_items) \
                * torch.arange(*batch_sizes, device=bids.device).reshape(-1, 1)
            bids_flat = bids.view(-1)[idx]
        else:
            bids_flat = bids.reshape(total_batch_size, n_players*n_items)

        allocations = torch.zeros_like(bids_flat)
        _, sorted_idx = torch.sort(bids_flat, dim=-1, descending=True)
        allocations.scatter_(1, sorted_idx[:, :n_items], 1)

        if random_tie_break:  # restore bidder order
            idx_rev = idx.sort()[1] + (n_players*n_items) \
                * torch.arange(*batch_sizes, device=bids.device).reshape(-1, 1)
            allocations = allocations.view(-1)[idx_rev.view(-1)]

        # sorting is needed, since tie break could end up in favour of lower valued item
        allocations = allocations.reshape_as(bids).sort(descending=True, dim=-1)[0]

        if not accept_zero_bids:
            allocations.masked_fill_(mask=bids==0, value=0)

        return allocations


class MultiUnitDiscriminatoryAuction(MultiUnitAuction):
    """Multi item discriminatory auction. Units are allocated to the highest
    n_item bids, winners pay as bid.

    Bids of each bidder must be in decreasing order, otherwise the mechanism
    does not accept these bids and allocates no units to this bidder.
    """

    def run(self, bids: torch.Tensor) -> Tuple[torch.Tensor, torch.Tensor]:
        """Runs a (batch of) multi item discriminatory auction(s). Invalid bids
        (i.e. in increasing order) will be ignored (-> no allocation to that
        bidder), s.t. the bidder might be able to "learn" the right behavior.

        Args:
            bids: torch.Tensor
                of bids with dimensions (*batch_sizes, n_players, n_items);
                first entry of n_items dim corresponds to bid of first unit,
                second entry to bid of second unit, etc.

        Returns:
            (allocation, payments): Tuple[torch.Tensor, torch.Tensor]
                allocation: tensor of dimension (n_batches x n_players x
                    n_items), 1 indicating item is allocated to corresponding
                    player in that batch, 0 otherwise.
                payments: tensor of dimension (n_batches x n_players);
                    total payment from player to auctioneer for her
                    allocation in that batch.
        """
        assert bids.dim() >= 3, "Bid tensor must be at least 3d (*batches x players x items)"
        assert (bids >= 0).all().item(), "All bids must be nonnegative."

        # move bids to gpu/cpu if necessary
        bids = bids.to(self.device)

        # only accept decreasing bids
        bids = self._remove_invalid_bids(bids)

        # Alternative w/o loops
        allocations = self._solve_allocation_problem(bids)

        payments = torch.sum(allocations * bids, dim=-1)  # sum over items

        return (allocations, payments)  # payments: batches x players, allocation: batch x players x items


class MultiUnitUniformPriceAuction(MultiUnitAuction):
    """In a uniform-price auction, all units are sold at a "market-clearing"
    price such that the total amount demanded is equal to the total amount
    supplied. We adopt the rule that the market-clearing price is the same as
    the highest losing bid.

    Bids of each bidder must be in decreasing order, otherwise the mechanism
    does not accept these bids and allocates no units to this bidder.
    """

    def run(self, bids: torch.Tensor) -> Tuple[torch.Tensor, torch.Tensor]:
        """Runs a (batch of) Multi Unit Uniform-Price Auction(s). Invalid bids
        (i.e. in increasing order) will be ignored (-> no allocation to that
<<<<<<< HEAD
        bidder), s.t. the bidder might be able to 'learn' the right behavior.
=======
        bidder), s.t. the bidder might be able to "learn" the right behavior.
>>>>>>> ec0e4f15

        Args:
            bids: torch.Tensor
                of bids with dimensions (*batch_sizes, n_players, n_items);
                first entry of n_items dim corresponds to bid of first unit,
                second entry to bid of second unit, etc.

        Returns:
            (allocation, payments): Tuple[torch.Tensor, torch.Tensor]
                allocation: tensor of dimension (n_batches x n_players x
                    n_items), 1 indicating item is allocated to corresponding
                    player in that batch, 0 otherwise.
                payments: tensor of dimension (n_batches x n_players);
                    total payment from player to auctioneer for her
                    allocation in that batch.
        """
        assert bids.dim() >= 3, "Bid tensor must be at least 3d (*batches x players x items)"
        assert (bids >= 0).all().item(), "All bids must be nonnegative."

        # name dimensions for readability
        *batch_sizes, n_players, n_items = bids.shape
        total_batch_size = reduce(mul, batch_sizes, 1)

        # move bids to gpu/cpu if necessary
        bids = bids.to(self.device)

        # only accept decreasing bids
        # bids = self._remove_invalid_bids(bids)

        # allocate return variables (flat at this stage)
        allocations = self._solve_allocation_problem(bids)

        # pricing
        payments = torch.zeros(total_batch_size, n_players * n_items, device=self.device)
        bids_flat = bids.reshape(total_batch_size, n_players * n_items)
        _, sorted_idx = torch.sort(bids_flat, dim=-1, descending=True)
        payments.scatter_(1, sorted_idx[:, n_items:n_items + 1], 1)
        payments = torch.t(
            bids_flat[payments.bool()] \
            .repeat(n_players, 1)
        ) * torch.sum(allocations.view(-1, n_players, n_items), dim=-1)

        # payments: batches x players, allocation: batch x players x items
        return (allocations, payments.view(*batch_sizes, n_players))


class MultiUnitVickreyAuction(MultiUnitAuction):
    """In a Vickrey auction, a bidder who wins k units pays the k highest
    losing bids of the other bidders.

    Bids of each bidder must be in decreasing order, otherwise the
    mechanism does not accept these bids and allocates no units to this
    bidder.
    """

    def run(self, bids: torch.Tensor) -> Tuple[torch.Tensor, torch.Tensor]:
        """Runs a (batch of) Multi Unit Vickrey Auction(s). Invalid bids (i.e.
        in increasing order) will be ignored (-> no allocation to that bidder),
<<<<<<< HEAD
        s.t. the bidder might be able to 'learn' the right behavior.
=======
        s.t. the bidder might be able to "learn" the right behavior.
>>>>>>> ec0e4f15

        Args:
            bids: torch.Tensor
                of bids with dimensions (*batch_sizes, n_players, n_items);
                first entry of n_items dim corresponds to bid of first unit,
                second entry to bid of second unit, etc.

        Returns:
            (allocation, payments): Tuple[torch.Tensor, torch.Tensor]
                allocation: tensor of dimension (n_batches x n_players x
                    n_items), 1 indicating item is allocated to corresponding
                    player in that batch, 0 otherwise.
                payments: tensor of dimension (n_batches x n_players);
                    total payment from player to auctioneer for her
                    allocation in that batch.
        """
        assert bids.dim() >= 3, "Bid tensor must be at least 3d (*batches x players x items)"
        assert (bids >= 0).all().item(), "All bids must be nonnegative."

        # name dimensions for readability
        *batch_sizes, n_players, n_items = bids.shape
        total_batch_size = reduce(mul, batch_sizes, 1)

        # move bids to gpu/cpu if necessary
        bids = bids.to(self.device)

        # only accept decreasing bids
        bids = self._remove_invalid_bids(bids)

        # allocate return variables
        allocations = self._solve_allocation_problem(bids)

        # allocations
        bids_flat = bids.reshape(total_batch_size, n_players * n_items)
        sorted_bids, sorted_idx = torch.sort(bids_flat, dim=-1, descending=True)

        # priceing TODO: optimize this, possibly with torch.topk?
        agent_ids = torch.arange(0, n_players, device=self.device) \
            .repeat(total_batch_size, n_items, 1).transpose_(1, 2)
        highest_loosing_player = agent_ids \
            .reshape(total_batch_size, n_players * n_items) \
            .gather(dim=1, index=sorted_idx)[:, n_items:2 * n_items] \
            .repeat_interleave(n_players * torch.ones(total_batch_size, device=self.device).long(), dim=0) \
            .reshape(total_batch_size, n_players, n_items)
        highest_losing_prices = sorted_bids[:, n_items:2 * n_items] \
            .repeat_interleave(n_players * torch.ones(total_batch_size, device=self.device).long(), dim=0) \
            .reshape_as(bids) \
            .masked_fill_((highest_loosing_player == agent_ids).reshape_as(bids), 0) \
            .sort(descending=True)[0]
        payments = (allocations * highest_losing_prices).sum(-1)

        return (allocations, payments)  # payments: batches x players, allocation: batch x players x items


class FPSBSplitAwardAuction(MultiUnitAuction):
    """First-price sealed-bid split-award auction: Multiple agents bidding for
    either 100% of the share or 50%.

<<<<<<< HEAD
    We define a bids as `torch.Tensor` with dimensions (*batch_sizes,
=======
    We define a bids as ``torch.Tensor`` with dimensions (*batch_sizes,
>>>>>>> ec0e4f15
    n_players, n_bids=2), where the first bid is for the 50% share and the
    second for the 100% share.
    """

    def _solve_allocation_problem(self, bids: torch.Tensor,
                                  random_tie_break: bool = False,
                                  accept_zero_bids: bool = False):
        """Computes allocation

        Args:
            bids: torch.Tensor
                of bids with dimensions (batch_size, n_players, n_bids=2), values = [0,Inf],
                the first bid is for the 50% share and the second for the 100% share

        Returns:
            allocation: torch.Tensor, dim (batch_size, b_bundles=2), values = {0,1}
        """

        *batch_sizes, n_players, n_bundles = bids.shape
        total_batch_size = reduce(mul, batch_sizes, 1)
        bids_flat = bids.view(total_batch_size, n_players, n_bundles)

        device = bids.device

        assert n_bundles == 2, "This auction type only allows for two bids per agent."

        winning_bundles = torch.zeros_like(bids_flat)

        if random_tie_break:  # randomly change order of bidders
            idx = torch.randn((*batch_sizes, n_players), device=device).sort(dim=1)[1]
            bids_flat = batched_index_select(bids_flat, 1, idx)

        # Get highest bid for 100% lot and the two highest bids for 50% lots
        best_100_bids, best_100_indices = bids_flat[:, :, 1].min(dim=1)
        best_50_bids, best_50_indices = bids_flat[:, :, 0].topk(2, largest=False, dim=1)

        # Determine winning bids
        sum_of_two_best_50_bids = best_50_bids.sum(dim=1)
        bid_100_won = best_100_bids < sum_of_two_best_50_bids  # tie break: in favor of 50/50

        batch_arange = torch.arange(0, total_batch_size, device=device)
        zeros = torch.zeros_like(best_100_indices)
        ones = torch.ones_like(best_100_indices)

        # 100% lot bid wins
        winning_bundles[batch_arange, best_100_indices, ones] = 1

        # 50% lot bid wins of highest 50% bidder
        winning_bundles[batch_arange, best_50_indices[:, 0], zeros] = 1

        # 50% lot bid wins of second-highest 50% bidder
        winning_bundles[batch_arange, best_50_indices[:, 1], zeros] = 1

        # Make sure losers are not allocated lots
        winning_bundles[bid_100_won, :, 0] = 0
        winning_bundles[~bid_100_won, :, 1] = 0

        if random_tie_break: # restore bidder order
            idx_rev = idx.sort(dim=1)[1]
            winning_bundles = batched_index_select(winning_bundles, 1, idx_rev)
            # bids_flat = batched_index_select(bids_flat, 1, idx_rev)  # unused

        winning_bundles = winning_bundles.view_as(bids)  # reshape to original shape

        if not accept_zero_bids:
            winning_bundles.masked_fill_(mask=bids==0, value=0)

        return winning_bundles

    def _calculate_payments_first_price(self, bids: torch.Tensor, allocations: torch.Tensor):
        """Computes first prices.

        Args:
            bids: torch.Tensor, of dimensions ``(batch_size, n_bidders,
                n_bids=2)``, values = [0, Inf].
            allocations: torch.Tensor, dim: ``(batch_size, b_bundles=2)``, values =
                {0, 1}.

        Returns:
            payments: tensor of dimension ``(*n_batches x n_players)``; total
                payment from player to auctioneer for her allocation in that
                batch.
        """
        return torch.sum(allocations * bids, dim=-1)

    def run(self, bids: torch.Tensor) -> Tuple[torch.Tensor, torch.Tensor]:
        """Performs a batch of split-award auction rounds.

        Args:
            bids: torch.Tensor
<<<<<<< HEAD
                of bids with dimensions (*batch_sizes, n_players, n_items=2);
=======
                of bids with dimensions ``(*batch_sizes, n_players, n_items=2)``;
>>>>>>> ec0e4f15
                first entry of n_items dim corresponds to bid for 50% lot,
                second entry to bid for 100% lot, etc.

        Returns:
            (allocation, payments): Tuple[torch.Tensor, torch.Tensor]
                allocation: tensor of dimension ``(*n_batches x n_players x 2)``,
                    1 indicating item is allocated to corresponding player in
                    that batch, 0 otherwise.
                payments: tensor of dimension ``(*n_batches x n_players)``;
                    total payment from player to auctioneer for her
                    allocation in that batch.
        """
        assert bids.dim() >= 3, "Bid tensor must be at least 3d (*batches x players x items)"
        assert (bids >= 0).all().item(), "All bids must be nonnegative."

        allocation = self._solve_allocation_problem(bids)
        payments = self._calculate_payments_first_price(bids, allocation)

        return (allocation, payments)<|MERGE_RESOLUTION|>--- conflicted
+++ resolved
@@ -28,15 +28,9 @@
 
         Args:
             bids: torch.Tensor
-<<<<<<< HEAD
-                of bids with dimensions (*batch_sizes, n_players, n_items),
-                first entry of n_items dim corresponds to bid of first unit,
-                second entry to bid of second unit, etc.
-=======
                 of bids with dimensions (*batch_sizes, n_players, n_items); first entry of
                 n_items dim corresponds to bid of first unit, second entry to bid of second
                 unit, etc.
->>>>>>> ec0e4f15
 
         Returns:
             cleaned_bids: torch.Tensor (*batch_sizes, n_players, n_items),
@@ -164,11 +158,7 @@
     def run(self, bids: torch.Tensor) -> Tuple[torch.Tensor, torch.Tensor]:
         """Runs a (batch of) Multi Unit Uniform-Price Auction(s). Invalid bids
         (i.e. in increasing order) will be ignored (-> no allocation to that
-<<<<<<< HEAD
-        bidder), s.t. the bidder might be able to 'learn' the right behavior.
-=======
         bidder), s.t. the bidder might be able to "learn" the right behavior.
->>>>>>> ec0e4f15
 
         Args:
             bids: torch.Tensor
@@ -227,11 +217,7 @@
     def run(self, bids: torch.Tensor) -> Tuple[torch.Tensor, torch.Tensor]:
         """Runs a (batch of) Multi Unit Vickrey Auction(s). Invalid bids (i.e.
         in increasing order) will be ignored (-> no allocation to that bidder),
-<<<<<<< HEAD
-        s.t. the bidder might be able to 'learn' the right behavior.
-=======
         s.t. the bidder might be able to "learn" the right behavior.
->>>>>>> ec0e4f15
 
         Args:
             bids: torch.Tensor
@@ -290,11 +276,7 @@
     """First-price sealed-bid split-award auction: Multiple agents bidding for
     either 100% of the share or 50%.
 
-<<<<<<< HEAD
-    We define a bids as `torch.Tensor` with dimensions (*batch_sizes,
-=======
     We define a bids as ``torch.Tensor`` with dimensions (*batch_sizes,
->>>>>>> ec0e4f15
     n_players, n_bids=2), where the first bid is for the 50% share and the
     second for the 100% share.
     """
@@ -385,11 +367,7 @@
 
         Args:
             bids: torch.Tensor
-<<<<<<< HEAD
-                of bids with dimensions (*batch_sizes, n_players, n_items=2);
-=======
                 of bids with dimensions ``(*batch_sizes, n_players, n_items=2)``;
->>>>>>> ec0e4f15
                 first entry of n_items dim corresponds to bid for 50% lot,
                 second entry to bid for 100% lot, etc.
 
