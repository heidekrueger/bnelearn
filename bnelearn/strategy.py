--- conflicted
+++ resolved
@@ -351,20 +351,13 @@
                 self.reset(ensure_positive_output)
 
     @classmethod
-<<<<<<< HEAD
-    def load(cls, path: str):
-        """Initializes a saved NeuralNetStrategy from ´path´.
-=======
     def load(cls, path: str, device='cpu'):
         """
         Initializes a saved NeuralNetStrategy from ´path´.
->>>>>>> 8370f88c
         """
 
         model_dict = torch.load(path, map_location=device)
 
-<<<<<<< HEAD
-=======
         # TODO: Dangerous hack for reloading a startegy from disk/pickle
         params = {}
         params["hidden_nodes"] = []
@@ -388,7 +381,6 @@
                     nn.SELU())
             layer_idx += 1
 
->>>>>>> 8370f88c
         # standard initialization
         strategy = cls(
             input_length=model_dict["input_length"],
