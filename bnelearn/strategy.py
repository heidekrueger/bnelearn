# -*- coding: utf-8 -*-
"""
Implementations of strategies for playing in Auctions and Matrix Games.
"""
import math
from abc import ABC, abstractmethod
from copy import copy
from typing import Callable, Iterable
import os
import sys
import warnings

import torch
import torch.nn as nn
from torch.distributions.categorical import Categorical
from tqdm import tqdm

from bnelearn.mechanism import Game, MatrixGame

## E1102: false positive on torch.tensor()
## false positive 'arguments-differ' warnings for forward() overrides
# pylint: disable=arguments-differ

class Strategy(ABC):
    """A Strategy to map (optional) private inputs of a player to actions in a game."""

    @abstractmethod
    def play(self, inputs):
        """Takes (private) information as input and decides on the actions an agent should play."""
        raise NotImplementedError()

    def pretrain(self, input_tensor, iterations, transformation=None):
        """If implemented by subclass, pretrains the strategy to yield desired initial outputs."""
        # pylint: disable=unused-argument # this method is 'soft-abstract'
        warnings.warn('Strategy of type {} does not support pretraining'.format(str(type(self))))

class ClosureStrategy(Strategy):
    """A strategy specified by a closure

        Args:
            closure: Callable a function or lambda that defines the strategy
            parallel: int (optional) maximum number of processes for parallel execution of closure. Default is
                      0/1 (i.e. no parallelism)
    """


    def __init__(self, closure: Callable, parallel: int = 0, mute=False):
        if not isinstance(closure, Callable):
            raise ValueError("Provided closure must be Callable!")
        self.closure = closure
        self.parallel = parallel
        self._mute = mute

    def __mute(self):
        """suppresses stderr output from workers (avoid integration warnings for each process)"""
        if self._mute:
            sys.stderr = open(os.devnull, 'w')

    def play(self, inputs):
        pool_size = 1

        if self.parallel:
            # detect appropriate pool size
            pool_size = min(self.parallel, max(1, math.ceil(inputs.shape[0]/2**10)))

        # parallel version
        if pool_size > 1:
            in_device = inputs.device

            # calculate necessary shape by calling closure once for a single input
            _, *other_dims = self.closure(inputs[:1]).shape
            out_shape = torch.Size([inputs.shape[0], *other_dims])

            # determine chunk-size -----
            # if providing the tensor by itself, pool.map will iterate over individual elements
            # and just communicate multiple of those elements to a worker at once.
            # so instead, we'll split the tensor into a list of tensors ourselves and provide that
            # as the iterator.
            # we'll use the same chunk-size heuristic as in python.multiprocessing
            # see https://stackoverflow.com/questions/53751050
            chunksize, extra = divmod(inputs.shape[0], pool_size*4)
            if extra:
                chunksize += 1

            # move input to cpu and split into chunks
            split_tensor = inputs.cpu().split(chunksize)
            n_chunks = len(split_tensor)

            #torch.multiprocessing.set_sharing_strategy('file_system') # needed for very large number of chunks

            with torch.multiprocessing.Pool(pool_size, initializer=self.__mute) as p:
                # as we handled chunks ourselves, each element of our list should be an individual chunk,
                # so the pool.map will get argument chunksize=1
                # The following code is wrapped to produce progess bar, without it simplifies to:
                # result = p.map(self.closure, split_tensor, chunksize=1)
                result = list(tqdm(
                    p.imap(self.closure, split_tensor, chunksize=1),
                    total = n_chunks, unit='chunks',
                    desc = 'Calculating strategy for batch_size {} with {} processes, chunk size of {}'.format(
                        inputs.shape[0], pool_size, chunksize)
                    ))

            # finally stitch the tensor back together
            result = torch.cat(result).view(out_shape).to(in_device)
            return result

        # serial version on single processor
        return self.closure(inputs)

class MatrixGameStrategy(Strategy, nn.Module):
    """ A dummy neural network that encodes and returns a mixed strategy"""
    def __init__(self, n_actions, init_weights = None, init_weight_normalization = False):
        nn.Module.__init__(self)
        self.logits = nn.Linear(1, n_actions, bias=False)

        if init_weights is not None:
            self.logits.weight.data = init_weights
            if init_weight_normalization:
                self.logits.weight.data = self.logits.weight.data/torch.norm(init_weights) #NOTE 11/2020: torch.norm deprecated in 1.7 favor of torch.linalg.norm, but do not change for backward compability

        # initialize distribution
        self._update_distribution()

    def _update_distribution(self):
        self.device = next(self.parameters()).device
        probs = self.forward(torch.ones(1,  device=self.device)).detach()
        self.distribution = Categorical(probs=probs)

    def forward(self, x):
        logits = self.logits(x)
        probs = torch.softmax(logits, 0)
        return probs

    def play(self, inputs=None, batch_size = 1):
        if inputs is None:
            inputs= torch.ones(batch_size, 1, device=self.device)

        self._update_distribution()
        # is of shape batch size x 1
        # TODO: this is probably slow AF. fix when needed.
        return self.distribution.sample(inputs.shape)

    def to(self, device):
        # when moving the net to a different device (nn.Module.to), also update the distribution.
        result = super().to(device)
        result._update_distribution() #pylint: disable=protected-access
        return result

class FictitiousNeuralPlayStrategy(MatrixGameStrategy, nn.Module):
    """
    An implementation of the concept of Fictitious Play with NN.
    An implementation inspired by:
    https://www.groundai.com/project/deep-fictitious-play-for-stochastic-differential-games2589/2
    Take the beliefs about others strategies as input for the NN.
    """
    def __init__(self, n_actions, beliefs, init_weight_normalization = False):
        # pylint: disable=super-init-not-called
        # deliberately not calling MatrixGameStrategy.__init__ but building layers from scratch
        self.temperature = 1.0
        nn.Module.__init__(self)
        beliefs = beliefs.reshape(-1)
        self.logits = nn.Linear(len(beliefs), n_actions, bias=False)

        if init_weight_normalization:
            self.beliefs = beliefs/torch.norm(beliefs) #NOTE 11/2020: torch.norm deprecated in 1.7 favor of torch.linalg.norm, but do not change for backward compability

        # initialize distribution
        self._update_distribution()

    def forward(self, x):
        logits = self.logits(x)
        probs = torch.softmax(1/self.temperature * logits, 0)
        return probs

class FictitiousPlayStrategy(Strategy):
    """
    Based on description in: Fudenberg, 1999 - The Theory of Learning, Chapter 2.2
    Always play best response (that maximizes utility based on current beliefs).

    """
    def __init__(self, game: MatrixGame, initial_beliefs: Iterable[torch.Tensor]=None):
        self.game = game

        self.n_actions: Iterable[int] = game.outcomes.shape[:-1]
        self.n_players: int = game.n_players

        self.historical_actions = [torch.zeros(self.n_actions[i], dtype = torch.float, device = game.device)
                                   for i in range(self.n_players)
                                  ]
        self.probs = [torch.zeros(self.n_actions[i], dtype = torch.float, device = game.device)
                      for i in range(self.n_players)
                     ]

        # for tracking
        self.probs_self = None
        self.exp_util = None

        if initial_beliefs is None:
            initial_beliefs = [torch.rand(self.n_actions[i], dtype = torch.float, device = game.device)
                               for i in range(self.n_players)
                              ]
        else:
            assert initial_beliefs.dtype == torch.float, "Wrong data type for initial_beliefs tensor"
            #TODO: Check this?: assert initial_beliefs.device == game.device, "Wrong device for initial_beliefs tensor"
        for i in range(self.n_players):
            self.historical_actions[i][:] = initial_beliefs[i].clone()

        #Update beliefs about play
        for i in range(self.n_players):
            for a in range(self.n_actions[i]):
                self.probs[i][a] = self.historical_actions[i][a].sum()/self.historical_actions[i][:].sum()

    def play(self, player_position: int):
        self.exp_util = self.game.calculate_expected_action_payoffs(self.probs, player_position)
        # Softmax with very small tau only for plotting of decision
        self.probs_self = (10**12 * self.exp_util).softmax(0)
        action = self.exp_util.max(dim = 0, keepdim=False)[1]
        return action

    def update_observations(self, actions: Iterable[torch.Tensor]):
        #Ensure correct length of actions
        assert len(actions) == self.n_players
        #Update observed actions
        for player,action in enumerate(actions):
            if action is not None:
                self.historical_actions[player][action] += 1

    def update_beliefs(self):
        """Update beliefs about play"""
        for i in range(self.n_players):
            self.probs[i] = self.historical_actions[i]/self.historical_actions[i].sum()

class FictitiousPlaySmoothStrategy(FictitiousPlayStrategy):
    """
    Implementation based on Fudenberg (1999) but extended by smooth fictitious play.
    Randomize action by taking the softmax over the expected utilities for each action and sample.
    Also, add a temperature (tau) that ensures convergence by becoming smaller.
    """
    def __init__(self, game: Game, initial_beliefs: Iterable[torch.Tensor]=None):
        super().__init__(game = game, initial_beliefs = initial_beliefs)
        self.tau = 1.0

    def play(self, player_position) -> torch.Tensor:
        self.exp_util = self.game.calculate_expected_action_payoffs(self.probs, player_position)
        self.probs_self = (1/self.tau * self.exp_util).softmax(0)
        action = torch.distributions.Categorical(self.probs_self).sample()
        return action

    def update_tau(self, param = 0.9):
        """Updates temperature parameter"""
        self.tau = param*self.tau

class FictitiousPlayMixedStrategy(FictitiousPlaySmoothStrategy):
    """
    Play (communicate) probabilities for play (same as in smooth FP) instead of one action.
    One strategy should be shared among all players such that they share the same beliefs.
    This is purely fictitious since it does not simulate actions.
    """
    def __init__(self, game: Game, initial_beliefs: Iterable[torch.Tensor]=None):
        super().__init__(game = game, initial_beliefs = initial_beliefs)
        for player in range(self.n_players):
            self.historical_actions[player] = self.probs[player].clone()

    def play(self, player_position) -> torch.Tensor:
        self.exp_util = self.game.calculate_expected_action_payoffs(self.probs, player_position)
        self.probs_self = (1/self.tau * self.exp_util).softmax(0)
        return self.probs_self

    def update_observations(self, actions: None):
        #Ensure correct length of actions
        assert len(actions) == self.n_players
        #Update observed actions
        for player,action in enumerate(actions):
            if action is not None:
                self.historical_actions[player] += action

class NeuralNetStrategy(Strategy, nn.Module):
    """
    A strategy played by a fully connected neural network

    Args:
        input_length:
            dimension of the input layer
        hidden_nodes:
            Iterable of number of nodes in hidden layers
        hidden_activations:
            Iterable of activation functions to be used in the hidden layers.
            Should be instances of classes defined in `torch.nn.modules.activation`
        ensure_positive_output (optional): torch.Tensor
            When provided, will check whether the initialized model will return a
            positive bid anywhere at the given input tensor. Otherwise,
            the weights will be reinitialized.
        output_length (optional): int
            length of output/action vectorm defaults to 1
            (currently given last for backwards-compatibility)
        dropout (optional): float
            If not, applies AlphaDropout (https://pytorch.org/docs/stable/nn.html#torch.nn.AlphaDropout)
            to `dropout` share of nodes in each hidden layer during training.
        mixed_strategy (otional): str
            Which distribution to use when the strategy should be mixed.

    """
    def __init__(self, input_length: int,
                 hidden_nodes: Iterable[int],
                 hidden_activations: Iterable[nn.Module],
                 ensure_positive_output: torch.Tensor or None = None,
                 output_length: int = 1, # currently last argument for backwards-compatibility
                 dropout: float = 0.0,
                 mixed_strategy: str = None,
                 ):

        assert len(hidden_nodes) == len(hidden_activations), \
            "Provided nodes and activations do not match!"

        nn.Module.__init__(self)

        self.input_length = input_length
        self.output_length = output_length
        self.hidden_nodes = copy(hidden_nodes)
        self.activations = copy(hidden_activations) # do not write to list outside!
        self.dropout = dropout
        self.mixed_strategy = mixed_strategy

        self.layers = nn.ModuleDict()

        class GaussLayer(nn.Module):
            """
            Custom layer for normally distributed predictions (non-negatvie).

            Has no trainable parameters.
            """
            def forward(self, x):
                if x.dim() == 1:
                    x = x.view(-1, 1)
                m = x.shape[-1] // 2
                normal = torch.distributions.normal.Normal(x[:, :m], x[:, m:])
                return normal.rsample()

        class UniformLayer(nn.Module):
            """
            Custom layer for predictions following a uniform distribution.

            Has no trainable parameters.
            """
            def forward(self, x):
                if x.dim() == 1:
                    x = x.view(-1, 1)
                m = x.shape[-1] // 2
                uniform = torch.distributions.uniform.Uniform(x[:, :m], x[:, m:])
                return uniform.rsample()

        if len(hidden_nodes) > 0:
            ## create hdiden layers
            # first hidden layer (from input)
            self.layers['fc_0'] = nn.Linear(input_length, hidden_nodes[0])
            self.layers[str(self.activations[0]) + '_0'] = self.activations[0]
            if self.dropout:
                self.layers['dropout_0'] = nn.AlphaDropout(p=self.dropout)
            # hidden-to-hidden-layers
            for i in range (1, len(hidden_nodes)):
                self.layers['fc_' + str(i)] = nn.Linear(hidden_nodes[i-1], hidden_nodes[i])
                self.layers[str(self.activations[i]) + '_' + str(i)] = self.activations[i]
                if self.dropout:
                    self.layers['dropout_' + str(i)] = nn.AlphaDropout(p=self.dropout)
        else:
            # output layer directly from inputs
            hidden_nodes = [input_length] #don't write to self.hidden nodes, just ensure correct creation

        # create output layer
<<<<<<< HEAD
        self.layers['fc_out'] = nn.Linear(
            hidden_nodes[-1],
            2 * self.output_length if self.mixed_strategy else self.output_length
        )
        if self.mixed_strategy == 'normal':
            self.layers['stochastic'] = GaussLayer()
            self.activations.append(self.layers['stochastic'])
        elif self.mixed_strategy == 'uniform':
            self.layers['stochastic'] = UniformLayer()
            self.activations.append(self.layers['stochastic'])
        self.layers['activation_out'] = nn.ReLU()
        self.activations.append(self.layers['activation_out'])
=======
        self.layers['fc_out'] = nn.Linear(hidden_nodes[-1], output_length)
        self.layers[str(nn.ReLU()) + '_out'] = nn.ReLU()
        self.activations.append(self.layers[str(nn.ReLU()) + '_out'])
>>>>>>> 90c62381

        # test whether output at ensure_positive_output is positive,
        # if it isn't --> reset the initialization
        if ensure_positive_output is not None:
            if not torch.all(self.forward(ensure_positive_output).gt(0)):
                self.reset(ensure_positive_output)

    @classmethod
    def load(cls, path: str, device='cpu'):
        """
        Initializes a saved NeuralNetStrategy from ´path´.
        """

        model_dict = torch.load(path, map_location=device)

        # TODO: Dangerous hack for reloading a startegy
        params = {}
        params["hidden_nodes"] = []
        params["hidden_activations"] = []
        length = len(list(model_dict.values()))
        layer_idx = 0
        value_key_zip = zip(
            list(model_dict.values()),
            list(model_dict._metadata.keys())[2:] # pylint: disable=protected-access
        )
        for tensor, layer_activation in value_key_zip:
            if layer_idx == 0:
                params["input_length"] = tensor.shape[1]
            elif layer_idx == length - 1:
                params["output_length"] = tensor.shape[0]
            elif layer_idx % 2 == 1:
                params["hidden_nodes"].append(tensor.shape[0])
                params["hidden_activations"].append(
                    # TODO Nils: change once models are saved correctly
                    # eval('nn.' + layer_activation[7:-2]))
                    nn.SELU())
            layer_idx += 1

        # standard initialization
        strategy = cls(
            hidden_nodes=params["hidden_nodes"],
            hidden_activations=params["hidden_activations"],
            input_length=params["input_length"],
            output_length=params["output_length"],
            dropout=params["dropout"],
            mixed_strategy=params["stochastic"]
        )

        # override model weights with saved ones
        strategy.load_state_dict(model_dict)

        return strategy

    def pretrain(self, input_tensor: torch.Tensor, iters: int, transformation: Callable = None):
        """Performs `iters` steps of supervised learning on `input` tensor,
           in order to find an initial bid function that is suitable for learning.

           args:
               input: torch.Tensor, same dimension as self.input_length
               iters: number of iterations for supervised learning
               transformation (optional): Callable. Defaulting to identity function if input_length == output_length
           returns: Nothing
        """

        desired_output = input_tensor
        if transformation is not None:
            desired_output = transformation(input_tensor)

        if desired_output.shape[-1] < self.output_length:
            # TODO: not appropriate for CAs
            torch.cat([desired_output] * self.output_length, axis=1)
        elif desired_output.shape[-1] > self.output_length:
            raise ValueError('Desired pretraining output does not match NN output dimension.')

        optimizer = torch.optim.Adam(self.parameters())
        for _ in range(iters):
            self.zero_grad()
            diff = (self.forward(input_tensor) - desired_output)
            loss = (diff * diff).sum()
            loss.backward()
            optimizer.step()

    def reset(self, ensure_positive_output=None):
        """Re-initialize weights of the Neural Net, ensuring positive model output for a given input."""
        activations = self.activations[:-2] if self.mixed_strategy else self.activations[:-1]
        self.__init__(
            input_length=self.input_length,
            hidden_nodes= self.hidden_nodes,
            hidden_activations=activations,
            ensure_positive_output=ensure_positive_output,
            output_length=self.output_length,
            dropout=self.dropout,
            mixed_strategy=self.mixed_strategy,
        )

    def forward(self, x):
        for layer in self.layers.values():
            x = layer(x)
        return x

    def play(self, inputs):
        return self.forward(inputs)

class TruthfulStrategy(Strategy, nn.Module):
    """A strategy that plays truthful valuations."""
    def __init__(self):
        nn.Module.__init__(self)
        self.register_parameter('dummy', nn.Parameter(torch.zeros(1)))

    def forward(self, x):
        return x

    def play(self, inputs):
        return self.forward(inputs)<|MERGE_RESOLUTION|>--- conflicted
+++ resolved
@@ -333,7 +333,7 @@
                 if x.dim() == 1:
                     x = x.view(-1, 1)
                 m = x.shape[-1] // 2
-                normal = torch.distributions.normal.Normal(x[:, :m], x[:, m:])
+                normal = torch.distributions.normal.Normal(x[:, :m], x[:, m:].abs() + 1e-8)
                 return normal.rsample()
 
         class UniformLayer(nn.Module):
@@ -346,7 +346,11 @@
                 if x.dim() == 1:
                     x = x.view(-1, 1)
                 m = x.shape[-1] // 2
-                uniform = torch.distributions.uniform.Uniform(x[:, :m], x[:, m:])
+
+                # enforce non-negative width of boundaries
+                err = (x[:, :m] - x[:, m:]).relu() + 1e-4
+
+                uniform = torch.distributions.uniform.Uniform(x[:, :m], x[:, m:] + err)
                 return uniform.rsample()
 
         if len(hidden_nodes) > 0:
@@ -367,24 +371,18 @@
             hidden_nodes = [input_length] #don't write to self.hidden nodes, just ensure correct creation
 
         # create output layer
-<<<<<<< HEAD
         self.layers['fc_out'] = nn.Linear(
             hidden_nodes[-1],
             2 * self.output_length if self.mixed_strategy else self.output_length
         )
         if self.mixed_strategy == 'normal':
-            self.layers['stochastic'] = GaussLayer()
-            self.activations.append(self.layers['stochastic'])
+            self.layers['gauss_stochastic'] = GaussLayer()
+            self.activations.append(self.layers['gauss_stochastic'])
         elif self.mixed_strategy == 'uniform':
-            self.layers['stochastic'] = UniformLayer()
-            self.activations.append(self.layers['stochastic'])
-        self.layers['activation_out'] = nn.ReLU()
-        self.activations.append(self.layers['activation_out'])
-=======
-        self.layers['fc_out'] = nn.Linear(hidden_nodes[-1], output_length)
+            self.layers['uniform_stochastic'] = UniformLayer()
+            self.activations.append(self.layers['uniform_stochastic'])
         self.layers[str(nn.ReLU()) + '_out'] = nn.ReLU()
         self.activations.append(self.layers[str(nn.ReLU()) + '_out'])
->>>>>>> 90c62381
 
         # test whether output at ensure_positive_output is positive,
         # if it isn't --> reset the initialization
