# -*- coding: utf-8 -*-
"""
Implementations of strategies for playing in Auctions and Matrix Games.
"""
import math
from abc import ABC, abstractmethod
from copy import copy
from typing import Callable, Iterable
import warnings

import torch
import torch.nn as nn
from torch.distributions.categorical import Categorical
from tqdm import tqdm

from bnelearn.mechanism import Game, MatrixGame

## E1102: false positive on torch.tensor()
## false positive 'arguments-differ' warnings for forward() overrides
# pylint: disable=arguments-differ

class Strategy(ABC):
    """A Strategy to map (optional) private inputs of a player to actions in a game."""

    @abstractmethod
    def play(self, inputs):
        """Takes (private) information as input and decides on the actions an agent should play."""
        raise NotImplementedError()

    def pretrain(self, input_time, iterations, transformation=None):
        """If implemented by subclass, pretrains the strategy to yield desired initial outputs."""
        warnings.warn('Strategy of type {} does not support pretraining'.format(str(type(self))))

class ClosureStrategy(Strategy):
    """A strategy specified by a closure

        Args:
            closure: Callable a function or lambda that defines the strategy
            parallel: int (optional) maximum number of processes for parallel execution of closure. Default is
                      0/1 (i.e. no parallelism)
    """

    def __init__(self, closure: Callable, parallel: int = 0):
        if not isinstance(closure, Callable):
            raise ValueError("Provided closure must be Callable!")
        self.closure = closure
        self.parallel = parallel

    def play(self, inputs):
        pool_size = 1

        if self.parallel:
            # detect appropriate pool size
            pool_size = min(self.parallel, max(1, math.ceil(inputs.shape[0]/2**10)))

        # parallel version
        if pool_size > 1:
            in_device = inputs.device

            # calculate necessary shape by calling closure once for a single input
            _, *other_dims = self.closure(inputs[:1]).shape
            out_shape = torch.Size([inputs.shape[0], *other_dims])

            # determine chunk-size -----
            # if providing the tensor by itself, pool.map will iterate over individual elements
            # and just communicate multiple of those elements to a worker at once.
            # so instead, we'll split the tensor into a list of tensors ourselves and provide that
            # as the iterator.
            # we'll use the same chunk-size heuristic as in python.multiprocessing
            # see https://stackoverflow.com/questions/53751050
            chunksize, extra = divmod(inputs.shape[0], pool_size*4)
            if extra:
                chunksize += 1

            # move input to cpu and split into chunks
            split_tensor = inputs.cpu().split(chunksize)
            n_chunks = len(split_tensor)

            #torch.multiprocessing.set_sharing_strategy('file_system') # needed for very large number of chunks

            with torch.multiprocessing.Pool(pool_size) as p:
                # as we handled chunks ourselves, each element of our list should be an individual chunk,
                # so the pool.map will get argument chunksize=1
                # The following code is wrapped to produce progess bar, without it simplifies to:
                # result = p.map(self.closure, split_tensor, chunksize=1)
                result = list(tqdm(
                    p.imap(self.closure, split_tensor, chunksize=1),
                    total = n_chunks, unit='chunks',
                    desc = 'Calculating strategy for batch_size {} with {} processes, chunk size of {}'.format(
                        inputs.shape[0], pool_size, chunksize)
                    ))

            # finally stitch the tensor back together
            result = torch.cat(result).view(out_shape).to(in_device)
            return result

        # serial version on single processor
        return self.closure(inputs)

class MatrixGameStrategy(Strategy, nn.Module):
    """ A dummy neural network that encodes and returns a mixed strategy"""
    def __init__(self, n_actions, init_weights = None, init_weight_normalization = False):
        nn.Module.__init__(self)
        self.logits = nn.Linear(1, n_actions, bias=False)

        if init_weights is not None:
            self.logits.weight.data = init_weights
            if init_weight_normalization:
                self.logits.weight.data = self.logits.weight.data/torch.norm(init_weights)

        # initialize distribution
        self._update_distribution()

    def _update_distribution(self):
        self.device = next(self.parameters()).device
        probs = self.forward(torch.ones(1,  device=self.device)).detach()
        self.distribution = Categorical(probs=probs)

    def forward(self, x):
        logits = self.logits(x)
        probs = torch.softmax(logits, 0)
        return probs

    def play(self, inputs=None, batch_size = 1):
        if inputs is None:
            inputs= torch.ones(batch_size, 1, device=self.device)

        self._update_distribution()
        # is of shape batch size x 1
        # TODO: this is probably slow AF. fix when needed.
        return self.distribution.sample(inputs.shape)

    def to(self, device):
        # when moving the net to a different device (nn.Module.to), also update the distribution.
        result = super().to(device)
        result._update_distribution() #pylint: disable=protected-access
        return result

class FictitiousNeuralPlayStrategy(MatrixGameStrategy, nn.Module):
    """
    An implementation of the concept of Fictitious Play with NN.
    An implementation inspired by:
    https://www.groundai.com/project/deep-fictitious-play-for-stochastic-differential-games2589/2
    Take the beliefs about others strategies as input for the NN.
    """
    def __init__(self, n_actions, beliefs, init_weight_normalization = False):
        # pylint: disable=super-init-not-called
        # deliberately not calling MatrixGameStrategy.__init__ but building layers from scratch
        self.temperature = 1.0
        nn.Module.__init__(self)
        beliefs = beliefs.reshape(-1)
        self.logits = nn.Linear(len(beliefs), n_actions, bias=False)

        if init_weight_normalization:
            self.beliefs = beliefs/torch.norm(beliefs)

        # initialize distribution
        self._update_distribution()

    def forward(self, x):
        logits = self.logits(x)
        probs = torch.softmax(1/self.temperature * logits, 0)
        return probs

class FictitiousPlayStrategy(Strategy):
    """
    Based on description in: Fudenberg, 1999 - The Theory of Learning, Chapter 2.2
    Always play best response (that maximizes utility based on current beliefs).

    """
    def __init__(self, game: MatrixGame, initial_beliefs: Iterable[torch.Tensor]=None):
        self.game = game

        self.n_actions: Iterable[int] = game.outcomes.shape[:-1]
        self.n_players: int = game.n_players

        self.historical_actions = [torch.zeros(self.n_actions[i], dtype = torch.float, device = game.device)
                                   for i in range(self.n_players)
                                  ]
        self.probs = [torch.zeros(self.n_actions[i], dtype = torch.float, device = game.device)
                      for i in range(self.n_players)
                     ]

        # for tracking
        self.probs_self = None
        self.exp_util = None

        if initial_beliefs is None:
            initial_beliefs = [torch.rand(self.n_actions[i], dtype = torch.float, device = game.device)
                               for i in range(self.n_players)
                              ]
        else:
            assert initial_beliefs.dtype == torch.float, "Wrong data type for initial_beliefs tensor"
            #TODO: Check this?: assert initial_beliefs.device == game.device, "Wrong device for initial_beliefs tensor"
        for i in range(self.n_players):
            self.historical_actions[i][:] = initial_beliefs[i].clone()

        #Update beliefs about play
        for i in range(self.n_players):
            for a in range(self.n_actions[i]):
                self.probs[i][a] = self.historical_actions[i][a].sum()/self.historical_actions[i][:].sum()

    def play(self, player_position: int):
        self.exp_util = self.game.calculate_expected_action_payoffs(self.probs, player_position)
        # Softmax with very small tau only for plotting of decision
        self.probs_self = (10**12 * self.exp_util).softmax(0)
        action = self.exp_util.max(dim = 0, keepdim=False)[1]
        return action

    def update_observations(self, actions: Iterable[torch.Tensor]):
        #Ensure correct length of actions
        assert len(actions) == self.n_players
        #Update observed actions
        for player,action in enumerate(actions):
            if action is not None:
                self.historical_actions[player][action] += 1

    def update_beliefs(self):
        """Update beliefs about play"""
        for i in range(self.n_players):
            self.probs[i] = self.historical_actions[i]/self.historical_actions[i].sum()

class FictitiousPlaySmoothStrategy(FictitiousPlayStrategy):
    """
    Implementation based on Fudenberg (1999) but extended by smooth fictitious play.
    Randomize action by taking the softmax over the expected utilities for each action and sample.
    Also, add a temperature (tau) that ensures convergence by becoming smaller.
    """
    def __init__(self, game: Game, initial_beliefs: Iterable[torch.Tensor]=None):
        super().__init__(game = game, initial_beliefs = initial_beliefs)
        self.tau = 1.0

    def play(self, player_position) -> torch.Tensor:
        self.exp_util = self.game.calculate_expected_action_payoffs(self.probs, player_position)
        self.probs_self = (1/self.tau * self.exp_util).softmax(0)
        action = torch.distributions.Categorical(self.probs_self).sample()
        return action

    def update_tau(self, param = 0.9):
        """Updates temperature parameter"""
        self.tau = param*self.tau

class FictitiousPlayMixedStrategy(FictitiousPlaySmoothStrategy):
    """
    Play (communicate) probabilities for play (same as in smooth FP) instead of one action.
    One strategy should be shared among all players such that they share the same beliefs.
    This is purely fictitious since it does not simulate actions.
    """
    def __init__(self, game: Game, initial_beliefs: Iterable[torch.Tensor]=None):
        super().__init__(game = game, initial_beliefs = initial_beliefs)
        for player in range(self.n_players):
            self.historical_actions[player] = self.probs[player].clone()

    def play(self, player_position) -> torch.Tensor:
        self.exp_util = self.game.calculate_expected_action_payoffs(self.probs, player_position)
        self.probs_self = (1/self.tau * self.exp_util).softmax(0)
        return self.probs_self

    def update_observations(self, actions: None):
        #Ensure correct length of actions
        assert len(actions) == self.n_players
        #Update observed actions
        for player,action in enumerate(actions):
            if action is not None:
                self.historical_actions[player] += action

class NeuralNetStrategy(Strategy, nn.Module):
    """
    A strategy played by a fully connected neural network

    Args:
        input_length:
            dimension of the input layer
        hidden_nodes:
            Iterable of number of nodes in hidden layers
        hidden_activations:
            Iterable of activation functions to be used in the hidden layers.
            Should be instances of classes defined in `torch.nn.modules.activation`
        ensure_positive_output (optional): torch.Tensor
            When provided, will check whether the initialized model will return a
            positive bid anywhere at the given input tensor. Otherwise,
            the weights will be reinitialized.
    """
    def __init__(self, input_length: int,
                 hidden_nodes: Iterable[int],
                 hidden_activations: Iterable[nn.Module],
                 ensure_positive_output: torch.Tensor or None = None,
<<<<<<< HEAD
                 output_length: int = 1):
=======
                 output_length: int = 1 # currently last argument for backwards-compatibility
                 ):
>>>>>>> b458a6c7

        assert len(hidden_nodes) == len(hidden_activations), \
            "Provided nodes and activations do not match!"

        nn.Module.__init__(self)

        self.input_length = input_length
        self.output_length = output_length
        self.hidden_nodes = copy(hidden_nodes)
        self.activations = copy(hidden_activations) # do not write to list outside!

        self.layers = nn.ModuleDict()

<<<<<<< HEAD
        # first layer
        self.layers['fc_0'] = nn.Linear(input_length, hidden_nodes[0])
        self.layers['activation_0'] = hidden_activations[0]

        for i in range (1, len(hidden_nodes)):
            self.layers['fc_' + str(i)] = nn.Linear(hidden_nodes[i-1], hidden_nodes[i])
            self.layers['activation_' + str(i)] = hidden_activations[i]

        self.layers['fc_out'] = nn.Linear(hidden_nodes[-1], output_length)
        self.layers['activation_out'] = nn.ReLU() # nn.SELU()
        self.activations.append(nn.ReLU())# nn.SELU())
=======
        if len(hidden_nodes) > 0:
            ## create hdiden layers
            # first hidden layer (from input)
            self.layers['fc_0'] = nn.Linear(input_length, hidden_nodes[0])
            self.layers['activation_0'] = self.activations[0]
            # hidden-to-hidden-layers
            for i in range (1, len(hidden_nodes)):
                self.layers['fc_' + str(i)] = nn.Linear(hidden_nodes[i-1], hidden_nodes[i])
                self.layers['activation_' + str(i)] = self.activations[i]
        else:
            # output layer directly from inputs
            hidden_nodes = [input_length] #don't write to self.hidden nodes, just ensure correct creation
        
        # create output layer
        self.layers['fc_out'] = nn.Linear(hidden_nodes[-1], output_length)
        self.layers['activation_out'] = nn.ReLU()
        self.activations.append(self.layers['activation_out'])
>>>>>>> b458a6c7

        # test whether output at ensure_positive_output is positive,
        # if it isn't --> reset the initialization
        if not ensure_positive_output is None:
            if not torch.all(self.forward(ensure_positive_output).gt(0)):
                self.reset(ensure_positive_output)

    def pretrain(self, input_tensor: torch.Tensor, iters: int, transformation: Callable = None):
        """Performs `iters` steps of supervised learning on `input` tensor,
           in order to find an initial bid function that is suitable for learning.

           args:
               input: torch.Tensor, same dimension as self.input_length
               iters: number of iterations for supervised learning
               transformation (optional): Callable. Defaulting to identity function if input_length == output_length
           returns: Nothing
        """
        
        desired_output = input_tensor
        if transformation is not None:
            desired_output = transformation(input_tensor)

        if desired_output.shape[-1] != self.output_length:
            raise ValueError('Desired pretraining output does not match NN output dimension.')
        
        optimizer = torch.optim.Adam(self.parameters())
        for _ in range(iters):
            self.zero_grad()
            diff = (self.forward(input_tensor) - desired_output)
            loss = (diff * diff).sum()
            loss.backward()
            optimizer.step()

    def reset(self, ensure_positive_output=None):
        """Re-initialize weights of the Neural Net, ensuring positive model output for a given input."""
        self.__init__(self.input_length, self.hidden_nodes,
<<<<<<< HEAD
                      self.activations[:-1], ensure_positive_output, output_length=self.output_length)
=======
                      self.activations[:-1], ensure_positive_output, self.output_length)
>>>>>>> b458a6c7

    def forward(self, x):
        for layer in self.layers.values():
            x = layer(x)
        return x

    def play(self,inputs):
        return self.forward(inputs)

class TruthfulStrategy(Strategy, nn.Module):
    """A strategy that plays truthful valuations."""
    def __init__(self):
        nn.Module.__init__(self)
        self.register_parameter('dummy',nn.Parameter(torch.zeros(1)))

    def forward(self, x):
        return x

    def play(self, inputs):
        return self.forward(inputs)<|MERGE_RESOLUTION|>--- conflicted
+++ resolved
@@ -285,12 +285,8 @@
                  hidden_nodes: Iterable[int],
                  hidden_activations: Iterable[nn.Module],
                  ensure_positive_output: torch.Tensor or None = None,
-<<<<<<< HEAD
-                 output_length: int = 1):
-=======
                  output_length: int = 1 # currently last argument for backwards-compatibility
                  ):
->>>>>>> b458a6c7
 
         assert len(hidden_nodes) == len(hidden_activations), \
             "Provided nodes and activations do not match!"
@@ -304,19 +300,6 @@
 
         self.layers = nn.ModuleDict()
 
-<<<<<<< HEAD
-        # first layer
-        self.layers['fc_0'] = nn.Linear(input_length, hidden_nodes[0])
-        self.layers['activation_0'] = hidden_activations[0]
-
-        for i in range (1, len(hidden_nodes)):
-            self.layers['fc_' + str(i)] = nn.Linear(hidden_nodes[i-1], hidden_nodes[i])
-            self.layers['activation_' + str(i)] = hidden_activations[i]
-
-        self.layers['fc_out'] = nn.Linear(hidden_nodes[-1], output_length)
-        self.layers['activation_out'] = nn.ReLU() # nn.SELU()
-        self.activations.append(nn.ReLU())# nn.SELU())
-=======
         if len(hidden_nodes) > 0:
             ## create hdiden layers
             # first hidden layer (from input)
@@ -334,7 +317,6 @@
         self.layers['fc_out'] = nn.Linear(hidden_nodes[-1], output_length)
         self.layers['activation_out'] = nn.ReLU()
         self.activations.append(self.layers['activation_out'])
->>>>>>> b458a6c7
 
         # test whether output at ensure_positive_output is positive,
         # if it isn't --> reset the initialization
@@ -371,11 +353,7 @@
     def reset(self, ensure_positive_output=None):
         """Re-initialize weights of the Neural Net, ensuring positive model output for a given input."""
         self.__init__(self.input_length, self.hidden_nodes,
-<<<<<<< HEAD
-                      self.activations[:-1], ensure_positive_output, output_length=self.output_length)
-=======
                       self.activations[:-1], ensure_positive_output, self.output_length)
->>>>>>> b458a6c7
 
     def forward(self, x):
         for layer in self.layers.values():
