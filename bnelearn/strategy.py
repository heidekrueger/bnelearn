--- conflicted
+++ resolved
@@ -320,7 +320,7 @@
         self.layers = nn.ModuleDict()
 
         if len(hidden_nodes) > 0:
-            ## create hdiden layers
+            # create hidden layers
             # first hidden layer (from input)
             self.layers['fc_0'] = nn.Linear(input_length, hidden_nodes[0])
             self.layers[str(self.activations[0]) + '_0'] = self.activations[0]
@@ -356,35 +356,10 @@
         """
         Initializes a saved NeuralNetStrategy from ``path``.
         """
-<<<<<<< HEAD
+
         model_dict = torch.load(path, map_location=device)
 
-        # standard initialization
-        strategy = cls(
-            input_length=model_dict["input_length"],
-            hidden_nodes=model_dict["hidden_nodes"],
-            hidden_activations=model_dict["hidden_activations"],
-            output_length=model_dict["output_length"],
-            dropout=model_dict["dropout"]
-        )
-
-        # delete custom params that can't be handled by super
-        del (model_dict["input_length"], model_dict["hidden_nodes"], model_dict["hidden_activations"],
-             model_dict["output_length"], model_dict["dropout"])
-
-        # override model weights with saved ones
-        strategy.load_state_dict(model_dict)
-
-        return strategy
-
-    @classmethod
-    def load_old(cls, path: str, device='cpu'):
-        """
-        Initializes a saved NeuralNetStrategy from ´path´.
-        """
-        model_dict = torch.load(path, map_location=device)
-
-        # TODO: Dangerous hack for reloading a strategy
+        # TODO: Dangerous hack for reloading a startegy from disk/pickle
         params = {}
         params["hidden_nodes"] = []
         params["hidden_activations"] = []
@@ -407,10 +382,6 @@
                     nn.SELU())
             layer_idx += 1
 
-=======
-        model_dict = torch.load(path, map_location=device)
-
->>>>>>> ec0e4f15
         # standard initialization
         strategy = cls(
             input_length=model_dict["input_length"],
@@ -428,22 +399,6 @@
         strategy.load_state_dict(model_dict)
 
         return strategy
-
-<<<<<<< HEAD
-    def state_dict(self):
-        """Overwrite the nn.Module state_dict, s.t. it additionally contains this classes'
-           attributes so we're able to save and load.
-        """
-        state_dict = super().state_dict()
-        state_dict['input_length'] = self.input_length
-        state_dict['output_length'] = self.output_length
-        state_dict['hidden_nodes'] = self.hidden_nodes
-        state_dict['hidden_activations'] = self.activations[:-1] # cut off last ReLU
-        state_dict['dropout'] = self.dropout
-
-        return state_dict
-=======
->>>>>>> ec0e4f15
 
     def pretrain(self, input_tensor: torch.Tensor, iters: int, transformation: Callable = None):
         """Performs `iters` steps of supervised learning on `input` tensor,
