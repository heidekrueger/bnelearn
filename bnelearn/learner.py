"""Implements multi-agent learning rules"""

import warnings
from copy import deepcopy

from abc import ABC, abstractmethod
from typing import Tuple, Type, Callable

#for PSOLearner
import sympy.ntheory as sympy
import math
from time import perf_counter as timer

import torch
from torch.nn.utils import parameters_to_vector, vector_to_parameters
from bnelearn.environment import Environment
from bnelearn.strategy import Strategy, NeuralNetStrategy



class Learner(ABC):
    """A learning rule used to update a player's policy in self-play"""

    @abstractmethod
    def update_strategy(self) -> None:
        """Updates the player's strategy."""
        raise NotImplementedError()

    @abstractmethod
    def update_strategy_and_evaluate_utility(self, closure = None) -> torch.Tensor:
        """updates model and returns utility after the update."""
        pass

class GradientBasedLearner(Learner):
    """A learning rule that is based on computing some version of (pseudo-)
       gradient, then applying an SGD-like update via a `torch.optim.Optimizer`
    """
    def __init__(self,
                 model: torch.nn.Module, environment: Environment,
                 optimizer_type: Type[torch.optim.Optimizer], optimizer_hyperparams: dict,
                 strat_to_player_kwargs: dict = None):
        self.model = model
        self.params = model.parameters
        self.n_parameters = sum([p.numel() for p in self.params()])

        self.environment = environment
        self.writer = None
        self.cur_epoch = 0

        self.strat_to_player_kwargs = strat_to_player_kwargs if strat_to_player_kwargs else {}
        # warn if weird initialization
        if 'player_position' not in self.strat_to_player_kwargs.keys():
            warnings.warn('You haven\'t specified a player_position to evaluate the model. Defaulting to position 0.')
            self.strat_to_player_kwargs['player_position'] = 0

        if not isinstance(optimizer_hyperparams, dict):
            raise ValueError('Optimizer hyperparams must be a dict (even if empty).')
        self.optimizer_hyperparams = optimizer_hyperparams
        self.optimizer: torch.optim.Optimizer = optimizer_type(self.params(), **self.optimizer_hyperparams)

    @abstractmethod
    def _set_gradients(self):
        """Calculate current (pseudo)gradient for all params."""

    def update_strategy(self, closure: Callable=None) -> torch.Tensor or None: # pylint: disable=arguments-differ
        """Performs one model-update to the player's strategy.

        Params:
            closure: (optional) Callable that recomputes model loss.
                Required by some optimizers such as LBFGS. When given,
                optimizer.step() (and thus this function) return the last
                evaluated loss. (Usually evaluated BEFORE the model update).
                For correct usage see:
                https://pytorch.org/docs/stable/optim.html#optimizer-step-closure

        Returns: None or loss evaluated by closure. (See above.)
        """
        #self.optimizer.zero_grad()
        #self._set_gradients()
        #return self.optimizer.step(closure=closure)
        start_timer = timer()
        self.optimizer.zero_grad()
        self._set_gradients()
        loss = self.optimizer.step(closure=closure)
        # if self.writer is not None:
        #     self.writer.add_scalar('learner/time_per_step', timer()-start_timer, self.cur_epoch)
        self.cur_epoch += 1
        return loss

    def update_strategy_and_evaluate_utility(self, closure = None):
        """updates model and returns utility after the update."""

        self.update_strategy(closure)
        return self.environment.get_strategy_reward(
            self.model,
            **self.strat_to_player_kwargs
        ).detach()



class ESPGLearner(GradientBasedLearner):
    """ Neural Self-Play with Evolutionary Strategy Pseudo-PG

    Uses pseudo-policy gradients calculated as

            ```(rewards - baseline).mean() * epsilons / sigma²```

    over a population of models perturbed by parameter noise epsilon yielding
    perturbed rewards.

    Arguments:
        model: bnelearn.bidder
        environment: bnelearn.Environment
        hyperparams: dict
            (required:)
                population_size: int
                sigma: float
                scale_sigma_by_model_size: bool
            (optional:)
                normalize_gradients: bool (default: False)
                    If true will scale rewards to N(0,1) in weighted-noise update:
                    (F - baseline).mean()/sigma/F.std() resulting in an (approximately)
                    normalized vector pointing in the same direction as the true
                    gradient. (normalization requires small enough sigma!)
                    If false or not provided, will approximate true gradient
                    using current utility as a baseline for variance reduction.
                baseline: ('current_reward', 'mean_reward' or a float.)
                    If 'current_reward', will use current utility before update as a baseline.
                    If 'mean_reward', will use mean of candiate rewards.
                        For small perturbations, 'mean_reward' is cheaper to compute
                        (one fewer game played) and yields slightly lower gradient
                        sample variance but yields a biased estimate of the true gradient:

                            Expect(ES_grad with mean) = (pop_size - 1) / pop_size * true_grad

                    If a float is given, will use that float as reward.
                    Defaults to 'current_reward' if normalize_gradients is False, or
                    to 'mean_reward' if normalize_gradients is True.
                regularization: dict of
                    inital_strength: float, inital penaltization factor of bid value
                    regularize_decay: float, decay rate by which the regularization factor
                        is mutliplied each iteration.

        optimizer_type: Type[torch.optim.Optimizer]
            A class implementing torch's optimizer interface used for parameter update step.
        strat_to_player_kwargs: dict
                dict of arguments provided to environment used for evaluating
                utility of current and candidate strategies.
    """
    def __init__(self,
                 model: torch.nn.Module, environment: Environment, hyperparams: dict,
                 optimizer_type: Type[torch.optim.Optimizer], optimizer_hyperparams: dict,
                 strat_to_player_kwargs: dict = None):
        # Create and validate optimizer
        super().__init__(model, environment,
                         optimizer_type, optimizer_hyperparams,
                         strat_to_player_kwargs)

        # Validate ES hyperparams
        if not set(['population_size', 'sigma', 'scale_sigma_by_model_size']) <= set(hyperparams):
            raise ValueError(
                'Missing hyperparams for ES. Provide at least, population size, sigma and scale_sigma_by_model_size.')
        if not isinstance(hyperparams['population_size'], int) or hyperparams['population_size'] < 2:
            # one is invalid because there will be zero variance, leading to div by 0 errors
            raise ValueError('Please provide a valid `population_size` parameter >=2')

        # set hyperparams
        self.population_size = hyperparams['population_size']
        self.sigma = float(hyperparams['sigma'])
        self.sigma_base = self.sigma
        if hyperparams['scale_sigma_by_model_size']:
            self.sigma = self.sigma / self.n_parameters

        if 'normalize_gradients' in hyperparams and hyperparams['normalize_gradients']:
            self.normalize_gradients = True
            self.baseline = 'mean_reward'
        else:
            self.normalize_gradients = False
            self.baseline = 'current_reward'

        # overwrite baseline method if provided
        if 'baseline' in hyperparams:
            self.baseline_method = hyperparams['baseline']
            if not isinstance(self.baseline_method, float) \
                    and not self.baseline_method in ['current_reward', 'mean_reward']:
                raise ValueError('Invalid baseline provided. Should be float or '\
                    + 'one of "mean_reward", "current_reward"')

        if 'regularization' in hyperparams:
            self.regularize = hyperparams['regularization']['inital_strength']
            self.regularize_decay = hyperparams['regularization']['regularize_decay']
        else:
            self.regularize = 0.0
            self.regularize_decay = 1.0

    def _set_gradients(self):
        """Calculates ES-pseudogradients and applies them to the model parameter
           gradient data.

            ES gradient is calculated as:
            mean( rewards - baseline) * epsilons / sigma²
            and approximates the true gradient.

            In case of gradient normalization, we do not calculate a baseline
            and instead use the following pseudogradient:
            mean(rewards - rewards.mean()) / sigma / rewards.std()
            For small sigma, this will yield a vector that points in the same
            direction as the gradient and has length (slightly smaller than) 1.
            Furthermore, the gradient samples will have low variance
            Note that for large sigma, this grad becomes smaller tha
        """

        ### 1. if required redraw valuations / perform random moves (determined by env)
        self.environment.prepare_iteration()
        ### 2. Create a population of perturbations of the original model
        population = (self._perturb_model(self.model) for _ in range(self.population_size))
        ### 3. let each candidate against the environment and get their utils ###
        # both of these as a row-matrix. i.e.
        # rewards: population_size x 1
        # epsilons: population_size x parameter_length
        self.regularize *= self.regularize_decay
        rewards, epsilons = (
            torch.cat(tensors).view(self.population_size, -1)
            for tensors in zip(*(
                (
                    self.environment.get_strategy_reward(
                        model, **self.strat_to_player_kwargs, regularize=self.regularize
                    ).detach().view(1),
                    epsilon
                )
                for (model, epsilon) in population
                ))
            )
        ### 4. calculate the ES-pseuogradients   ####
        # See ES_Analysis notebook in repository for more information about where
        # these choices come from.
        if self.baseline == 'current_reward':
            baseline = self.environment.get_strategy_reward(
                self.model, regularize=self.regularize,
                **self.strat_to_player_kwargs
            ).detach().view(1)
        elif self.baseline == 'mean_reward':
            baseline = rewards.mean(dim=0)
        else: # baseline is a float
            baseline = self.baseline

        denominator = self.sigma * rewards.std() if self.normalize_gradients else self.sigma**2

        if denominator == 0:
            # all candidates returned same reward and normalize is true --> stationary
            gradient_vector = torch.zeros_like(parameters_to_vector(self.params()))
        else:
            gradient_vector = ((rewards - baseline)*epsilons).mean(dim=0) / denominator

        # put gradient vector into same format as model parameters
        gradient_params = deepcopy(list(self.params()))
        vector_to_parameters(gradient_vector, gradient_params)

        ### 5. assign gradients to model gradient ####
        # We actually _add_ to existing gradient (as common in pytorch), to make it
        # possible to accumulate gradients over multiple batches.
        # When this is not desired (most of the time!), you need to flush the gradients
        # before calling this method.

        # NOTE: torch.otpimizers minimize but we use a maximization formulation
        # in the rewards, thus we need to use the negative gradient here.

        for p, d_p in zip(self.params(), gradient_params):
            if p.grad is not None:
                p.grad.add_(-d_p)
            else:
                p.grad = -d_p

    def _perturb_model(self, model: torch.nn.Module) -> Tuple[torch.nn.Module, torch.Tensor]:
        """
        Returns a randomly perturbed copy of a model [torch.nn.Module],
        as well as the noise vector used to generate the perturbation.
        """
        perturbed = deepcopy(model)

        params_flat = parameters_to_vector(model.parameters())
        noise = torch.zeros_like(params_flat).normal_(mean=0.0, std=self.sigma)
        # copy perturbed params into copy
        vector_to_parameters(params_flat + noise, perturbed.parameters())

        return perturbed, noise


class PGLearner(GradientBasedLearner):
    """Neural Self-Play with directly computed Policy Gradients.

    """
    def __init__(self,
                 model: torch.nn.Module, environment: Environment, hyperparams: dict,
                 optimizer_type: Type[torch.optim.Optimizer], optimizer_hyperparams: dict,
                 strat_to_player_kwargs: dict = None):
        # Create and validate optimizer
        super().__init__(model, environment,
                         optimizer_type, optimizer_hyperparams,
                         strat_to_player_kwargs)

        if 'normalize_gradient' in hyperparams and hyperparams['normalize_gradient']:
            self.normalize_gradient = True
        else:
            self.normalize_gradients = False

        if 'baseline' in hyperparams:
            self.baseline_method = hyperparams['baseline']
            if not isinstance(self.baseline_method, float) \
                    and not self.baseline_method in ['current_reward']:
                raise ValueError('Invalid baseline provided. Should be float or '\
                    + '"current_reward"')

            if isinstance(self.baseline_method, float):
                self.baseline = self.baseline_method
                self.baseline_method = 'manual'
            else:
                self.baseline = 0 # initial baseline

        else:
            # standard baseline
            self.baseline_method = 'current_reward'
            self.baseline = 0 # init

    def _set_gradients(self):
        self.environment.prepare_iteration()

        if self.baseline_method == 'current_reward':
            self.baseline = self.environment.get_strategy_reward(
                self.model,**self.strat_to_player_kwargs
                ).detach().view(1)
        else:
            pass # is already constant float

        loss = -self.environment.get_strategy_reward(
            self.model,**self.strat_to_player_kwargs
        )

        loss.backward()

class DPGLearner(GradientBasedLearner):
    """Implements Deterministic Policy Gradients

    http://proceedings.mlr.press/v32/silver14.pdf

    via directly calculating `dQ/da and da/d\\theta`


    """
    def __init__(self):
        raise NotImplementedError()


class _PerturbedActionModule(Strategy, torch.nn.Module):
    def __init__(self, module, epsilon):
        super().__init__()
        self.module = module
        self.epsilon = epsilon

    def forward(self, x):
        return (self.module(x) + self.epsilon).relu()

    def play(self, x):
        return self.forward(x)


class AESPGLearner(GradientBasedLearner):
    """ Implements Deterministic Policy Gradients http://proceedings.mlr.press/v32/silver14.pdf
    with ES-pseudogradients of dQ/da
    """
    def __init__(self,
                 model: NeuralNetStrategy, environment: Environment, hyperparams: dict,
                 optimizer_type: Type[torch.optim.Optimizer], optimizer_hyperparams: dict,
                 strat_to_player_kwargs: dict = None):
        # Create and validate optimizer
        super().__init__(model, environment,
                         optimizer_type, optimizer_hyperparams,
                         strat_to_player_kwargs)

        # Validate ES hyperparams
        if not set(['population_size', 'sigma']) <= set(hyperparams):
            raise ValueError(
                'Missing hyperparams for ES. Provide at least, population size, sigma.')
        if not isinstance(hyperparams['population_size'], int) or hyperparams['population_size'] < 2:
            # one is invalid because there will be zero variance, leading to div by 0 errors
            raise ValueError('Please provide a valid `population_size` parameter >=2')

        # set hyperparams
        self.population_size = hyperparams['population_size']
        self.sigma = float(hyperparams['sigma'])

        if 'normalize_gradients' in hyperparams and hyperparams['normalize_gradients']:
            self.normalize_gradients = True
            self.baseline = 'mean_reward'
        else:
            self.normalize_gradients = False
            self.baseline = 'current_reward'

        # overwrite baseline method if provided
        if 'baseline' in hyperparams:
            self.baseline_method = hyperparams['baseline']
            if not isinstance(self.baseline_method, float) \
                    and not self.baseline_method in ['current_reward', 'mean_reward']:
                raise ValueError('Invalid baseline provided. Should be float or '\
                    + 'one of "mean_reward", "current_reward"')


    def _set_gradients(self):
        """Calculates ES-pseudogradients and applies them to the model parameter
           gradient data.

            ES gradient is calculated as:
            mean( rewards - baseline) * epsilons / sigma²
            and approximates the true gradient.

            In case of gradient normalization, we do not calculate a baseline
            and instead use the following pseudogradient:
            mean(rewards - rewards.mean()) / sigma / rewards.std()
            For small sigma, this will yield a vector that points in the same
            direction as the gradient and has length (slightly smaller than) 1.
            Furthermore, the gradient samples will have low variance
            Note that for large sigma, this grad becomes smaller tha
        """

        n_pop = self.population_size
        n_actions =  self.model.output_length
        n_batch = self.environment.batch_size

        ### 1. if required redraw valuations / perform random moves (determined by env)
        self.environment.prepare_iteration()
        ### 2. Create a population of perturbations of the original model outputs
        population = (self._perturb_model(self.model) for _ in range(n_pop))
        ### 3. let each candidate against the environment and get their utils ###

        # rewards: population_size x n_batch x 1, epsilons: n_pop x n_batch x n_action
        rewards, epsilons = (
            torch.cat(tensors)#.view(n_pop, -1)
            for tensors in zip(*(
                (
                    self.environment.get_strategy_reward(
                        model, aggregate_batch=False, **self.strat_to_player_kwargs).detach().view(1,n_batch, 1),
                    epsilon.unsqueeze(0)
                )
                for (model, epsilon) in population
                ))
            )
        ### 4. calculate the ES-pseuogradients   ####
        ## base case: current reward
        # action: batch x 1, baseline: batch
        action, baseline = self.environment.get_strategy_action_and_reward(self.model,**self.strat_to_player_kwargs)

        if self.baseline == 'mean_reward':
            baseline = rewards.mean(dim=0)
        elif isinstance(self.baseline, float):
            baseline = self.baseline

        if torch.is_tensor(baseline):
            baseline = baseline.view(n_batch, 1)

        denominator = self.sigma * rewards.std() if self.normalize_gradients else self.sigma**2

        if denominator == 0:
            # all candidates returned same reward and normalize is true --> stationary
            es_dudb = torch.zeros(n_batch, n_actions, 1)
        else:
            # mean over pop --> result is (batch), we want batch x n_actions x 1
            # this should be # batch x n_actions (TODO: test for n_actions >1)

            # pop_size x batch x 1
            scaled_rewards = (rewards - baseline)/denominator

            es_dudb = (scaled_rewards*epsilons).mean(dim=0)
            #es_dudb.unsqueeze_(-1) # batch x n_actions x 1


        ### 5. assign gradients to model gradient ####
        # should be ∇_θ π *  ∇^ES_b u
        # assuming all current `param.grad`s are zero, we set  db/da by
        #for action_loss in -torch.einsum('ba,ba->b', action, es_dudb):
        #    action_loss.div(n_batch).backward(retain_graph=True)
        loss = -torch.einsum('ba,ba->b', action, es_dudb).mean()
        loss.backward()

    def _perturb_model(self, model: NeuralNetStrategy) -> Tuple[torch.nn.Module, torch.Tensor]:
        """
        Returns a model [torch.nn.Module] perturbed via adding random noise to
        its outputs,
        as well as the noise vector used to generate the perturbation.
        """
        # for now, we'll assume model is a NeuralNetStrategy, i.e. has an attribute output_length

        noise = torch.zeros([self.environment.batch_size, model.output_length],
                             device = next(model.parameters()).device
            ).normal_(mean=0.0, std=self.sigma)

        perturbed = _PerturbedActionModule(model, noise)

        return perturbed, noise


class DDPGLearner(GradientBasedLearner):
    """Implements Deep Deterministic Policy Gradients (Lilicrap et al 2016)

       http://arxiv.org/abs/1509.02971
    """
    def __init__(self):
        raise NotImplementedError()


class DummyNonLearner(GradientBasedLearner):
    """A learner that does nothing."""

    def __init__(self,
                 model: torch.nn.Module, environment: Environment, hyperparams: dict, #pylint:disable=unused-argument
                 optimizer_type: Type[torch.optim.Optimizer], optimizer_hyperparams: dict,
                 strat_to_player_kwargs: dict = None):
        # Create and validate optimizer
        super().__init__(model, environment,
                         optimizer_type, optimizer_hyperparams,
                         strat_to_player_kwargs)

    def _set_gradients(self):
<<<<<<< HEAD
        pass


# additional libraries math, sympy.ntheory
class PSOLearner(Learner):
    """ Implements the Particle Swarm Optimization Algorithm as a Learner

        Particles represent a possible solutions to the model parameters.
        Every update step they move one step in the search space to sample a new solution point.
        They are guided by their previously best found solution (personal best position)
        and the best solution found by the entire swarm (best position)

        NOTE: dim = number of parameters in the model to be optimized

        Arguments:
            model: bnelearn.bidder
            environment: bnelearn.Environment
            hyperparams: dict
                (required:)
                    swarm_size: int
                        Number of particles in the swarm
                    topology: str
                        Defines the communication network of the swarm
                        If 'global', particles are drawn to the global best position of the swarm.
                            Neighborhood size = swarm size
                        If 'ring', particles are drawn to the best position in their neighborhood.
                            Particles form a neighborhood based on their position in the population array.
                            The first and last particles are connected to form a ring structure.
                            Neighborhood size = 3. E.g., neighborhood of particle i: particle i-1, particle i, particle i+1
                        If 'von_neumann', particles are drawn to the best position in their neighborhood.
                            Particles form a neighborhood based on their position in the population matrix.
                            A particle is connected to its left, right, upper and lower neighbor in the matrix.
                            Neighborhood size = 5
                    max_velocity: float
                        Max step size in each direction during one update step
                        If velocity_clamping == False then only used for initialization
                (optional:)
                    The default values for the inertia weight and the cognition & social ratio are commonly used values
                    performing well form most problem settings. Based on: Clerc, M., & Kennedy, J. (2002)
                    inertia_weight: float, List, Tuple (default: 0.792)
                        Scales the impact of the old velocity on the new one.
                        If float, will set value as constant
                        If List or Tuple, with lenght == 2, will take the first value as w_max and second as w_min for a
                        linear decreasing inertia weight
                        !!! max number of iteration is hardcoded to 2000 !!!
                    cognition_ratio: float (default: 1.49445)
                        Upper limit for the impact of the personal best solution on the velocity
                    social_ratio: float (default: 1.49445)
                        Upper limit for the impact of the swarm's best solution on the velocity
                    reevaluation_frequency: int (default: None)
                        Number of epochs after which the personal and overall bests are reevaluated
                        to prevent false memory introduced by varying batch data
                    decrease_fitness: List or Tuple (default None)
                        The to evaporation constants are used to reduce the remembered fitness of the bests to prevent
                        false memory introduced by varying batch data.
                        !!! Use either 'reevaluation_frequency'or 'decrease_fitness' !!!
                        with lenght == 2, will take the first value as evaporation constant for personal best
                        and second as evaporation constant for global (neighborhood) best
                    pretrain_deviation: float (default: 0)
                        If pretrain_deviation > 0 the positions will be initialized as:
                        model.parameters + N(mean=0.0, std=pretrain_deviation)
                        otherwise positions will be initialized randomly over the whole search space
                    bound_handling: bool (default: False)
                        If true will clamp particle's positions in each dim to the interval [-max_position, max_position]
                    velocity_clamping: bool (default: True)
                        If true will clamp particle's velocities in each dim to the interval [-max_velocity, max_velocity]
                        before adding to the positions
            optimizer_type: Type[torch.optim.Optimizer]
                A class implementing torch's optimizer interface used for parameter update step.
                PSO does not need an torch optimizer to compute an parameter update step.
                -> currently only used to have an consistent interface with other learners
            optimizer_hyperparams: dict
            strat_to_player_kwargs: dict
                Dict of arguments provided to environment used for evaluating utility of current and candidate strategies.
        """

    def __init__(self,
                 model: torch.nn.Module, environment: Environment, hyperparams: dict,
                 optimizer_type: Type[torch.optim.Optimizer], optimizer_hyperparams: dict,
                 strat_to_player_kwargs: dict = None):
        self.model = model
        self.particle_evaluation_model = deepcopy(model)
        # PSO does not need gradient computation
        for param in self.particle_evaluation_model.parameters():
            param.requires_grad = False
        self.environment = environment
        self.cur_epoch = 0

        # for logging
        self.writer = None
        self.utility_eval_counter = 0

        self.strat_to_player_kwargs = strat_to_player_kwargs if strat_to_player_kwargs else {}
        # warn if weird initialization
        if 'player_position' not in self.strat_to_player_kwargs.keys():
            warnings.warn('You haven\'t specified a player_position to evaluate the model. Defaulting to position 0.')
            self.strat_to_player_kwargs['player_position'] = 0

        # validate PSO hyperparams
        if not set(['swarm_size', 'topology']) <= set(hyperparams):
            raise ValueError('Missing hyperparams for PSO. Provide at least, swarm_size, topology.')
        if not isinstance(hyperparams['swarm_size'], int) or hyperparams['swarm_size'] < 2:
            raise ValueError('Please provide a valid `swarm_size` parameter >=2')
        if hyperparams['topology'] not in ['global', 'Global', 'GLOBAL', 'von_neumann', 'von_Neumann', 'VON_NEUMANN',
                                           'ring', 'Ring', 'RING']:
            raise ValueError('Please provide a valid `topology`')

        self.topology = hyperparams['topology']

        # params needed only for initialization
        swarm_size = hyperparams['swarm_size']
        n_parameters = sum([p.numel() for p in self.model.parameters()])
        # search range
        if 'pretrain_deviation' in hyperparams:
            pretrain_deviation = float(hyperparams['pretrain_deviation'])
        else:
            pretrain_deviation = 0.0
        # model params a commonly initialized within max range [-1, 1]
        # i.e., pytorch linear: stdv = 1. / math.sqrt(input_length); self.weight.data.uniform_(-stdv,stdv)
        max_position_init = 1.0
        max_velocity = max_position_init
        max_position = max_position_init + pretrain_deviation

        # initialize non-required parameters
        if 'inertia_weight' in hyperparams:
            if isinstance(hyperparams['inertia_weight'], float):
                self.inertia = float(hyperparams['inertia_weight'])
                self.decrease_w = False
            else:
                self.inertia_max = float(hyperparams['inertia_weight'][0])
                self.inertia_min = float(hyperparams['inertia_weight'][1])
                self.decrease_w = True
        else:
            self.inertia = 0.729
            self.decrease_w = False
        if 'cognition_ratio' in hyperparams:
            self.cognition = float(hyperparams['cognition_ratio'])
        else:
            self.cognition = 1.49445
        if 'social_ratio' in hyperparams:
            self.social = float(hyperparams['social_ratio'])
        else:
            self.social = 1.49445
        if 'reevaluation_frequency' in hyperparams:
            self.reevaluation_frequency = int(hyperparams['reevaluation_frequency'])
        else:
            self.reevaluation_frequency = False
        if 'decrease_fitness' in hyperparams:
            self.decrease_pbest = float(hyperparams['decrease_fitness'][0])
            self.decrease_best = float(hyperparams['decrease_fitness'][1])
            self.decrease_fitness = True
        else:
            self.decrease_fitness = False

        if 'bound_handling' in hyperparams and hyperparams['bound_handling']:
            self.bound_handling = True
            self.max_position = max_position
        else:
            self.bound_handling = False
        if 'velocity_clamping' in hyperparams and not hyperparams['velocity_clamping']:
            self.velocity_clamping = False
        else:
            self.velocity_clamping = True
            self.max_velocity = max_velocity

        #### --- initialize the swarm ---
        # positions
        if pretrain_deviation > 0:
            # pertubation of pretrained model params
            self.position = torch.zeros(swarm_size, n_parameters, device=torch.cuda.current_device()).normal_(mean=0.0,
                                                                                                              std=pretrain_deviation)
            self.position.add_(parameters_to_vector(self.model.parameters()))
        else:
            # random positions
            self.position = 2 * max_position * torch.rand(swarm_size, n_parameters,
                                                          device=torch.cuda.current_device()) - max_position
        # velocities
        self.velocity = 2 * max_velocity * torch.rand_like(self.position) - max_velocity
        # option for evaluation: zero velocities:
        # self.velocity = torch.zeros_like(self.position)

        # personal best fitness and positions
        self.pbest_fitness = torch.full((swarm_size,), float("Inf"),
                                        dtype=torch.float32, device=self.position.device)
        self.pbest_position = torch.empty_like(self.position)
        # the shape of swarm's best position and fitness depend on the topology structure
        self.best_fitness, self.best_position, self.neighborhood = self._calculate_neighborhood(swarm_size)

    def _calculate_neighborhood(self, swarm_size):
        """Initializes the swarm's best position and fitness
            and information structure (neighborhood) defining the social attractor for each particle

            Arguments:
                swarm_size: int
                    Number of particles in the swarm
            Returns:
                best_fitness: Tensor
                    The fitness value of the social attractor for each particle
                best_position: Tensor
                    The position of the social attractor for each particle
                neighborhood: Tensor
                    The indices of all particles part of the particle's neighborhood for each particle


            If a global topology is used the neighborhood size = swarm_size
            all particle remember the same best position and fitness
            only one global attractor is used as social influence
            best_position: 1 x n_params, best_fitness: 1 x 1 (single value), neighborhood: None

            If a local topology is use (ring, von Neumann) a neighborhood is defined for each particle
            each particle is attracted by the local best position and fitness of its neighborhood
            the neighborhood tensor holds the particle indices for each neighborhood
            best_position: swarm_size x n_params, best_fitness: 1 x swarm_size, neighborhood: swarm_size x neighborhood_size

        """
        if self.topology == 'global':
            # all particle use the same global position as reference -> no neighborhood indices necessary
            # the position will be set in step 0
            return torch.tensor([float("Inf")], device=self.position.device), None, None

        index = torch.unsqueeze(torch.arange(0, swarm_size, dtype=torch.long), 1)
        if self.topology == 'ring':
            # a neighborhood consists of 3 particle, the particle itself and its left and right index neighbor
            # neighborhood of particle i: particle i-1, particle i, particle i+1
            # first and last particle are connected to form a ring network

            # NOTE: torch.remainder: The remainder has the same sign as the divisor
            # neighborhood: swarm size x 3, structure: [left index, particle index, right index]
            neighborhood = index.repeat(1, 3)
            neighborhood.add_(torch.tensor([-1, 0, 1], dtype=torch.long)).remainder_(swarm_size)
        else:
            ### --- von Neumann ---
            # a neighborhood consists of 5 particle, the particle and its left, right, upper and lower index neighbor
            # particles are arranged as a matrix (n,m); size: swarm_size N = n x m ; with n,m >= 3
            # neighborhood of particle i in 1,...,N
            #       Above neighbor: N_a = (i-column) mod N; if N_a == 0, N_a = N
            #       Left neighbor: N_l = i-1; if (i-1) mod column == 0, N_l = i–1+column
            #       Right neighbor: N_r = i+1; if i mod column == 0, N_r = i+1-column
            #       Below neighbor: N_b = (i+column) mod N; if N_b == 0, N_b = N

            # NOTE: torch.remainder: The remainder has the same sign as the divisor.
            # neighborhood: swarm size x 5
            # structure: [uppper index, left index, particle index, right index, lower index]

            ### 1. calculate the size of the matrix (column length)
            if sympy.isprime(swarm_size) or swarm_size < 9:
                raise ValueError("{} is not a valid value for von neumann neighborhood size".format(swarm_size))
            if math.ceil(math.sqrt(swarm_size)) ** 2 == swarm_size:
                column = math.ceil(math.sqrt(swarm_size))
            else:
                prime = torch.Tensor(list(sympy.primerange(3, math.ceil(math.sqrt(swarm_size)))))
                column_candidates = torch.cat((torch.Tensor([4]), prime))
                swarm_dividers = torch.remainder(torch.full((column_candidates.numel(),), swarm_size, dtype=torch.long),
                                                 column_candidates) == 0
                if column_candidates[swarm_dividers].numel() == 0:
                    raise ValueError("{} is not a valid value for von neumann neighborhood size".format(swarm_size))
                column = column_candidates[swarm_dividers].max().long()

            ### 2. initialize the neighborhood index tensor
            neighborhood = index.repeat(1, 5)
            neighborhood.add_(torch.Tensor([-column, -1, 0, 1, column]).long())
            neighborhood[::column, 1].add_(column)
            neighborhood[(column - 1)::column, 3].add_(-column)
            neighborhood.remainder_(swarm_size)

        # best_position: swarm_size x n_params, best_fitness: 1 x swarm size
        return self.pbest_fitness.detach().clone(), torch.empty_like(self.position), neighborhood.to(
            device=self.position.device)

    def _calculate_fitness(self, position):
        """Let the candidate particle try against the environment and get its utility

            NOTE: PSO minimize but we use a maximization formulation in the rewards,
            thus we need to use the negative reward.

            Arguments:
                position: Tensor
                    The current particle's parameter values
            Returns:
                reward: Tensor
                    The fitness value (utility) of the current particle
        """
        vector_to_parameters(position, self.particle_evaluation_model.parameters())
        reward = self.environment.get_strategy_reward(self.particle_evaluation_model,
                                                      **self.strat_to_player_kwargs).detach()
        assert reward.numel() == 1
        self.utility_eval_counter += 1
        return -reward

    def update_strategy(self):
        # Performs one model-update to the player's strategy.
        start_time = timer()

        ### 1. if required redraw valuations / perform random moves (determined by env)
        self.environment.prepare_iteration()
        ### 2. evaluate each particles current position (solution)
        # fitness: 1 x swarm size
        fitness = torch.tensor([self._calculate_fitness(p) for p in self.position], device=self.position.device)

        # prevent stale memory: reevaluate the personal and overall best fitness
        if self.reevaluation_frequency and self.cur_epoch > 0 and not self.cur_epoch % self.reevaluation_frequency:
            old_best = self.best_fitness.detach().clone()
            self.best_fitness = torch.squeeze(
                torch.tensor([self._calculate_fitness(p) for p in self.best_position], device=self.position.device), 0)
            if not torch.equal(old_best, self.best_fitness):
                self.pbest_fitness = torch.tensor([self._calculate_fitness(p) for p in self.pbest_position],
                                                  device=self.position.device)
        if self.decrease_fitness:
            self.pbest_fitness = self.pbest_fitness * self.decrease_pbest
            self.best_fitness = self.best_fitness * self.decrease_best

        ### --- best solution update ---
        ### 3. update the personal best positions:
        # check if the current sample point of the particle is a better solution than the particles previous found solution
        # -> check if the particle's current fitness is better than the particle's "personal best fitness".
        # if so, update the personal best position and fitness to the values of the current ones
        new_best = fitness < self.pbest_fitness
        if new_best.any():
            self.pbest_fitness[new_best] = fitness[new_best]
            self.pbest_position[new_best, :] = self.position[new_best, :]

        # 4. update the swarm's best position(s):
        if self.topology == 'global':
            # check if a particle found a better solution than the current global best
            #  -> check if the best fitness of all "personal best fitness" is better than the "global best fitness".
            # if so, update the global best position and fitness to the values of the best personal best
            if self.pbest_fitness.min() < self.best_fitness:
                self.best_fitness = self.pbest_fitness.min()
                self.best_position = torch.unsqueeze(self.pbest_position[self.pbest_fitness.argmin(), :], 0)

        else:
            # get the best particle of each neighborhood (best "personal best fitness" of the neighborhood)
            # check if this particle's "personal best fitness" is better than the previous "best fitness" of the neighborhood.
            # if so, update the neighborhoods best positions and fitness to the values of this particle's personal best
            best_neighbor = self.pbest_fitness[self.neighborhood].min(axis=1)
            new_best = best_neighbor.values < self.best_fitness
            if new_best.any():
                self.best_fitness[new_best] = best_neighbor.values[new_best]
                index = self.neighborhood[torch.arange(0, self.neighborhood.size()[0]), best_neighbor.indices][new_best]
                self.best_position[new_best, :] = self.pbest_position[index, :]

        ### --- move ---
        ### 5. update the velocities:
        #save current velocity before updating
        cur_velocity = self.velocity
        cur_position = self.position
        if self.decrease_w:
            self.inertia = self.inertia_max - (self.inertia_max - self.inertia_min) * self.cur_epoch / 2000
        # new velocity = old velocity + cognitive component + social component
        self.velocity = self.inertia * self.velocity \
                        + self.cognition * torch.rand_like(self.position) * (self.pbest_position - self.position) \
                        + self.social * torch.rand_like(self.position) * (self.best_position - self.position)
        # clamp particles velocity values to be <= the maximal allowed velocity step size
        if self.velocity_clamping:
            self.velocity.clamp_(-self.max_velocity, self.max_velocity)
        ### 6. update the positions
        self.position += self.velocity
        # clamp particles position values to lay inside the search space bounds
        if self.bound_handling:
            self.position.clamp_(-self.max_position, self.max_position)
            # torch.max(torch.min(self.position, self.max_position), -self.max_position, out=self.position)

        assert torch.isfinite(self.best_fitness.min())
        # assign the parameters of the best particle to the model parameters
        vector_to_parameters(self.best_position[self.best_fitness.argmin(), :], self.model.parameters())
        #an sich unnötig aber so übernommen von Nils
        #wenn model sharing = on ist es eh immer 0
        #prob wenn model sharing = off dann würde sosnt für zweites model einfach angehangen ohne unterscheidung
        #kann mir für eval egal sein brauch die werte nicht für model sharing
        time_per_step = timer()-start_time
        if self.strat_to_player_kwargs == {'player_position': 0} and self.writer is not None:
            self._log_pso_params(cur_velocity, cur_position, time_per_step)
        self.cur_epoch += 1

    def update_strategy_and_evaluate_utility(self):
        self.update_strategy()
        true_best_fitness = self.environment.get_strategy_reward(self.model, **self.strat_to_player_kwargs).detach()
        if self.writer is not None:
            self.writer.add_scalar('learner/fitness_error', torch.abs(torch.neg(self.best_fitness.min())-true_best_fitness), self.cur_epoch)
        return true_best_fitness
        #return self.environment.get_strategy_reward(self.model, **self.strat_to_player_kwargs).detach()

    def _log_pso_params(self, velocity, position, time_per_step):
        position_L_2_norm = torch.linalg.norm(position - self.best_position)*(1./float(position.shape[0]))**(1/2)
        velocity_L_2_norm = torch.linalg.norm(velocity)*(1./float(velocity.shape[0]))**(1/2)

        self.writer.add_scalar('learner/util_eval_counter', self.utility_eval_counter, self.cur_epoch)
        self.writer.add_scalar('learner/velocity_L_2', velocity_L_2_norm, self.cur_epoch)
        self.writer.add_scalar('learner/position_L_2', position_L_2_norm, self.cur_epoch)
        self.writer.add_scalar('learner/best_fitness', torch.neg(self.best_fitness.min()), self.cur_epoch)
        # self.writer.add_scalar('learner/time_per_step', time_per_step, self.cur_epoch)
=======
        # This "Learner" doesn't learn.
        pass
>>>>>>> 8370f88c
<|MERGE_RESOLUTION|>--- conflicted
+++ resolved
@@ -520,7 +520,7 @@
                          strat_to_player_kwargs)
 
     def _set_gradients(self):
-<<<<<<< HEAD
+        # This "Learner" doesn't learn.
         pass
 
 
@@ -912,7 +912,3 @@
         self.writer.add_scalar('learner/position_L_2', position_L_2_norm, self.cur_epoch)
         self.writer.add_scalar('learner/best_fitness', torch.neg(self.best_fitness.min()), self.cur_epoch)
         # self.writer.add_scalar('learner/time_per_step', time_per_step, self.cur_epoch)
-=======
-        # This "Learner" doesn't learn.
-        pass
->>>>>>> 8370f88c
