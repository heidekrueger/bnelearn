--- conflicted
+++ resolved
@@ -32,12 +32,9 @@
     """
     def __init__(self,model: torch.nn.Module, environment: Environment,
                  optimizer_type: Type[torch.optim.Optimizer], optimizer_hyperparams: dict,
-<<<<<<< HEAD
-                 strat_to_player_kwargs: dict = None, smooth_market: bool = False):
-=======
                  scheduler_type: Type[torch.optim.lr_scheduler._LRScheduler] = None,
-                 scheduler_hyperparams: dict = None, strat_to_player_kwargs: dict = None):
->>>>>>> efc78ec2
+                 scheduler_hyperparams: dict = None, strat_to_player_kwargs: dict = None,
+                 smooth_market: bool = False):
         self.model = model
         self.params = model.parameters
         self.n_parameters = sum([p.numel() for p in self.params()])
@@ -150,22 +147,9 @@
                 dict of arguments provided to environment used for evaluating
                 utility of current and candidate strategies.
     """
-<<<<<<< HEAD
     def __init__(self,  hyperparams: dict, **kwargs):
         # Create and validate optimizer
         super().__init__(**kwargs)
-=======
-    def __init__(self,
-                 model: torch.nn.Module, environment: Environment, hyperparams: dict,
-                 optimizer_type: Type[torch.optim.Optimizer], optimizer_hyperparams: dict,
-                 scheduler_type: Type[torch.optim.lr_scheduler._LRScheduler] = None,
-                 scheduler_hyperparams: dict = None, strat_to_player_kwargs: dict = None):
-        # Create and validate optimizer
-        super().__init__(model, environment,
-                         optimizer_type, optimizer_hyperparams,
-                         scheduler_type, scheduler_hyperparams,
-                         strat_to_player_kwargs)
->>>>>>> efc78ec2
 
         # Validate ES hyperparams
         if not set(['population_size', 'sigma', 'scale_sigma_by_model_size']) <= set(hyperparams):
