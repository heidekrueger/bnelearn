# -*- coding: utf-8 -*-
from collections.abc import Iterable
from collections import deque

from abc import ABC, abstractmethod
from typing import Callable

import torch
import random

from bnelearn.bidder import Player, Bidder, MatrixGamePlayer
from bnelearn.mechanism import Mechanism, MatrixGame
from bnelearn.strategy import Strategy

dynamic = object()


class Environment(ABC):
    """Environment

    An Environment object 'manages' a repeated game, i.e. manages the current players
    and their models, collects players' actions, distributes rewards,
    runs the game itself and allows 'simulations' as in 'how would a mutated player
    do in the current setting'?
    """
    def __init__(self,
                 agents: Iterable,
                 n_players=2,
                 batch_size=1,
                 strategy_to_player_closure: Callable or None=None,
                 **kwargs #pylint: disable=unused-argument
                 ):
        assert isinstance(agents, Iterable), "iterable of agents must be supplied"

        self._strategy_to_player = strategy_to_player_closure
        self.batch_size = batch_size
        self.n_players = n_players

        # transform agents into players, if specified as Strategies:
        agents = [
            self._strategy_to_player(agent, batch_size, player_position) if isinstance(agent, Strategy) else agent
            for player_position, agent in enumerate(agents)
        ]
        self.agents: Iterable[Player] = agents

    @abstractmethod
    def get_reward(self, agent: Player or Strategy, **kwargs):
        pass

    def _generate_agent_actions(self, **kwargs): #pylint: disable=unused-argument
        for agent in self.agents:
            yield agent.get_action()

    def prepare_iteration(self):
        """Prepares the interim-stage of a Bayesian game,
            (e.g. in an Auction, draw bidders' valuations)
        """
        pass #pylint: disable=unnecessary-pass

    def size(self):
        """Returns the number of agents/opponent setups in the environment."""
        return len(self.agents)

    def is_empty(self):
        """True if no agents in the environment"""
        return len(self.agents) == 0


class MatrixGameEnvironment(Environment):
    """ An environment for matrix games.

        Important features of matrix games for implementation:
        - not necessarily symmetric, i.e. each player has a fixed position
        - agents strategies do not take any input, the actions only depend
           on the game itself (no Bayesian Game)
    """

    def __init__(self,
                 game: MatrixGame,
                 agents,
                 n_players=2,
                 batch_size=1,
                 strategy_to_player_closure=None,
                 **kwargs):

        super().__init__(agents, n_players=n_players, batch_size=batch_size,
                         strategy_to_player_closure=strategy_to_player_closure)

        self.game = game

    def _generate_agent_actions(self, exclude=set(), **kwargs):#pylint: disable=arguments-differ
        """
            Method for generating actions of all players in the environment

            args:
                exclude: A set of player positions to exclude.
                         Used e.g. to generate action profile of all but currently
                         learning player.
        """
        for agent in (a for a in self.agents if a.player_position not in exclude):
            yield (agent.player_position, agent.get_action())


    def get_reward(self, agent, player_position, **kwargs) -> torch.tensor: #pylint: disable=arguments-differ
        """
            What should be the dimension of reward?
        """


        if isinstance(agent, Strategy):
            agent: MatrixGamePlayer = self._strategy_to_player(
                agent,
                batch_size=self.batch_size,
                player_position=player_position
                )

        #redundant, since matrix game doesn't need any preparation
        agent.prepare_iteration()

        action_profile = torch.zeros(self.batch_size, self.game.n_players,
                                     dtype=torch.long, device=agent.device)

        action_profile[:, player_position] = agent.get_action().view(self.batch_size)

        for opponent_action in self._generate_agent_actions(exclude = set([player_position])):
            position, action = opponent_action
            action_profile[:, position] = action.view(self.batch_size)

        allocation, payments = self.game.play(action_profile.view(self.batch_size, self.n_players, -1))

        utilities =  agent.get_utility(allocation[:,player_position,:], payments[:,player_position])

        return utilities.mean()

<<<<<<< HEAD
=======
    def _calc_exp_util(self, m, probs, n_players, i, iteration = 0):
        """
        Calculates the expected utility for a player (i)
        
        Args
        ----------
        m:  payoff matrix of player of interest (i)
        probs: current beliefs
        n_players: number of players
        i: player of interest
        iteration: must initialized with 0 and counts up to number of players
        ----------
        
        Returns
        ----------
        exp_util: expected utility of player i (tensor of dimension (1 x n_actions[i])
        ----------        
        """
        iteration += 1
        if(iteration >= n_players):
            return m
        else:
            exp_util = torch.squeeze(probs[(i+iteration)%n_players].matmul(self._calc_exp_util(m, probs, n_players, i, iteration)))
            return exp_util

    def solve_with_k_smooth_fictitious_play(self, dev, initial_beliefs: torch.Tensor=None,  
                                          w_b=1, iterations=100) -> Tuple[List[torch.Tensor],List[torch.Tensor],List[torch.Tensor]]:
        """       
        -------------
        Args
        w_b: bid specific weights. Currently just one. 
        -------------
        
        Returns
        -------------
        sigma: history of probabilities of playing a certain action (list of length n_players [tensor of dimension (n_iterations, n_actions[current player])])
        values: history of expected valuations of playing a certain action (list of length n_players [tensor of dimension (n_iterations, n_actions[current player])])
        strat: latest probabilities of playing a certain action (list of length n_players [tensor of dimension (n_actions[current player])])
        -------------
        Based on paper: Gerding et al. (2008). However this is based on auctions)
        
        1. Players have initial guesses about other players probabilities for certain actions
        2. All players calculate their corresponding expected utility for taking an action given the guesses about the other players actions
        3. All players play k-exponential fictitious play response (\\sigma_i(b) in Gerding et al. (2008))
        4. Update beliefs about other players actions considering P(a|v) and \sigma(a|v)
        
        Mixed NE for BattleOfTheSexes:
        initial_beliefs = torch.tensor([[0.6, 0.4],[0.4, 0.6]], dtype = torch.float, device = dev)
        
        For testing PaulTestGame
        initial_beliefs = torch.tensor([[0.1,0.9],[0.2,0.8],[0.3,0.7]], dtype = torch.float, device = dev)
        """
        # Parameters
        tau = torch.tensor(1.0)
        n_players = self.game.outcomes.shape[len(self.game.outcomes.shape)-1]
        n_actions = [self.game.outcomes.shape[i] for i in range(len(self.game.outcomes.shape)-1)]
        probs = [torch.zeros(n_actions[i], dtype = torch.float, device = dev) for i in range(n_players)]
        
        # 1. assumptions of player i's actions
        if initial_beliefs is None:
            initial_beliefs = [torch.zeros(n_actions[i], dtype = torch.float, device = dev) for i in range(n_players)]
            for i in range(n_players):
                initial_beliefs[i] = torch.rand(n_actions[i], dtype = torch.float, device = dev)
                initial_beliefs[i] = initial_beliefs[i]/initial_beliefs[i].sum(0)
                 
        probs = initial_beliefs.copy()

        sigma = [torch.zeros(iterations, n_actions[i], dtype = torch.float, device = dev) for i in range(n_players)]    # actions
        strat = [torch.zeros(n_actions[i], dtype = torch.float, device = dev) for i in range(n_players)]
        values = [torch.zeros(iterations, n_actions[i], dtype = torch.float, device = dev) for i in range(n_players)]
        for n in range(iterations):
            for i in range(n_players):
                # 2. Compute expected values based on global probabilities
                player_p_matrix = self.game.outcomes.select(n_players,i).permute(
                            *[(1+i+j)%n_players for j in range(n_players)])
                values[i][n,:] = self._calc_exp_util(player_p_matrix, probs, n_players, i)
                sigma[i][n,:] = (w_b * torch.exp((1/tau) * (values[i][n,:]))) / (w_b * torch.exp((1/tau) * (values[i][n,:]))).sum()
        
            # 4. Update global probabilities
            for i in range(0,n_players):
                probs[i] = 1/((n+1) + 1) * ((n+1) * probs[i] + sigma[i][n,:])

            tau = 1/torch.log(torch.tensor(n+3.))
        
        for i in range(n_players):
            strat[i] = sigma[i][iterations-1,:]

        return sigma, values, strat
        
>>>>>>> 7a914cc7
    
    def solve_with_ficticious_play(self, dev):
        #$Currently only for 2 player
        n = 10
        index = random.randint(0,len(self.game.outcomes[0])-1)
        actions = [[],[]]
        values = torch.zeros(self.game.outcomes.shape[0], n+1, self.game.outcomes.shape[1], dtype = torch.float, device = dev)
        for i in range(1,n+1):
            #column
            values[1,i,:] = values[1,i-1,:] + self.game.outcomes[index,:,1]
            _ , index = values[1,i,:].max(dim = 0, keepdim=False)
            actions[1].append(index)
            #row
            values[0,i,:] = values[0,i-1,:] + self.game.outcomes[:,index,0]
            _ , index = values[0,i,:].max(dim = 0, keepdim=False)
            actions[0].append(index)
        
<<<<<<< HEAD
        strat = torch.zeros(self.game.outcomes.shape[0], self.game.outcomes.shape[1], dtype = torch.float)
        strat[0,0] = float(actions[0].count(0))/len(actions[0])
        strat[0,1] = float(actions[0].count(1))/len(actions[0])
        strat[1,0] = float(actions[1].count(0))/len(actions[0])
        strat[1,1] = float(actions[1].count(1))/len(actions[0])
=======
        Returns
        -------------
        sigma: history of probabilities of playing a certain action (list of length n_players [tensor of dimension (n_iterations, n_actions[current player])])
        values: history of expected valuations of playing a certain action (list of length n_players [tensor of dimension (n_iterations, n_actions[current player])])
        strat: latest probabilities of playing a certain action (list of length n_players [tensor of dimension (n_actions[current player])])
        -------------
        
        Inspired by paper: Gerding et al. (2008) but with different updating procedure 
        
        1. Players have initial guesses about other players probabilities for certain actions
        2. All players calculate their corresponding expected utility for taking an action given the guesses about the other players actions
        3. Update own actions and beliefs about other players actions according to \\sigma_i(b) in Gerding et al. (2008)
        
        Mixed NE for BattleOfTheSexes:
        initial_beliefs = torch.tensor([[0.6, 0.4],[0.4, 0.6]], dtype = torch.float, device = dev)
        
        For testing PaulTestGame
        initial_beliefs = torch.tensor([[0.1,0.9],[0.2,0.8],[0.3,0.7]], dtype = torch.float, device = dev)
        """
        # Parameters
        tau = torch.tensor(1.0)
        n_players = self.game.outcomes.shape[len(self.game.outcomes.shape)-1]
        n_actions = [self.game.outcomes.shape[i] for i in range(len(self.game.outcomes.shape)-1)]
        probs = [torch.zeros(n_actions[i], dtype = torch.float, device = dev) for i in range(n_players)]
        
        # 1. assumptions of player i's actions
        if initial_beliefs is None:
            initial_beliefs = [torch.zeros(n_actions[i], dtype = torch.float, device = dev) for i in range(n_players)]
            for i in range(n_players):
                initial_beliefs[i] = torch.rand(n_actions[i], dtype = torch.float, device = dev)
                initial_beliefs[i] = initial_beliefs[i]/initial_beliefs[i].sum(0)
                 
        probs = initial_beliefs.copy()

        sigma = [torch.zeros(iterations, n_actions[i], dtype = torch.float, device = dev) for i in range(n_players)]
        strat = [torch.zeros(n_actions[i], dtype = torch.float, device = dev) for i in range(n_players)]
        values = [torch.zeros(iterations, n_actions[i], dtype = torch.float, device = dev) for i in range(n_players)]
        for n in range(iterations):
            # 2. Choose actions and compute values based on global probabilities
            for i in range(n_players):
                player_p_matrix = self.game.outcomes.select(n_players,i).permute(
                            *[(1+i+j)%n_players for j in range(n_players)])
                values[i][n,:] = self._calc_exp_util(player_p_matrix, probs, n_players, i)
        
            # 3. Update global probabilities
            for i in range(0,n_players):
                probs[i] = (w_b * torch.exp((1/tau) * (values[i][:(n+1),:].sum(0) / (n+1)))) / (w_b * torch.exp((1/tau) * (values[i][:(n+1),:].sum(0) / (n+1)))).sum()
                sigma[i][n,:] = probs[i]
>>>>>>> 7a914cc7

        game_value = (values[0,n,:].max(dim = 0, keepdim=False)[0] / n, values[1,n,:].max(dim = 0, keepdim=False)[0] / n)

        return strat, game_value
        
class AuctionEnvironment(Environment):
    """
        An environment of agents to play against and evaluate strategies.

        In particular this means:
            - an iterable of sets of -i players that a strategy of a single player can be tested against
            - accept strategy as argument, then play batch_size rounds and return the reward

        Args:
        ... (TODO: document)

        strategy_to_bidder_closure: A closure (strategy, batch_size) -> Bidder to
            transform strategies into a Bidder compatible with the environment
    """

    def __init__(self, mechanism: Mechanism, agents: Iterable, max_env_size=None,
                 batch_size=100, n_players=2, strategy_to_bidder_closure: Callable=None):

        super().__init__(
            agents=agents,
            n_players=n_players,
            batch_size=batch_size,
            strategy_to_player_closure=strategy_to_bidder_closure
            )
        self.max_env_size = max_env_size

        # turn agents into deque TODO: might want to change this.
        self.agents = deque(self.agents, max_env_size)
        self.mechanism = mechanism

        # define alias
        self._strategy_to_bidder = self._strategy_to_player


    def get_reward(self, agent: Bidder or Strategy, draw_valuations=False, **kwargs): #pylint: disable=arguments-differ
        """Returns reward of a single player against the environment.
           Reward is calculated as average utility for each of the batch_size x env_size games
        """

        if isinstance(agent, Strategy):
            agent: Bidder = self._bidder_from_strategy(agent)

        # get a batch of bids for each player
        agent.batch_size = self.batch_size
        # draw valuations
        agent.prepare_iteration()
        agent_bid = agent.get_action()

        utility: torch.Tensor = torch.tensor(0.0, device=agent.device)

        if draw_valuations:
            self.draw_valuations_()

        if len(self.agents)==0:
            # no other agents in this environment. play only with own action
            allocation, payments = self.mechanism.play(
                agent_bid.view(self.batch_size, self.n_players, 1)
            )
            utility = agent.get_utility(allocation[:,0,:], payments[:,0]).mean()
        else:
            # play against all agents in the environment, return average utility
            for opponent_bid in self._generate_opponent_bids():
                # since auction mechanisms are symmetric, we'll define 'our' agent to have position 0
                allocation, payments = self.mechanism.play(
                    torch.cat((agent_bid, opponent_bid), 1).view(self.batch_size, self.n_players, 1)
                )
                # average over batch against this opponent
                u = agent.get_utility(allocation[:,0,:], payments[:,0]).mean()
                utility.add_(u)

                # average over plays against all players in the environment
                utility.div_(self.size())

        return utility

    def prepare_iteration(self):
        self.draw_valuations_()

    def draw_valuations_(self):
        """
            Draws new valuations for each opponent-agent in the environment
        """
        for opponent in self.agents:
            opponent.batch_size = self.batch_size
            if isinstance(opponent, Bidder):
                opponent.draw_valuations_()

    def push_agent(self, agent: Bidder or Strategy):
        """
            Add an agent to the environment, possibly pushing out the oldest one)
        """
        if isinstance(agent, Strategy):
            agent: Bidder = self._bidder_from_strategy(agent)

        self.agents.append(agent)


    def _bidder_from_strategy(self, strategy: Strategy):
        """ Transform a strategy into a player that plays that strategy """
        if self._strategy_to_bidder:
            return self._strategy_to_bidder(strategy, self.batch_size)

        raise NotImplementedError()

    def _generate_agent_actions(self, **kwargs):
        return self._generate_agent_actions()

    def _generate_opponent_bids(self):
        """ Generator function yielding batches of bids for each player in environment agents"""
        for opponent in self.agents:
            yield opponent.get_action()<|MERGE_RESOLUTION|>--- conflicted
+++ resolved
@@ -3,7 +3,7 @@
 from collections import deque
 
 from abc import ABC, abstractmethod
-from typing import Callable
+from typing import Callable, Tuple, List
 
 import torch
 import random
@@ -132,12 +132,10 @@
 
         return utilities.mean()
 
-<<<<<<< HEAD
-=======
     def _calc_exp_util(self, m, probs, n_players, i, iteration = 0):
         """
         Calculates the expected utility for a player (i)
-        
+
         Args
         ----------
         m:  payoff matrix of player of interest (i)
@@ -146,11 +144,11 @@
         i: player of interest
         iteration: must initialized with 0 and counts up to number of players
         ----------
-        
+
         Returns
         ----------
         exp_util: expected utility of player i (tensor of dimension (1 x n_actions[i])
-        ----------        
+        ----------
         """
         iteration += 1
         if(iteration >= n_players):
@@ -159,14 +157,14 @@
             exp_util = torch.squeeze(probs[(i+iteration)%n_players].matmul(self._calc_exp_util(m, probs, n_players, i, iteration)))
             return exp_util
 
-    def solve_with_k_smooth_fictitious_play(self, dev, initial_beliefs: torch.Tensor=None,  
+    def solve_with_k_smooth_fictitious_play(self, dev, initial_beliefs: torch.Tensor=None,
                                           w_b=1, iterations=100) -> Tuple[List[torch.Tensor],List[torch.Tensor],List[torch.Tensor]]:
-        """       
+        r"""
         -------------
         Args
-        w_b: bid specific weights. Currently just one. 
-        -------------
-        
+        w_b: bid specific weights. Currently just one.
+        -------------
+
         Returns
         -------------
         sigma: history of probabilities of playing a certain action (list of length n_players [tensor of dimension (n_iterations, n_actions[current player])])
@@ -174,15 +172,15 @@
         strat: latest probabilities of playing a certain action (list of length n_players [tensor of dimension (n_actions[current player])])
         -------------
         Based on paper: Gerding et al. (2008). However this is based on auctions)
-        
+
         1. Players have initial guesses about other players probabilities for certain actions
         2. All players calculate their corresponding expected utility for taking an action given the guesses about the other players actions
         3. All players play k-exponential fictitious play response (\\sigma_i(b) in Gerding et al. (2008))
         4. Update beliefs about other players actions considering P(a|v) and \sigma(a|v)
-        
+
         Mixed NE for BattleOfTheSexes:
         initial_beliefs = torch.tensor([[0.6, 0.4],[0.4, 0.6]], dtype = torch.float, device = dev)
-        
+
         For testing PaulTestGame
         initial_beliefs = torch.tensor([[0.1,0.9],[0.2,0.8],[0.3,0.7]], dtype = torch.float, device = dev)
         """
@@ -191,14 +189,14 @@
         n_players = self.game.outcomes.shape[len(self.game.outcomes.shape)-1]
         n_actions = [self.game.outcomes.shape[i] for i in range(len(self.game.outcomes.shape)-1)]
         probs = [torch.zeros(n_actions[i], dtype = torch.float, device = dev) for i in range(n_players)]
-        
+
         # 1. assumptions of player i's actions
         if initial_beliefs is None:
             initial_beliefs = [torch.zeros(n_actions[i], dtype = torch.float, device = dev) for i in range(n_players)]
             for i in range(n_players):
                 initial_beliefs[i] = torch.rand(n_actions[i], dtype = torch.float, device = dev)
                 initial_beliefs[i] = initial_beliefs[i]/initial_beliefs[i].sum(0)
-                 
+
         probs = initial_beliefs.copy()
 
         sigma = [torch.zeros(iterations, n_actions[i], dtype = torch.float, device = dev) for i in range(n_players)]    # actions
@@ -211,59 +209,45 @@
                             *[(1+i+j)%n_players for j in range(n_players)])
                 values[i][n,:] = self._calc_exp_util(player_p_matrix, probs, n_players, i)
                 sigma[i][n,:] = (w_b * torch.exp((1/tau) * (values[i][n,:]))) / (w_b * torch.exp((1/tau) * (values[i][n,:]))).sum()
-        
+
             # 4. Update global probabilities
             for i in range(0,n_players):
                 probs[i] = 1/((n+1) + 1) * ((n+1) * probs[i] + sigma[i][n,:])
 
             tau = 1/torch.log(torch.tensor(n+3.))
-        
+
         for i in range(n_players):
             strat[i] = sigma[i][iterations-1,:]
 
         return sigma, values, strat
-        
->>>>>>> 7a914cc7
-    
-    def solve_with_ficticious_play(self, dev):
-        #$Currently only for 2 player
-        n = 10
-        index = random.randint(0,len(self.game.outcomes[0])-1)
-        actions = [[],[]]
-        values = torch.zeros(self.game.outcomes.shape[0], n+1, self.game.outcomes.shape[1], dtype = torch.float, device = dev)
-        for i in range(1,n+1):
-            #column
-            values[1,i,:] = values[1,i-1,:] + self.game.outcomes[index,:,1]
-            _ , index = values[1,i,:].max(dim = 0, keepdim=False)
-            actions[1].append(index)
-            #row
-            values[0,i,:] = values[0,i-1,:] + self.game.outcomes[:,index,0]
-            _ , index = values[0,i,:].max(dim = 0, keepdim=False)
-            actions[0].append(index)
-        
-<<<<<<< HEAD
-        strat = torch.zeros(self.game.outcomes.shape[0], self.game.outcomes.shape[1], dtype = torch.float)
-        strat[0,0] = float(actions[0].count(0))/len(actions[0])
-        strat[0,1] = float(actions[0].count(1))/len(actions[0])
-        strat[1,0] = float(actions[1].count(0))/len(actions[0])
-        strat[1,1] = float(actions[1].count(1))/len(actions[0])
-=======
+
+
+
+
+    def solve_with_smooth_fictitious_play(self, dev, initial_beliefs: torch.Tensor=None,
+                                          w_b=1, iterations=100) -> Tuple[List[torch.Tensor],List[torch.Tensor],List[torch.Tensor]]:
+        """
+        -------------
+        Args
+        w_b: bid specific weights. Currently just one.
+        -------------
+
         Returns
         -------------
         sigma: history of probabilities of playing a certain action (list of length n_players [tensor of dimension (n_iterations, n_actions[current player])])
         values: history of expected valuations of playing a certain action (list of length n_players [tensor of dimension (n_iterations, n_actions[current player])])
         strat: latest probabilities of playing a certain action (list of length n_players [tensor of dimension (n_actions[current player])])
         -------------
-        
-        Inspired by paper: Gerding et al. (2008) but with different updating procedure 
-        
+
+        Inspired by paper: Gerding et al. (2008) but with different updating procedure
+
         1. Players have initial guesses about other players probabilities for certain actions
         2. All players calculate their corresponding expected utility for taking an action given the guesses about the other players actions
         3. Update own actions and beliefs about other players actions according to \\sigma_i(b) in Gerding et al. (2008)
-        
+
         Mixed NE for BattleOfTheSexes:
         initial_beliefs = torch.tensor([[0.6, 0.4],[0.4, 0.6]], dtype = torch.float, device = dev)
-        
+
         For testing PaulTestGame
         initial_beliefs = torch.tensor([[0.1,0.9],[0.2,0.8],[0.3,0.7]], dtype = torch.float, device = dev)
         """
@@ -272,14 +256,14 @@
         n_players = self.game.outcomes.shape[len(self.game.outcomes.shape)-1]
         n_actions = [self.game.outcomes.shape[i] for i in range(len(self.game.outcomes.shape)-1)]
         probs = [torch.zeros(n_actions[i], dtype = torch.float, device = dev) for i in range(n_players)]
-        
+
         # 1. assumptions of player i's actions
         if initial_beliefs is None:
             initial_beliefs = [torch.zeros(n_actions[i], dtype = torch.float, device = dev) for i in range(n_players)]
             for i in range(n_players):
                 initial_beliefs[i] = torch.rand(n_actions[i], dtype = torch.float, device = dev)
                 initial_beliefs[i] = initial_beliefs[i]/initial_beliefs[i].sum(0)
-                 
+
         probs = initial_beliefs.copy()
 
         sigma = [torch.zeros(iterations, n_actions[i], dtype = torch.float, device = dev) for i in range(n_players)]
@@ -291,17 +275,81 @@
                 player_p_matrix = self.game.outcomes.select(n_players,i).permute(
                             *[(1+i+j)%n_players for j in range(n_players)])
                 values[i][n,:] = self._calc_exp_util(player_p_matrix, probs, n_players, i)
-        
+
             # 3. Update global probabilities
             for i in range(0,n_players):
                 probs[i] = (w_b * torch.exp((1/tau) * (values[i][:(n+1),:].sum(0) / (n+1)))) / (w_b * torch.exp((1/tau) * (values[i][:(n+1),:].sum(0) / (n+1)))).sum()
                 sigma[i][n,:] = probs[i]
->>>>>>> 7a914cc7
-
-        game_value = (values[0,n,:].max(dim = 0, keepdim=False)[0] / n, values[1,n,:].max(dim = 0, keepdim=False)[0] / n)
-
-        return strat, game_value
-        
+
+            tau = 1/torch.log(torch.tensor(n+3.))
+
+        for i in range(n_players):
+            strat[i] = sigma[i][iterations-1,:]
+
+        return sigma, values, strat
+
+
+
+    def solve_with_fictitious_play(self, dev, initial_beliefs: torch.Tensor=None, iterations=100) -> Tuple[List[torch.Tensor],List[torch.Tensor],List[torch.Tensor]]:
+        """
+        Returns
+        -------------
+        sigma: history of probabilities (0 or 1) of playing a certain action (list of length n_players [tensor of dimension (n_iterations, n_actions[current player])])
+        values: history of valuations of playing a certain action as best response (BR) (list of length n_players [tensor of dimension (n_iterations, n_actions[current player])])
+        strat: probability of playing a certain action based on past experiences (list of length n_players [tensor of dimension (n_actions[current player])])
+        -------------
+
+        Based on description in: https://www.youtube.com/watch?v=WQ2DkirUZHI
+
+        Based on implementation of smooth fictitious play. However:
+            - Probabilities are integer
+            - Actions are updated such that one action is taken
+            - Updates are performed after each players move
+            - Values get added up
+
+
+        1. Player (e.g. column) assumes certain actions made by other players
+        2. Player (e.g. column) computes values for actions given the assumption about other players actions
+        3. Player (e.g. column) chooses action that is maximizing the value (including history)
+        """
+
+        # Parameters
+        n_players = self.game.outcomes.shape[len(self.game.outcomes.shape)-1]
+        n_actions = [self.game.outcomes.shape[i] for i in range(len(self.game.outcomes.shape)-1)]
+        probs = [torch.zeros(n_actions[i], dtype = torch.float, device = dev) for i in range(n_players)]
+
+        # 1. assumptions of player i's actions
+        if initial_beliefs is None:
+            initial_beliefs = [torch.zeros(n_actions[i], dtype = torch.float, device = dev) for i in range(n_players)]
+            for i in range(n_players):
+                initial_beliefs[i][random.randint(0, n_actions[i]-1)] = 1
+
+        probs = initial_beliefs.copy()
+
+        actions = [torch.zeros(iterations, n_actions[i], dtype = torch.float, device = dev) for i in range(n_players)]
+        strat = [torch.zeros(n_actions[i], dtype = torch.float, device = dev) for i in range(n_players)]
+        values = [torch.zeros(iterations, n_actions[i], dtype = torch.float, device = dev) for i in range(n_players)]
+        for n in range(iterations):
+            # 2. Choose actions and compute values based on global probabilities
+            for i in range(n_players):
+                player_p_matrix = self.game.outcomes.select(n_players,i).permute(
+                            *[(1+i+j)%n_players for j in range(n_players)])
+                if n == 0:
+                    values[i][n,:] = values[i][n,:] + self._calc_exp_util(player_p_matrix, probs, n_players, i)
+                else:
+                    values[i][n,:] = values[i][n-1,:] + self._calc_exp_util(player_p_matrix, probs, n_players, i)
+
+                # 3. Update global probabilities (perform best response!)
+                probs[i][:] = 0
+                probs[i][values[i][n,:].max(dim = 0, keepdim=False)[1]] = 1
+                actions[i][n,:] = probs[i]
+
+        for i in range(n_players):
+            for a in range(n_actions[i]):
+                strat[i][a] = actions[i][:,a].sum()/actions[i][:,:].sum()
+
+        return actions, values, strat
+
 class AuctionEnvironment(Environment):
     """
         An environment of agents to play against and evaluate strategies.
