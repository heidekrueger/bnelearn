# -*- coding: utf-8 -*-
"""
This module contains environments - a collection of players and
possibly state histories that is used to control game playing and
implements reward allocation to agents.
"""

from abc import ABC, abstractmethod
from typing import Callable, Set, List, Iterable, Tuple

import torch

from bnelearn.bidder import Bidder, MatrixGamePlayer, Player
from bnelearn.mechanism import MatrixGame, Mechanism
from bnelearn.strategy import Strategy
from bnelearn.correlation_device import CorrelationDevice, IndependentValuationDevice

class Environment(ABC):
    """Environment

    An Environment object 'manages' a repeated game, i.e. manages the current players
    and their models, collects players' actions, distributes rewards,
    runs the game itself and allows 'simulations' as in 'how would a mutated player
    do in the current setting'?
    """
    def __init__(self,
                 agents: Iterable,
                 n_players = 2,
                 batch_size = 1,
                 strategy_to_player_closure: Callable or None = None,
                 **kwargs #pylint: disable=unused-argument
                 ):
        assert isinstance(agents, Iterable), "iterable of agents must be supplied"

        self._strategy_to_player = strategy_to_player_closure
        self.batch_size = batch_size
        self.n_players = n_players

        # transform agents into players, if specified as Strategies:
        agents = [
            self._strategy_to_player(agent, batch_size, player_position) if isinstance(agent, Strategy) else agent
            for player_position, agent in enumerate(agents)
        ]
        self.agents: Iterable[Player] = agents
        self.__len__ = self.agents.__len__

        # test whether all provided agents implement correct batch_size
        for i, agent in enumerate(self.agents):
            if agent.batch_size != self.batch_size:
                raise ValueError("Agent {}'s batch size does not match that of the environment!".format(i))

    @abstractmethod
    def get_reward(self, agent: Player, **kwargs) -> torch.Tensor:
        """Return reward for a player playing a certain strategy"""
        pass #pylint: disable=unnecessary-pass

    def get_strategy_reward(self, strategy: Strategy, player_position: int,
                            draw_valuations=False, aggregate_batch=True,
                            regularize=0, **strat_to_player_kwargs) -> torch.Tensor:
        """
        Returns reward of a given strategy in given environment agent position.

        Args:
            strategy: the strategy to be evaluated
            player_position: the player position at which the agent will be evaluated
            draw_valuation: whether to redraw valuations (default false)
            aggregate_batch: whether to aggregate rewards into a single scalar (True),
                or return batch_size many rewards (one for each sample). Default True
            strat_to_player_kwargs: further arguments needed for agent creation

            # TODO NILS: document regularization.

        """
        if not self._strategy_to_player:
            raise NotImplementedError('This environment has no strategy_to_player closure!')
        # TODO: wouln't be a clone be easier? This always creates a whole
        # bidder object and draws valuations. Alternative: clone bidder and then
        # overwrite its stratrgy
        agent = self._strategy_to_player(strategy=strategy, batch_size=self.batch_size,
                                         player_position=player_position, **strat_to_player_kwargs)
        # TODO: this should rally be in AuctionEnv subclass
        env_agent = self.agents[player_position]
        if hasattr(env_agent, 'valuations'):
            agent.valuations = env_agent.valuations
        if hasattr(env_agent, '_unkown_valuation'):
            agent._unkown_valuation = env_agent._unkown_valuation
        return self.get_reward(agent, draw_valuations=draw_valuations,
                               aggregate=aggregate_batch, regularize=regularize)

    def get_strategy_action_and_reward(self, strategy: Strategy, player_position: int,
                                       draw_valuations=False, **strat_to_player_kwargs) -> torch.Tensor:
        """
        Returns reward of a given strategy in given environment agent position.
        """

        if not self._strategy_to_player:
            raise NotImplementedError('This environment has no strategy_to_player closure!')
        agent = self._strategy_to_player(strategy, batch_size=self.batch_size,
                                         player_position=player_position, **strat_to_player_kwargs)

        # NOTE: Order matters! if draw_valuations, then action must be calculated AFTER reward
        reward = self.get_reward(agent, draw_valuations = draw_valuations, aggregate = False)
        action = agent.get_action()

        return action, reward

    def _generate_agent_actions(
            self,
            exclude: Set[int] or None = None
        ):
        """
        Generator function yielding batches of bids for each environment agent
        that is not excluded.

        args:
            exclude:
                A set of player positions to exclude.
                Used e.g. to generate action profile of all but currently learning player.

        yields:
            tuple(player_position, action) for each relevant bidder
        """

        if exclude is None:
            exclude = set()

        for agent in (a for a in self.agents if a.player_position not in exclude):
            yield (agent.player_position, agent.get_action())

    def prepare_iteration(self):
        """Prepares the interim-stage of a Bayesian game,
            (e.g. in an Auction, draw bidders' valuations)
        """
        pass #pylint: disable=unnecessary-pass

    def is_empty(self):
        """True if no agents in the environment"""
        return len(self) == 0


class MatrixGameEnvironment(Environment):
    """ An environment for matrix games.

        Important features of matrix games for implementation:
        - not necessarily symmetric, i.e. each player has a fixed position
        - agents strategies do not take any input, the actions only depend
           on the game itself (no Bayesian Game)
    """

    def __init__(self,
                 game: MatrixGame,
                 agents,
                 n_players=2,
                 batch_size=1,
                 strategy_to_player_closure=None,
                 **kwargs):

        super().__init__(agents, n_players=n_players, batch_size=batch_size,
                         strategy_to_player_closure=strategy_to_player_closure)
        self.game = game

    def get_reward(self, agent, **kwargs) -> torch.tensor: #pylint: disable=arguments-differ
        """Simulates one batch of the environment and returns the average reward for `agent` as a scalar tensor.
        """

        if isinstance(agent, Strategy):
            agent: MatrixGamePlayer = self._strategy_to_player(
                agent,
                batch_size=self.batch_size,
                **kwargs
                )
        player_position = agent.player_position

        action_profile = torch.zeros(self.batch_size, self.game.n_players,
                                     dtype=torch.long, device=agent.device)

        action_profile[:, player_position] = agent.get_action().view(self.batch_size)

        for opponent_action in self._generate_agent_actions(exclude = set([player_position])):
            position, action = opponent_action
            action_profile[:, position] = action.view(self.batch_size)

        allocation, payments = self.game.play(action_profile.view(self.batch_size, self.n_players, -1))
        utilities =  agent.get_utility(allocation[:,player_position,:], payments[:,player_position], action_profile)

        return utilities.mean()


class AuctionEnvironment(Environment):
    """
    An environment of agents to play against and evaluate strategies.

    In particular this means:
        - an iterable of sets of -i players that a strategy of a single player can be tested against
        - accept strategy as argument, then play batch_size rounds and return the reward

    Args:
        ... (TODO: document)
        correlation_structure

        strategy_to_bidder_closure: A closure (strategy, batch_size) -> Bidder to
            transform strategies into a Bidder compatible with the environment
    """

    def __init__(
            self,
            mechanism: Mechanism,
            agents: Iterable[Bidder],
            batch_size = 100,
            n_players = None,
            strategy_to_player_closure: Callable[[Strategy], Bidder] = None,
            correlation_groups: List[List[int]] = None,
            correlation_devices: List[CorrelationDevice] = None
        ):

        if not n_players:
            n_players = len(agents)

        super().__init__(
            agents = agents,
            n_players = n_players,
            batch_size = batch_size,
            strategy_to_player_closure = strategy_to_player_closure
        )

        self.mechanism = mechanism

        if not correlation_groups:
            self.correlation_groups = [list(range(n_players))] # all agents in one independent group
            self.correlation_devices = [IndependentValuationDevice()]
        else:
            assert len(correlation_groups) == len(correlation_devices)
            self.correlation_groups = correlation_groups
            self.correlation_devices = correlation_devices

        assert sorted([a for g in self.correlation_groups for a in g]) == list(range(n_players)), \
            "Each agent should be in exactly one correlation group!"

    def get_reward(
            self,
            agent: Bidder,
            draw_valuations: bool = False,
            aggregate: bool = True,
            regularize: float = 0.0,
            return_allocation: bool = False
        ) -> torch.Tensor or Tuple[torch.Tensor, torch.Tensor]: #pylint: disable=arguments-differ
        """Returns reward of a single player against the environment, and optionally additionally the allocation of that player.
           Reward is calculated as average utility for each of the batch_size x env_size games
        """

        if not isinstance(agent, Bidder):
            raise ValueError("Agent must be of type Bidder")

        assert agent.batch_size == self.batch_size, \
            "Agent batch_size does not match the environment!"

        player_position = agent.player_position if agent.player_position else 0

        # draw valuations
        if draw_valuations:
            self.draw_valuations_()

        # get agent_bid
        agent_bid = agent.get_action()
        action_length = agent_bid.shape[1]

        if not self.agents or len(self.agents)==1:# Env is empty --> play only with own action against 'nature'
            allocation, payments = self.mechanism.play(
                agent_bid.view(agent.batch_size, 1, action_length)
            )
            utility = agent.get_utility(allocation[:,0,:], payments[:,0], agent_bid.view(agent.batch_size, 1, action_length))
        else: # at least 2 environment agent --> build bid_profile, then play
            # get bid profile
            bid_profile = torch.zeros(self.batch_size, self.n_players, action_length,
                                      dtype=agent_bid.dtype, device=self.mechanism.device)
            bid_profile[:, player_position, :] = agent_bid

            # Get actions for all players in the environment except the one at player_position
            # which is overwritten by the active agent instead.

            # the counter thing is an ugly af hack: if environment is dynamic,
            # all player positions will be none. so simply start at 1 for
            # the first opponent and count up

            # ugly af hack: if environment is dynamic, all player positions will be
            # none. simply start at 1 for the first opponent and count up
            # TODO: clean this up 🤷 ¯\_(ツ)_/¯
            counter = 1
            for opponent_pos, opponent_bid in self._generate_agent_actions(exclude=set([player_position])):
                # since auction mechanisms are symmetric, we'll define 'our' agent to have position 0
                if opponent_pos is None:
                    opponent_pos = counter
                bid_profile[:, opponent_pos, :] = opponent_bid
                counter = counter + 1

            allocations, payments = self.mechanism.play(bid_profile)

            allocation = allocations[:, player_position, :]

            # average over batch against this opponent
<<<<<<< HEAD
            utility = agent.get_utility(allocation[:,player_position,:],
                                        payments[:,player_position], bid_profile)
=======
            utility = agent.get_utility(allocation, payments[:,player_position])
>>>>>>> e411cf98

            # regularize
            utility -= regularize * agent_bid.mean()

        if aggregate:
            utility = utility.mean()

            if return_allocation:
                # Returns flat tensor with int entries `i` for a allocation of `i`th item
                allocation = torch.einsum(
                    'bi,i->bi', allocation,
                    torch.arange(1, action_length + 1, device=allocation.device)
                ).view(1, -1)
                allocation = allocation[allocation > 0].to(torch.int8)

        return utility if not return_allocation else (utility, allocation)

    def get_allocation(
            self,
            agent,
            draw_valuations: bool = False,
            aggregate: bool = True,
        ) -> torch.Tensor:
        """Returns allocation of a single player against the environment.
        """
        return self.get_reward(
            agent, draw_valuations, aggregate, return_allocation=True
            )[1]

    def prepare_iteration(self):
        self.draw_valuations_()

    def draw_valuations_(self, exclude: Set[int] or None = None):
        """
        Draws new valuations for each agent in the environment except the
        excluded set.

        args:
            exclude: (deprecated - setting this variable will return an error)
                A set of player positions to exclude.
                Used e.g. to generate action profile of all but currently
                learning player.

        returns/yields:
            nothing

        side effects:
            updates agent valuation states
        """

        # TODO: remove exclude block if it turns out to be used nowhere.
        if exclude is None:
            exclude = set()

        if exclude:
            raise ValueError('With the introduction of Correlation Devices, excluding agents is no logner supported!')

        # for agent in (a for a in self.agents if a.player_position not in exclude):
        #     agent.batch_size = self.batch_size
        #     if isinstance(agent, Bidder):
        #         agent.draw_valuations_()

        # For each group of correlated agents, draw their correlated valuations
        for group, device in zip(self.correlation_groups, self.correlation_devices):
            common_component, weights = device.get_component_and_weights()
            for i in group:
                self.agents[i].draw_valuations_(common_component, weights)

    def draw_conditionals(
            self,
            player_position: int,
            conditional_observation: torch.Tensor,
            batch_size: int = None
        ) -> dict:
        """
        Draws valuations/observations from all agents conditioned on the observation `cond`
        of the agent at `player_position` from the correlation_devices.

        Returns
            conditionals_dict (dict) with `player_position` as keys and the
                corresponding conditoned valuation `tensors` as dict-values.
        """
        batch_size_0 = conditional_observation.shape[0]
        batch_size_1 = batch_size if batch_size is not None else batch_size_0

        group_idx = [player_position in group for group in self.correlation_groups].index(True)
        cond_device = self.correlation_devices[group_idx]
        conditionals_dict = dict()

        for group, device in zip(self.correlation_groups, self.correlation_devices):

            # draw conditional valuations from all agents in same correlation
            if cond_device == device:
                conditionals_dict.update(
                    device.draw_conditionals(
                        agents = [a for a in self.agents if a.player_position in group],
                        player_position = player_position,
                        conditional_observation = conditional_observation,
                        batch_size = batch_size_1
                    )
                )

            # draw independent valuations from all agents in other correlations
            else:
                common_component, weights = device.get_component_and_weights()
                for player_position in group:
                    agent = [a for a in self.agents if a.player_position == player_position][0]
                    conditionals_dict[player_position] = agent.draw_valuations_(common_component, weights) \
                            [:batch_size_1, :].repeat(batch_size_0, 1)

        return conditionals_dict<|MERGE_RESOLUTION|>--- conflicted
+++ resolved
@@ -181,7 +181,7 @@
             action_profile[:, position] = action.view(self.batch_size)
 
         allocation, payments = self.game.play(action_profile.view(self.batch_size, self.n_players, -1))
-        utilities =  agent.get_utility(allocation[:,player_position,:], payments[:,player_position], action_profile)
+        utilities = agent.get_utility(allocation[:,player_position,:], payments[:,player_position])
 
         return utilities.mean()
 
@@ -298,12 +298,7 @@
             allocation = allocations[:, player_position, :]
 
             # average over batch against this opponent
-<<<<<<< HEAD
-            utility = agent.get_utility(allocation[:,player_position,:],
-                                        payments[:,player_position], bid_profile)
-=======
-            utility = agent.get_utility(allocation, payments[:,player_position])
->>>>>>> e411cf98
+            utility = agent.get_utility(allocation, payments[:,player_position], bid_profile)
 
             # regularize
             utility -= regularize * agent_bid.mean()
