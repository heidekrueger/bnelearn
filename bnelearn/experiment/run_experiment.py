--- conflicted
+++ resolved
@@ -8,15 +8,14 @@
 from bnelearn.experiment.single_item_experiment import UniformSymmetricPriorSingleItemExperiment, \
     GaussianSymmetricPriorSingleItemExperiment
 
-<<<<<<< HEAD
-gpu_config = GPUController()
-logger = SingleItemAuctionLogger()
-=======
+# Let's unstage this file, ok?
+
+
 from bnelearn.experiment.combinatorial_experiment import LLGExperiment
 
 gpu_config = GPUController(specific_gpu=1)
-logger = Logger()
->>>>>>> cc6cfea7
+logger = SingleItemAuctionLogger() #Cause the code you used is now here, this is temporary
+
 
 learner_hyperparams = {
     'population_size': 128,
@@ -38,19 +37,6 @@
                                  input_length=input_length,
                                  hidden_nodes=hidden_nodes,
                                  hidden_activations=hidden_activations,
-<<<<<<< HEAD
-                                 pretrain_iters=300, batch_size=2 ** 12,
-                                 eval_batch_size=2 ** 11,
-                                 cache_eval_actions=True)
-
-experiment1 = UniformSymmetricPriorSingleItemExperiment(n_players=2, gpu_config=gpu_config, logger=logger,
-                                                        mechanism_type='first_price', l_config=l_config, risk=1.0)
-# experiment2 = GaussianSymmetricPriorSingleItemExperiment(gpu_config=gpu_config, logger=logger,
-#                                                       mechanism_type='first_price', l_config=l_config, risk=1.0)
-
-experiment1.run(epochs=10, n_runs=1)
-# experiment2.run(epochs=100, n_runs=1)
-=======
                                  pretrain_iters=300, batch_size=2 ** 18,
                                  eval_batch_size=2 ** 10,
                                  cache_eval_actions=True)
@@ -61,5 +47,4 @@
 #                                                       mechanism_type='first_price', l_config=l_config, risk=1.0)
 
 experiment1.run(epochs=3000, n_runs=3)
-#experiment2.run(epochs=100, n_runs=1)
->>>>>>> cc6cfea7
+#experiment2.run(epochs=100, n_runs=1)