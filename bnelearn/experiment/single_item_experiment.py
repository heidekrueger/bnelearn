"""This module implements Experiments on single items"""

import os
import warnings
from abc import ABC
from functools import partial
from typing import List

import torch
<<<<<<< HEAD

from bnelearn.experiment.logger import Logger

=======
from scipy import integrate
>>>>>>> cef927bd
from bnelearn.bidder import Bidder
from bnelearn.environment import AuctionEnvironment
from bnelearn.experiment import Experiment
from bnelearn.experiment.configurations import ExperimentConfig
from bnelearn.experiment.equilibria import (
    bne_fpsb_ipv_asymmetric_uniform_overlapping_priors_risk_neutral,
    bne1_kaplan_zhamir,
    bne2_kaplan_zhamir,
    bne3_kaplan_zhamir,
    bne_fpsb_ipv_symmetric_uniform_prior,
    bne_2p_affiliated_values,
    bne_3p_mineral_rights,
    bne_fpsb_ipv_symmetric_generic_prior_risk_neutral, truthful_bid)
from bnelearn.mechanism import FirstPriceSealedBidAuction, VickreyAuction
from bnelearn.sampler import (AffiliatedValuationObservationSampler,
                              CompositeValuationObservationSampler,
                              MineralRightsValuationObservationSampler,
                              SymmetricIPVSampler, UniformSymmetricIPVSampler)
from bnelearn.strategy import ClosureStrategy
from bnelearn.util.distribution_util import copy_dist_to_device



# TODO: single item experiment should not be abstract and hold all logic for learning.
# Only bne needs to go into subclass
class SingleItemExperiment(Experiment, ABC):

    # known issue: pylint doesn't recognize this class as abstract:
    # https://github.com/PyCQA/pylint/commit/4024949f6caf5eff5f3da7ab2b4c3cf2e296472b
    # pylint: disable=abstract-method

    def __init__(self, config: ExperimentConfig):
        self.config = config

        # TODO Stefan: Can we get rid of this procedural code?
        if not hasattr(self, 'payment_rule'):
            self.payment_rule = self.config.setting.payment_rule
        if not hasattr(self, 'valuation_prior'):
            self.valuation_prior = 'unknown'

        self.observation_size = self.valuation_size = self.action_size = 1
        if self.config.logging.eval_batch_size < 2 ** 20:
            print(f"Using small eval_batch_size of {self.config.logging.eval_batch_size}. Use at least 2**22 for proper experiment runs!")
        super().__init__(config=config)

    def _setup_mechanism(self):
        if self.payment_rule == 'first_price':
            self.mechanism = FirstPriceSealedBidAuction(cuda=self.hardware.cuda)
        elif self.payment_rule == 'second_price':
            self.mechanism = VickreyAuction(cuda=self.hardware.cuda)
        else:
            raise ValueError('Invalid Mechanism type!')

    @staticmethod
    def get_risk_profile(risk) -> str:
        """Used for logging and checking existence of bne"""
        if risk == 1.0:
            return 'risk_neutral'
        elif risk == 0.5:
            return 'risk_averse'
        else:
            return 'other'


class SymmetricPriorSingleItemExperiment(SingleItemExperiment):
    """A Single Item Experiment that has the same valuation prior for all participating bidders.
    For risk-neutral agents, a unique BNE is known.
    """

    def __init__(self, config: ExperimentConfig):
        self.config = config
        self.n_players = self.config.setting.n_players

        # instance property will be set in super().__init__ call.
        action_size = 1

        # TODO: common_prior possibly on wrnog device now
        self.common_prior = self.config.setting.common_prior
        self.positive_output_point = torch.stack([self.common_prior.mean] * action_size)

        self.risk = float(self.config.setting.risk)
        self.risk_profile = self.get_risk_profile(self.risk)

        self.model_sharing = self.config.learning.model_sharing
        if self.model_sharing:
            self.n_models = 1
            self._bidder2model = [0] * self.n_players
        else:
            self.n_models = self.n_players
            self._bidder2model = list(range(self.n_players))

        super().__init__(config=config)

    def _setup_sampler(self):
        self.sampler = SymmetricIPVSampler(
            self.common_prior, self.n_players, self.valuation_size,
            self.config.learning.batch_size, self.config.hardware.device
        )

    def _check_and_set_known_bne(self):
        if self.payment_rule == 'first_price' and self.risk == 1:
            cdf_cpu = copy_dist_to_device(self.common_prior, 'cpu').cdf
            self._optimal_bid = partial(bne_fpsb_ipv_symmetric_generic_prior_risk_neutral,
                                        n_players=self.n_players, prior_cdf=cdf_cpu)
            return True
        elif self.payment_rule == 'second_price':
            self._optimal_bid = truthful_bid
            return True
        else:
            # no bne found, defer to parent
            return super()._check_and_set_known_bne()

    def _get_analytical_bne_utility(self) -> torch.Tensor:
        """Calculates utility in BNE from known closed-form solution (possibly using numerical integration)"""
        if self.payment_rule == 'first_price' and self.risk == 1:
            with warnings.catch_warnings():
                warnings.simplefilter('ignore')
                # don't print scipy accuracy warnings
                bne_utility, error_estimate = integrate.dblquad(
                    lambda x, v: self.common_prior.cdf(torch.tensor(x)) ** (self.n_players - 1) \
                        * self.common_prior.log_prob(torch.tensor(v)).exp(),
                    0, float('inf'),  # outer boundaries
                    lambda v: 0, lambda v: v)  # inner boundaries
                if error_estimate > 1e-6:
                    warnings.warn('Error in optimal utility might not be negligible')
        elif self.payment_rule == 'second_price':
            F = lambda x: self.common_prior.cdf(torch.tensor(x))
            f = lambda x: self.common_prior.log_prob(torch.tensor(x)).exp()
            f1n = lambda x, n: n * F(x) ** (n - 1) * f(x)

            bne_utility, error_estimate = integrate.dblquad(
                lambda x, v: (v - x) * f1n(x, self.n_players - 1) * f(v),
                0, float('inf'),  # outer boundaries
                lambda v: 0, lambda v: v)  # inner boundaries

            if error_estimate > 1e-6:
                warnings.warn('Error bound on analytical bne utility is not negligible!')
        else:
            raise ValueError("Invalid auction mechanism.")

        return torch.tensor(bne_utility, device=self.hardware.device)

    def _setup_eval_environment(self):
        """Determines whether a bne exists and sets up eval environment."""

        assert self.known_bne
        assert  hasattr(self, '_optimal_bid')
        print("Setting up the evaluation environment..." + \
            "\tDepending on your and hardware and the eval_batch_size, this may take a while," +\
                "-- sequential numeric integration on the cpu is required in this environment.")

        n_processes_optimal_strategy = self.config.hardware.max_cpu_threads if self.valuation_prior != 'uniform' and \
                                                self.payment_rule != 'second_price' else 0
        bne_strategy = ClosureStrategy(self._optimal_bid, parallel=n_processes_optimal_strategy, mute=True)


        # define bne agents once then use them in all runs
        self.bne_env = AuctionEnvironment(
            mechanism = self.mechanism,
            agents=[self._strat_to_bidder(bne_strategy,
                                          player_position=i,
                                          batch_size=self.logging.eval_batch_size,
                                          enable_action_caching=self.logging.cache_eval_actions)
                    for i in range(self.n_players)],
            valuation_observation_sampler = self.sampler,
            batch_size=self.logging.eval_batch_size,
            n_players=self.n_players,
            strategy_to_player_closure=self._strat_to_bidder
        )

        # Calculate bne_utility via sampling and from known closed form solution and do a sanity check
        # TODO: This is not very precise. Instead we should consider taking the mean over all agents
        bne_utility_sampled = self.bne_env.get_reward(self.bne_env.agents[0], redraw_valuations=True)
        bne_utility_analytical = self._get_analytical_bne_utility()

        print('Utility in BNE (sampled): \t{:.5f}'.format(bne_utility_sampled))
        print('Utility in BNE (analytic): \t{:.5f}'.format(bne_utility_analytical))

        # don't print the warning for small batch_sizes (i.e. in test suite)
        if self.logging.eval_batch_size > 2**16 and \
            not torch.allclose(bne_utility_analytical, bne_utility_sampled, atol=5e-2):
            warnings.warn(
                "Analytical BNE Utility does not match sampled utility from parent class! \n\t sampled {}, analytic {}"
                    .format(bne_utility_sampled, bne_utility_analytical))
        print('Using analytical BNE utility.')
        self.bne_utility = bne_utility_analytical
        self.bne_utilities = [self.bne_utility] * self.n_models

    def _strat_to_bidder(self, strategy, batch_size, player_position=0, enable_action_caching=False):
        return Bidder(strategy, player_position, batch_size, enable_action_caching=enable_action_caching,
                      risk=self.risk)

    def _get_logdir_hierarchy(self):
        name = ['single_item', self.payment_rule, self.valuation_prior,
                'symmetric', self.risk_profile, str(self.n_players) + 'p']
        return os.path.join(*name)


class UniformSymmetricPriorSingleItemExperiment(SymmetricPriorSingleItemExperiment):

    def __init__(self, config: ExperimentConfig):
        self.config = config

        u_lo = self.config.setting.u_lo
        u_hi = self.config.setting.u_hi

        assert u_lo is not None and len(set(u_lo)) == 1, "Invalid prior boundaries. u_lo should be a list of length 1."
        assert u_hi is not None and len(set(u_hi)) == 1, "Invalid prior boundaries. u_hi should be a list of length 1."

        self.valuation_prior = 'uniform'
        self.u_lo = torch.tensor(u_lo[0], dtype=torch.float32,
            device=self.config.hardware.device)
        self.u_hi = torch.tensor(u_hi[0], dtype=torch.float32,
            device=self.config.hardware.device)
        self.config.setting.common_prior = \
            torch.distributions.uniform.Uniform(low=self.u_lo, high=self.u_hi)

        # TODO Implicit list to float type conversion
        plot_bounds = {}
        plot_bounds['plot_xmin'] =  self.u_lo.cpu()
        plot_bounds['plot_xmax'] =  self.u_hi.cpu()
        plot_bounds['plot_ymin'] =  0
        plot_bounds['plot_ymax'] =  self.u_hi.cpu() * 1.05

        super().__init__(config=config)
#self, config: ExperimentConfig, known_bne: bool, plot_bounds: dict, learning_env, evaluation_env, _model2bidder, n_models,
                #model_names, models, logdir_hierarchy, sampler, plotter):                
        if self.logging.enable_logging:
            self.logger = Logger(config=self.config, known_bne=self.known_bne, plot_bounds=plot_bounds, 
                                evaluation_env=self.bne_env, _model2bidder=self._model2bidder, n_models=self.n_models, 
                                model_names=self._model_names, logdir_hierarchy=self._get_logdir_hierarchy(), 
                                sampler=self.sampler, plotter=self._plot, optimal_bid=self._optimal_bid)

    def _check_and_set_known_bne(self):
        if self.payment_rule == 'first_price':
            self._optimal_bid = partial(bne_fpsb_ipv_symmetric_uniform_prior,
                                        n=self.n_players, r=self.risk, u_lo=self.u_lo, u_hi=self.u_hi)
            return True
        elif self.payment_rule == 'second_price':
            self._optimal_bid = truthful_bid
            return True
        else: # no bne found, defer to parent
            return super()._check_and_set_known_bne()

    def _get_analytical_bne_utility(self):
        """Get bne utility from known closed-form solution for higher precision."""
        if self.payment_rule == 'first_price':
            bne_utility = torch.tensor(
                (self.risk * (self.u_hi - self.u_lo) / (self.n_players - 1 + self.risk)) **
                self.risk / (self.n_players + self.risk),
                device=self.hardware.device
            )
        elif self.payment_rule == 'second_price':
            F = self.common_prior.cdf
            f = lambda x: self.common_prior.log_prob(torch.tensor(x)).exp()
            f1n = lambda x, n: n * F(x) ** (n - 1) * f(x)

            bne_utility, error_estimate = integrate.dblquad(
                lambda x, v: (v - x) * f1n(x, self.n_players - 1) * f(v),
                0, float('inf'),  # outer boundaries
                lambda v: 0, lambda v: v)  # inner boundaries

            bne_utility = torch.tensor(bne_utility, device=self.hardware.device)
            if error_estimate > 1e-6:
                warnings.warn('Error bound on analytical bne utility is not negligible!')
        else:
            raise ValueError("Invalid auction mechanism.")

        return bne_utility


class GaussianSymmetricPriorSingleItemExperiment(SymmetricPriorSingleItemExperiment):
    def __init__(self, config: ExperimentConfig):
        self.config = config
        assert self.config.setting.valuation_mean is not None, """Valuation mean and/or std not specified! """
        assert self.config.setting.valuation_std is not None, """Valuation mean and/or std not specified! """
        self.valuation_prior = 'normal'
        self.valuation_mean = torch.tensor(
            self.config.setting.valuation_mean, dtype=torch.float32,
            device=self.config.hardware.device)
        self.valuation_std = torch.tensor(
            self.config.setting.valuation_std, dtype=torch.float32,
            device=self.config.hardware.device)
        self.config.setting.common_prior = \
            torch.distributions.normal.Normal(loc=self.valuation_mean, scale=self.valuation_std)

        plot_bounds = {}
        plot_bounds['plot_xmin'] =  int(max(0, self.valuation_mean - 3 * self.valuation_std))
        plot_bounds['plot_xmax'] =  int(self.valuation_mean + 3 * self.valuation_std)
        plot_bounds['plot_ymin'] =  0
        plot_bounds['plot_ymax'] =  20 if self.config.setting.payment_rule == 'first_price' else plot_bounds['plot_xmax']

        super().__init__(config=config)
        
        if self.logging.enable_logging:
            self.logger = Logger(config=self.config, known_bne=self.known_bne, plot_bounds=plot_bounds, 
                                evaluation_env=self.bne_env, _model2bidder=self._model2bidder, n_models=self.n_models, 
                                model_names=self._model_names, logdir_hierarchy=self._get_logdir_hierarchy(), 
                                sampler=self.sampler, plotter=self._plot, optimal_bid=self._optimal_bid)

class TwoPlayerAsymmetricUniformPriorSingleItemExperiment(SingleItemExperiment):
    def __init__(self, config: ExperimentConfig):
        self.config = config

        if self.config.learning.model_sharing is not None:
            assert not self.config.learning.model_sharing, "Model sharing not available in this setting!"
        self.model_sharing = False

        self.payment_rule = 'first_price'
        self.valuation_prior = 'uniform'
        self.risk = float(self.config.setting.risk)
        self.risk_profile = self.get_risk_profile(self.risk)

        n_items = 1
        self.n_players = 2
        self.n_models = self.n_players
        self._bidder2model: List[int] = list(range(self.n_players))

        self.u_lo: List[float] = [float(self.config.setting.u_lo[i]) for i in range(self.n_players)]
        self.u_hi: List[float] = [float(self.config.setting.u_hi[i]) for i in range(self.n_players)]
        assert self.u_hi[0] < self.u_hi[1], "First Player must be the weaker player"
        self.positive_output_point = torch.tensor([min(self.u_hi)] * n_items)

        plot_bounds = {}
        plot_bounds['plot_xmin'] =  min(self.u_lo)
        plot_bounds['plot_xmax'] =  max(self.u_hi)
        plot_bounds['plot_ymin'] =  min(self.u_lo) * 0.90
        plot_bounds['plot_ymax'] =  max(self.u_hi) * 1.05

        super().__init__(config=config)
        
        if self.logging.enable_logging:
            self.logger = Logger(config=self.config, known_bne=self.known_bne, plot_bounds=plot_bounds, 
                                evaluation_env=self.bne_env, _model2bidder=self._model2bidder, n_models=self.n_models, 
                                model_names=self._model_names, logdir_hierarchy=self._get_logdir_hierarchy(), 
                                sampler=self.sampler, plotter=self._plot, optimal_bid=self._optimal_bid)

    def _setup_sampler(self):

        default_batch_size = self.learning.batch_size
        device = self.hardware.device
        # setup individual samplers for each bidder
        bidder_samplers = [
            UniformSymmetricIPVSampler(
                self.u_lo[i], self.u_hi[i], 1,
                self.valuation_size, default_batch_size, device)
            for i in range(self.n_players)]

        self.sampler = CompositeValuationObservationSampler(
            self.n_players, self.valuation_size, self.observation_size, bidder_samplers,
            default_batch_size, device
            )

    def _get_logdir_hierarchy(self):
        name = ['single_item', self.payment_rule, self.valuation_prior,
                'asymmetric', self.risk_profile, str(self.n_players) + 'p']
        return os.path.join(*name)

    def _strat_to_bidder(self, strategy, batch_size, player_position=None, **strat_to_player_kwargs):
        return Bidder(strategy, player_position=player_position, batch_size=batch_size, **strat_to_player_kwargs)

    def _check_and_set_known_bne(self):
        """Checks whether a BNE is known for this experiment and sets the corresponding
           `_optimal_bid` function.
        """
        if self.risk == 1.0:
            if self.u_lo[0] != self.u_lo[1]:  # Agents do not share same u_lo
                # Check for bounds match from Kaplan & Zamir [2015]
                if self.setting.u_lo == [0, 6] and self.setting.u_hi == [5, 7]:
                    self._optimal_bid = [
                        # BNE 1
                        bne1_kaplan_zhamir(u_lo=self.u_lo, u_hi=self.u_hi),
                        # BNE 2
                        partial(bne2_kaplan_zhamir, u_lo=self.u_lo, u_hi=self.u_hi),
                        # BNE 3
                        partial(bne3_kaplan_zhamir, u_lo=self.u_lo, u_hi=self.u_hi)
                    ]
                    return True
            else:  # BNE for shared u_lo for all players from Plum [1992]
                self._optimal_bid = [partial(bne_fpsb_ipv_asymmetric_uniform_overlapping_priors_risk_neutral,
                                             u_lo=self.u_lo, u_hi=self.u_hi)]
                return True

        # Found no BNE
        return super()._check_and_set_known_bne()

    def _setup_eval_environment(self):
        assert self.known_bne
        assert hasattr(self, '_optimal_bid')

        bne_strategies = [None] * len(self._optimal_bid)
        self.bne_env = [None] * len(self._optimal_bid)
        bne_utilities_sampled = [None] * len(self._optimal_bid)
        for i, bid_function in enumerate(self._optimal_bid):
            bne_strategies[i] = [ClosureStrategy(partial(bid_function, player_position=j))
                                 for j in range(self.n_players)]

            self.bne_env[i] = AuctionEnvironment(
                mechanism=self.mechanism,
                agents=[self._strat_to_bidder(bne_strategies[i][p], player_position=p,
                                              batch_size=self.logging.eval_batch_size,
                                              enable_action_caching=self.config.logging.cache_eval_actions)
                        for p in range(self.n_players)],
                valuation_observation_sampler=self.sampler,
                n_players=self.n_players,
                batch_size=self.logging.eval_batch_size,
                strategy_to_player_closure=self._strat_to_bidder
            )

            bne_utilities_sampled[i] = torch.tensor(
                [self.bne_env[i].get_reward(a, redraw_valuations=True) for a in self.bne_env[i].agents])

            print(('Utilities in BNE{} (sampled):' + '\t{:.5f}' * self.n_players + '.') \
                .format(i + 1,*bne_utilities_sampled[i]))

        if len(set(self.u_lo)) == 1:
            print("No closed form solution for BNE utilities available in this setting. Using sampled value as baseline.")

        print('Debug: eval_batch size: {}'.format(self.bne_env[0].batch_size))

        # TODO Stefan: generalize using analytical/hardcoded utilities over all settings!
        # In case of 'canonica' overlapping setting, use precomputed bne-utils with higher precision.
        if len(self.bne_env) == 1 and \
            self.u_lo[0] == self.u_lo[1] == 5.0 and self.u_hi[0] ==15. and self.u_hi[1] == 25. and \
            self.bne_env[0].batch_size <= 2**22:
            # replace by known optimum with higher precision
            bne_utilities_sampled[0] = torch.tensor([0.9694, 5.0688]) # calculated using 100x batch size above
            print(f"\tReplacing sampled bne utilities by precalculated utilities with higher precision: {bne_utilities_sampled[0]}")

        self.bne_utilities = bne_utilities_sampled


class MineralRightsExperiment(SingleItemExperiment):
    """A Single Item Experiment that has the same valuation prior for all participating bidders.
    For risk-neutral agents, a unique BNE is known.
    """

    def __init__(self, config: ExperimentConfig):
        self.n_players = config.setting.n_players

        u_lo = config.setting.u_lo
        u_hi = config.setting.u_hi

        assert len(set(u_lo)) == 1, "Symmetric prior supported only!"
        assert len(set(u_hi)) == 1, "Symmetric prior supported only!"

        self.n_items = 1

        self.valuation_prior = 'uniform'
        self.u_lo = float(u_lo[0])
        self.u_hi = float(u_hi[0])
        self.common_prior = torch.distributions.uniform.Uniform(low=self.u_lo, high=self.u_hi)
        self.positive_output_point = torch.tensor([(self.u_lo+self.u_hi)/2] * self.n_items)

        self.risk = float(config.setting.risk)
        self.risk_profile = self.get_risk_profile(self.risk)

        self.correlation_groups = config.setting.correlation_groups

        assert len(config.setting.correlation_coefficients) == 1

        self.model_sharing = config.learning.model_sharing
        if self.model_sharing:
            self.n_models = 1
            self._bidder2model = [0] * self.n_players
        else:
            self.n_models = self.n_players
            self._bidder2model = list(range(self.n_players))

        plot_bounds = {}
        plot_bounds['plot_xmin'] =  self.u_lo
        plot_bounds['plot_xmax'] =  self.u_hi * 2
        plot_bounds['plot_ymin'] =  0
        plot_bounds['plot_ymax'] =  self.u_hi * 1.1

        super().__init__(config=config)
        
        if self.logging.enable_logging:
            self.logger = Logger(config=self.config, known_bne=self.known_bne, plot_bounds=plot_bounds, 
                                evaluation_env=self.bne_env, _model2bidder=self._model2bidder, n_models=self.n_models, 
                                model_names=self._model_names, logdir_hierarchy=self._get_logdir_hierarchy(), 
                                sampler=self.sampler, plotter=self._plot, optimal_bid=self._optimal_bid)

    def _setup_sampler(self):

        default_batch_size = self.learning.batch_size
        device = self.hardware.device
        # setup individual samplers for each bidder
        self.sampler = MineralRightsValuationObservationSampler(
            n_players=self.n_players,
            valuation_size=self.valuation_size,
            common_value_lo=self.u_lo,
            common_value_hi=self.u_hi,
            default_batch_size=default_batch_size,
            default_device=device
        )

    def _setup_mechanism(self):
        if self.payment_rule == 'second_price':
            self.mechanism = VickreyAuction(random_tie_break=False, cuda=self.hardware.cuda)
        else:
            raise ValueError('Invalid Mechanism type!')

    def _check_and_set_known_bne(self):
        if self.payment_rule == 'second_price' and self.n_players == 3:
            self._optimal_bid = partial(bne_3p_mineral_rights)
            return True
        else:
            return super()._check_and_set_known_bne()

    def _setup_eval_environment(self):
        assert self.known_bne
        assert hasattr(self, '_optimal_bid')

        if self.n_players == 3:
            bne_strategy = ClosureStrategy(self._optimal_bid)

            # define bne agents once then use them in all runs
            agents = [
                self._strat_to_bidder(
                    strategy=bne_strategy,
                    player_position=i,
                    batch_size=self.config.logging.eval_batch_size,
                    enable_action_caching=self.config.logging.cache_eval_actions
                )
                for i in range(self.n_players)
            ]
            for a in agents:
                a._grid_lb = 0
                a._grid_ub = 2

            self.bne_env = AuctionEnvironment(
                mechanism=self.mechanism,
                agents=agents,
                valuation_observation_sampler=self.sampler,
                batch_size=self.config.logging.eval_batch_size,
                n_players=self.n_players,
                strategy_to_player_closure=self._strat_to_bidder
            )

            # Calculate bne_utility via sampling and from known closed form solution and do a sanity check
            self.bne_utilities = torch.zeros((self.n_players,), device=self.config.hardware.device)
            for i, a in enumerate(self.bne_env.agents):
                self.bne_utilities[i] = self.bne_env.get_reward(agent=a, redraw_valuations=True)

            print('Utility in BNE (sampled): \t{}'.format(self.bne_utilities))
            self.bne_utility = self.bne_utilities.mean()

        else:
            self.known_bne = False

    def _strat_to_bidder(self, **kwargs):
        return Bidder(risk=self.risk, **kwargs)

    def _get_logdir_hierarchy(self):
        name = ['single_item', self.payment_rule, 'interdependent', self.valuation_prior,
                'symmetric', str(self.risk) + 'risk', str(self.n_players) + 'players']
        return os.path.join(*name)



class AffiliatedObservationsExperiment(SingleItemExperiment):
    """A Single Item Experiment that has the same valuation prior for all participating bidders.
    For risk-neutral agents, a unique BNE is known.
    """

    def __init__(self,  config: ExperimentConfig):
        self.n_players = config.setting.n_players

        u_lo = config.setting.u_lo
        u_hi = config.setting.u_hi

        assert len(set(u_lo)) == 1, "Symmetric prior supported only!"
        assert len(set(u_hi)) == 1, "Symmetric prior supported only!"

        self.n_items = 1

        self.valuation_prior = 'uniform'
        self.u_lo = float(u_lo[0])
        self.u_hi = float(u_hi[0])
        self.common_prior = torch.distributions.uniform.Uniform(low=self.u_lo, high=self.u_hi)
        self.positive_output_point = torch.stack([self.common_prior.mean] * self.n_items)

        self.risk = float(config.setting.risk)
        self.risk_profile = self.get_risk_profile(self.risk)

        self.correlation_groups = config.setting.correlation_groups
        assert self.correlation_groups == [[0, 1]], \
            "other settings not implemented properly yet"
        assert len(config.setting.correlation_coefficients) == 1

        self.model_sharing = config.learning.model_sharing
        if self.model_sharing:
            self.n_models = 1
            self._bidder2model = [0] * self.n_players
        else:
            self.n_models = self.n_players
            self._bidder2model = list(range(self.n_players))

        plot_bounds = {}
        plot_bounds['plot_xmin'] =  self.u_lo
        plot_bounds['plot_xmax'] =  self.u_hi
        plot_bounds['plot_ymin'] =  0
        plot_bounds['plot_ymax'] =  self.u_hi

        super().__init__(config=config)
        
        if self.logging.enable_logging:
            self.logger = Logger(config=self.config, known_bne=self.known_bne, plot_bounds=plot_bounds, 
                                evaluation_env=self.bne_env, _model2bidder=self._model2bidder, n_models=self.n_models, 
                                model_names=self._model_names, logdir_hierarchy=self._get_logdir_hierarchy(), 
                                sampler=self.sampler, plotter=self._plot, optimal_bid=self._optimal_bid)

    def _setup_sampler(self):

        default_batch_size = self.learning.batch_size
        device = self.hardware.device
        # setup individual samplers for each bidder
        self.sampler = AffiliatedValuationObservationSampler(
            n_players=self.n_players,
            valuation_size=self.valuation_size,
            u_lo=self.u_lo, u_hi=self.u_hi,
            default_batch_size=default_batch_size,
            default_device=device
        )

    def _setup_mechanism(self):
        if self.payment_rule == 'first_price':
            self.mechanism = FirstPriceSealedBidAuction(cuda=self.hardware.cuda)
        else:
            raise ValueError('Invalid Mechanism type!')

    def _check_and_set_known_bne(self):
        if self.payment_rule == 'first_price' and self.n_players == 2:
            self._optimal_bid = partial(bne_2p_affiliated_values)
            return True
        else:
            return super()._check_and_set_known_bne()

    def _setup_eval_environment(self):
        assert self.known_bne
        assert hasattr(self, '_optimal_bid')

        bne_strategy = ClosureStrategy(self._optimal_bid)

        # define bne agents once then use them in all runs
        agents = [
            self._strat_to_bidder(
                strategy=bne_strategy,
                player_position=i,
                batch_size=self.config.logging.eval_batch_size,
                enable_action_caching=self.config.logging.cache_eval_actions
            )
            for i in range(self.n_players)
        ]
        for a in agents:
            a._grid_lb = 0
            a._grid_ub = 1.5

        self.bne_env = AuctionEnvironment(
            mechanism=self.mechanism,
            agents=agents,
            valuation_observation_sampler=self.sampler,
            batch_size=self.config.logging.eval_batch_size,
            n_players=self.n_players,
            strategy_to_player_closure=self._strat_to_bidder
        )

        # Calculate bne_utility via sampling and from known closed form solution and do a sanity check
        self.bne_utilities = torch.zeros((3,), device=self.config.hardware.device)
        for i, a in enumerate(self.bne_env.agents):
            self.bne_utilities[i] = self.bne_env.get_reward(agent=a, redraw_valuations=True)

        print('Utility in BNE (sampled): \t{}'.format(self.bne_utilities.tolist()))
        self.bne_utility = self.bne_utilities.mean()

    def _strat_to_bidder(self, **kwargs):
        return Bidder(risk=self.risk, **kwargs)

    def _get_logdir_hierarchy(self):
        name = ['single_item', self.payment_rule, 'interdependent', self.valuation_prior,
                'symmetric', str(self.risk) + 'risk', str(self.n_players) + 'players']
        return os.path.join(*name)<|MERGE_RESOLUTION|>--- conflicted
+++ resolved
@@ -7,13 +7,9 @@
 from typing import List
 
 import torch
-<<<<<<< HEAD
-
 from bnelearn.experiment.logger import Logger
 
-=======
 from scipy import integrate
->>>>>>> cef927bd
 from bnelearn.bidder import Bidder
 from bnelearn.environment import AuctionEnvironment
 from bnelearn.experiment import Experiment
