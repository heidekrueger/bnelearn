--- conflicted
+++ resolved
@@ -4,15 +4,7 @@
 import warnings
 from abc import ABC
 from functools import partial
-<<<<<<< HEAD
-from numpy.lib.arraysetops import isin
-import torch
-import numpy as np
-from scipy import integrate, interpolate
-from scipy import optimize
-=======
 from typing import List
->>>>>>> 8370f88c
 
 import torch
 from scipy import integrate
@@ -20,10 +12,6 @@
 from bnelearn.environment import AuctionEnvironment
 from bnelearn.experiment import Experiment
 from bnelearn.experiment.configurations import ExperimentConfig
-<<<<<<< HEAD
-
-from bnelearn.mechanism import FirstPriceSealedBidAuction, VickreyAuction, SingleItemAllPayAuction, SingleItemTullockContest
-=======
 from bnelearn.experiment.equilibria import (
     bne_fpsb_ipv_asymmetric_uniform_overlapping_priors_risk_neutral,
     bne1_kaplan_zhamir,
@@ -38,189 +26,10 @@
                               CompositeValuationObservationSampler,
                               MineralRightsValuationObservationSampler,
                               SymmetricIPVSampler, UniformSymmetricIPVSampler)
->>>>>>> 8370f88c
 from bnelearn.strategy import ClosureStrategy
 from bnelearn.util.distribution_util import copy_dist_to_device
 
 
-<<<<<<< HEAD
-###############################################################################
-#######   Known equilibrium bid functions                                ######
-###############################################################################
-# Define known BNE functions top level, so they may be pickled for parallelization
-# These are called millions of times, so each implementation should be
-# setting specific, i.e. there should be NO setting checks at runtime.
-
-def _optimal_bid_single_item_FPSB_generic_prior_risk_neutral(
-        valuation: torch.Tensor or np.ndarray or float, n_players: int, prior_cdf: Callable, **kwargs) -> torch.Tensor:
-    if not prior_cdf(torch.tensor(0.0)).device.type == 'cpu':
-        raise ValueError("prior_cdf is required to return CPU-tensors rather than gpu tensors, " + \
-            "otherwise we will encounter errors when using numerical integration via scipy together with " + \
-            "torch.multiprocessing. For now, please provide a cpu-version of the prior-cdf.")
-    if not isinstance(valuation, torch.Tensor):
-        # For float and numpy --> convert to tensor (relevant for plotting)
-        valuation = torch.tensor(valuation, dtype=torch.float)
-    # For float / 0d tensors --> unsqueeze to allow list comprehension below
-    if valuation.dim() == 0:
-        valuation.unsqueeze_(0)
-    # shorthand notation for F^(n-1)
-    Fpowered = lambda v: torch.pow(prior_cdf(torch.tensor(v)), n_players - 1)
-    # do the calculations
-    numerator = torch.tensor(
-        [integrate.quad(Fpowered, 0, v)[0] for v in valuation],
-        device=valuation.device
-    ).reshape(valuation.shape)
-    return valuation - numerator / Fpowered(valuation)
-
- 
-def _optimal_bid_FPSB_UniformSymmetricPriorSingleItem(valuation: torch.Tensor, n: int, r: float, u_lo, u_hi,
-                                                      **kwargs) -> torch.Tensor:
-    return u_lo + (valuation - u_lo) * (n - 1) / (n - 1.0 + r)
-
-
-def _truthful_bid(valuation: torch.Tensor, **kwargs) -> torch.Tensor:
-    return valuation
-
-
-def _optimal_bid_2P_asymmetric_uniform_risk_neutral(valuation: torch.Tensor or float, player_position: int,
-                                                    u_lo: List, u_hi: List):
-    """
-    Optimal bid in this experiment when bidders share same lower bound.
-    Source: https://link.springer.com/article/10.1007/BF01271133
-    """
-
-    if not isinstance(valuation, torch.Tensor):
-        valuation = torch.tensor(valuation, dtype=torch.float)
-    # unsqueeze if simple float
-    if valuation.dim() == 0:
-        valuation.unsqueeze_(0)
-
-    c = 1 / (u_hi[0] - u_lo[0]) ** 2 - 1 / (u_hi[1] - u_lo[0]) ** 2
-    factor = 2 * player_position - 1  # -1 for 0 (weak player), +1 for 1 (strong player)
-    denominator = 1.0 + torch.sqrt(1 + factor * c * (valuation - u_lo[0]) ** 2)
-    bid = u_lo[0] + (valuation - u_lo[0]) / denominator
-    return torch.max(bid, torch.zeros_like(bid))
-
-
-def _optimal_bid_2P_asymmetric_uniform_risk_neutral_multi_lower(u_lo: List, u_hi: List):
-    """
-    Optimal bid in this experiment when bidders do NOT share same lower bound.
-    Source: Equilibrium 1 of https://link.springer.com/article/10.1007/s40505-014-0049-1
-    """
-    interpol_points = 2**11
-
-    # 1. Solve implicit bid function
-    v1 = np.linspace(u_lo[0], u_hi[0], interpol_points)
-    v2 = np.linspace(u_lo[1], u_hi[1], interpol_points)
-
-    def inverse_bid_player_1(bid):
-        return 36 / ((2 * bid - 6) * (1 / 5) * np.exp(9 / 4 + 6 / (6 - 2 * bid)) + 24 - 4 * bid)
-
-    def inverse_bid_player_2(bid):
-        return 6 + 36 / ((2 * bid - 6) * 20 * np.exp(-9 / 4 - 6 / (6 - 2 * bid)) - 4 * bid)
-
-    u_lo_cut = 0
-    for i in range(interpol_points):
-        if v1[i] > u_lo[1] / 2:
-            u_lo_cut = i
-            break
-
-    b1 = np.copy(v1) # truthful at beginning
-    b1[u_lo_cut:] = np.array([optimize.broyden1(lambda x: inverse_bid_player_1(x) - v, v)
-                              for v in v1[u_lo_cut:]])
-    b2 = np.array([optimize.broyden1(lambda x: inverse_bid_player_2(x) - v, v)
-                   for v in v2])
-
-    opt_bid_function = [
-        interpolate.interp1d(v1, b1, kind=1),
-        interpolate.interp1d(v2, b2, kind=1)
-    ]
-
-    # 2. return interpolation of bid function
-    def _optimal_bid(valuation: torch.Tensor or float, player_position: int):
-        if not isinstance(valuation, torch.Tensor):
-            valuation = torch.tensor(valuation, dtype=torch.float)
-        # unsqueeze if simple float
-        if valuation.dim() == 0:
-            valuation.unsqueeze_(0)
-        bid = torch.tensor(
-            opt_bid_function[player_position](valuation.cpu().numpy()),
-            device=valuation.device,
-            dtype=valuation.dtype
-        )
-        return bid
-
-    return _optimal_bid
-
-
-def _optimal_bid_2P_asymmetric_uniform_risk_neutral_multi_lower_2(
-        valuation: torch.Tensor or float, player_position: int,
-        u_lo: List, u_hi: List):
-    """
-    Optimal bid in this experiment when bidders do NOT share same lower bound.
-    Source: Equilibrium 2 of https://link.springer.com/article/10.1007/s40505-014-0049-1
-    """
-    if not isinstance(valuation, torch.Tensor):
-        valuation = torch.tensor(valuation, dtype=torch.float)
-    # unsqueeze if simple float
-    if valuation.dim() == 0:
-        valuation.unsqueeze_(0)
-
-    if player_position == 0:
-        bids = torch.zeros_like(valuation)
-        bids[valuation > 4] = valuation[valuation > 4] / 2 + 2
-        bids[valuation <= 4] = valuation[valuation <= 4] / 4 + 3
-    else:
-        bids = valuation / 2 + 1
-
-    return bids
-
-
-def _optimal_bid_2P_asymmetric_uniform_risk_neutral_multi_lower_3(
-        valuation: torch.Tensor or float, player_position: int,
-        u_lo: List, u_hi: List):
-    """
-    Optimal bid in this experiment when bidders do NOT share same lower bound.
-    Source: Equilibrium 3 of https://link.springer.com/article/10.1007/s40505-014-0049-1
-    """
-    if not isinstance(valuation, torch.Tensor):
-        valuation = torch.tensor(valuation, dtype=torch.float)
-    # unsqueeze if simple float
-    if valuation.dim() == 0:
-        valuation.unsqueeze_(0)
-
-    if player_position == 0:
-        bids = valuation / 5 + 4
-    else:
-        bids = 5 * torch.ones_like(valuation)
-
-    return bids
-
-
-def _optimal_bid_single_item_3p_mineral_rights(valuation: torch.Tensor, player_position: int = 0) -> torch.Tensor:
-    return (2 * valuation) / (2 + valuation)
-
-
-def _optimal_bid_single_item_2p_affiliated_observations(valuation: torch.Tensor, player_position: int = 0) -> torch.Tensor:
-    return (2/3) * valuation
-
-def _optimal_bid_single_item_symmetric_all_pay_auction(valuation: torch.Tensor, n: int, u_lo: int, u_hi: int, player_position: int = 0) -> torch.Tensor:
-    denom = n * (u_hi - u_lo) ** (n-1)
-    vals = valuation ** n
-    opt = (n-1)/denom * vals 
-    return opt
-
-def _optimal_bid_single_item_asymmetric_all_pay_auction(valuation: torch.Tensor, B: int, B_prime: int, player_position: int = 0) -> torch.Tensor:
-    C = B_prime / B
-    if player_position == 0:
-        k_inv = valuation ** (1/C)
-        opt = 1/B * (C+1) * k_inv ** (C+1)
-    else:
-        opt = 1/B * (C+1) * valuation ** (C+1)
-    return opt
-
-=======
->>>>>>> 8370f88c
 
 # TODO: single item experiment should not be abstract and hold all logic for learning.
 # Only bne needs to go into subclass
