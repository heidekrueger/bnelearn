--- conflicted
+++ resolved
@@ -484,47 +484,8 @@
             return super()._check_and_set_known_bne()
 
     def _setup_eval_environment(self):
-<<<<<<< HEAD
         assert self.known_bne
         assert hasattr(self, '_optimal_bid')
-
-        bne_strategies = [ClosureStrategy(partial(self._optimal_bid, player_position=i))
-                            for i in range(self.n_players)]
-
-        self.bne_env = AuctionEnvironment(
-            mechanism=self.mechanism,
-            agents=[self._strat_to_bidder(bne_strategies[i], player_position=i,
-                                            batch_size=self.logging.eval_batch_size)
-                    for i in range(self.n_players)],
-            n_players=self.n_players,
-            batch_size=self.logging.eval_batch_size,
-            strategy_to_player_closure=self._strat_to_bidder
-        )
-
-        bne_utilities_sampled = torch.tensor(
-            [self.bne_env.get_reward(a, draw_valuations=True) for a in self.bne_env.agents])
-
-        print(('Utilities in BNE (sampled):' + '\t{:.5f}' * self.n_players + '.').format(*bne_utilities_sampled))
-        print(
-            "No closed form solution for BNE utilities available in this setting. Using sampled value as baseline.")
-
-        print('Debug: eval_batch size:{}'.format(self.bne_env.batch_size))
-        if self.u_lo == 5. and self.u_hi[0] == 15. and self.u_hi[1] == 25. and self.bne_env.batch_size <= 2 ** 22:
-            # replace by known optimum with higher precision
-            bne_utilities_sampled = torch.tensor([0.9694, 5.0688])  # calculated using 100x batch size above
-            print("\tReplacing sampled bne utilities by precalculated utilities with higher precision: {}".format(
-                bne_utilities_sampled))
-
-        self.bne_utilities = bne_utilities_sampled
-
-
-class MineralRightsExperiment(SingleItemExperiment):
-    """A Single Item Experiment that has the same valuation prior for all participating bidders.
-    For risk-neutral agents, a unique BNE is known.
-    """
-
-    def __init__(self,  config: ExperimentConfig):
-=======
 
         if len(set(self.u_lo)) != 1: # BNE for differnt u_lo for each player
             self._optimal_bid = [None] * 3
@@ -538,7 +499,7 @@
             self._optimal_bid[1] = partial(_optimal_bid_2P_asymmetric_uniform_risk_neutral_multi_lower_2,
                                            u_lo=self.u_lo, u_hi=self.u_hi)
 
-            # # BNE 3
+            # BNE 3
             self._optimal_bid[2] = partial(_optimal_bid_2P_asymmetric_uniform_risk_neutral_multi_lower_3,
                                            u_lo=self.u_lo, u_hi=self.u_hi)
 
@@ -556,10 +517,10 @@
             self.bne_env[i] = AuctionEnvironment(
                 mechanism=self.mechanism,
                 agents=[self._strat_to_bidder(bne_strategies[i][p], player_position=p,
-                                              batch_size=self.logging_config.eval_batch_size)
+                                              batch_size=self.logging.eval_batch_size)
                         for p in range(self.n_players)],
                 n_players=self.n_players,
-                batch_size=self.logging_config.eval_batch_size,
+                batch_size=self.logging.eval_batch_size,
                 strategy_to_player_closure=self._strat_to_bidder
             )
 
@@ -574,7 +535,16 @@
             # replace by known optimum with higher precision
                 bne_utilities_sampled[i] = torch.tensor([0.9694, 5.0688]) # calculated using 100x batch size above
                 print("\tReplacing sampled bne utilities by precalculated utilities with higher precision: {}".format(bne_utilities_sampled[i]))
->>>>>>> cdf698aa
+
+        self.bne_utilities = bne_utilities_sampled
+
+
+class MineralRightsExperiment(SingleItemExperiment):
+    """A Single Item Experiment that has the same valuation prior for all participating bidders.
+    For risk-neutral agents, a unique BNE is known.
+    """
+
+    def __init__(self,  config: ExperimentConfig):
 
         self.n_players = config.setting.n_players
         self.n_items = 1
