"""This module implements Experiments on single items"""

import os
import warnings
from abc import ABC
from typing import Callable, List
from functools import partial
import torch
import numpy as np
from scipy import integrate, interpolate
from scipy import optimize

from bnelearn.bidder import Bidder
from bnelearn.environment import AuctionEnvironment
from bnelearn.experiment import Experiment
from bnelearn.experiment.configurations import ExperimentConfig

from bnelearn.mechanism import FirstPriceSealedBidAuction, VickreyAuction
from bnelearn.strategy import ClosureStrategy
from bnelearn.correlation_device import MineralRightsCorrelationDevice


###############################################################################
#######   Known equilibrium bid functions                                ######
###############################################################################
# Define known BNE functions top level, so they may be pickled for parallelization
# These are called millions of times, so each implementation should be
# setting specific, i.e. there should be NO setting checks at runtime.

def _optimal_bid_single_item_FPSB_generic_prior_risk_neutral(
        valuation: torch.Tensor or np.ndarray or float, n_players: int, prior_cdf: Callable, **kwargs) -> torch.Tensor:
    if not isinstance(valuation, torch.Tensor):
        # For float and numpy --> convert to tensor (relevant for plotting)
        valuation = torch.tensor(valuation, dtype=torch.float)
    # For float / 0d tensors --> unsqueeze to allow list comprehension below
    if valuation.dim() == 0:
        valuation.unsqueeze_(0)
    # shorthand notation for F^(n-1)
    Fpowered = lambda v: torch.pow(prior_cdf(v), n_players - 1)
    # do the calculations
    numerator = torch.tensor(
        [integrate.quad(Fpowered, 0, v)[0] for v in valuation],
        device=valuation.device
    ).reshape(valuation.shape)
    return valuation - numerator / Fpowered(valuation)


def _optimal_bid_FPSB_UniformSymmetricPriorSingleItem(valuation: torch.Tensor, n: int, r: float, u_lo, u_hi,
                                                      **kwargs) -> torch.Tensor:
    return u_lo + (valuation - u_lo) * (n - 1) / (n - 1.0 + r)


def _truthful_bid(valuation: torch.Tensor, **kwargs) -> torch.Tensor:
    return valuation


def _optimal_bid_2P_asymmetric_uniform_risk_neutral(valuation: torch.Tensor or float, player_position: int,
                                                    u_lo: List, u_hi: List):
    """
    Optimal bid in this experiment when bidders share same lower bound.
    Source: https://link.springer.com/article/10.1007/BF01271133
    """

    if not isinstance(valuation, torch.Tensor):
        valuation = torch.tensor(valuation, dtype=torch.float)
    # unsqueeze if simple float
    if valuation.dim() == 0:
        valuation.unsqueeze_(0)

    c = 1 / (u_hi[0] - u_lo[0]) ** 2 - 1 / (u_hi[1] - u_lo[0]) ** 2
    factor = 2 * player_position - 1  # -1 for 0 (weak player), +1 for 1 (strong player)
    denominator = 1.0 + torch.sqrt(1 + factor * c * (valuation - u_lo[0]) ** 2)
    bid = u_lo[0] + (valuation - u_lo[0]) / denominator
    return torch.max(bid, torch.zeros_like(bid))


def _optimal_bid_2P_asymmetric_uniform_risk_neutral_multi_lower(u_lo: List, u_hi: List):
    """
    Optimal bid in this experiment when bidders do NOT share same lower bound.
    Source: Equilibrium 1 of https://link.springer.com/article/10.1007/s40505-014-0049-1
    """
    eps = 1e-8
    interpol_points = 256

    # 1. Solve implicit bid function
    v1 = np.linspace(u_lo[0] + eps, u_hi[0] - eps, interpol_points)
    v2 = np.linspace(u_lo[1] + eps, u_hi[1] - eps, interpol_points)

    def inverse_bid_player_1(bid):
        return 36 / ((2 * bid - 6) * (1 / 5) * np.exp(9 / 4 + 6 / (6 - 2 * bid)) + 24 - 4 * bid)

    def inverse_bid_player_2(bid):
        return 6 + 36 / ((2 * bid - 6) * 20 * np.exp(-9 / 4 - 6 / (6 - 2 * bid)) - 4 * bid)

    u_lo_cut = 0
    for i in range(interpol_points):
        if v1[i] > u_lo[1] / 2:
            u_lo_cut = i
            break

    b1 = np.copy(v1)  # truthful at beginning
    b1[u_lo_cut:] = np.array([optimize.broyden1(lambda x: inverse_bid_player_1(x) - v, v)
                              for v in v1[u_lo_cut:]])
    b2 = np.array([optimize.broyden1(lambda x: inverse_bid_player_2(x) - v, v)
                   for v in v2])

    opt_bid_function = [
        interpolate.interp1d(v1, b1, kind=1),
        interpolate.interp1d(v2, b2, kind=1)
    ]

    # 2. return interpolation of bid function
    def _optimal_bid(valuation: torch.Tensor or float, player_position: int):
        if not isinstance(valuation, torch.Tensor):
            valuation = torch.tensor(valuation, dtype=torch.float)
        # unsqueeze if simple float
        if valuation.dim() == 0:
            valuation.unsqueeze_(0)
        bid = torch.tensor(
            opt_bid_function[player_position](valuation.cpu().numpy()),
            device=valuation.device,
            dtype=valuation.dtype
        )
        return bid

    return _optimal_bid


def _optimal_bid_2P_asymmetric_uniform_risk_neutral_multi_lower_2(
        valuation: torch.Tensor or float, player_position: int,
        u_lo: List, u_hi: List
):
    """
    Optimal bid in this experiment when bidders do NOT share same lower bound.
    Source: Equilibrium 2 of https://link.springer.com/article/10.1007/s40505-014-0049-1
    """
    if not isinstance(valuation, torch.Tensor):
        valuation = torch.tensor(valuation, dtype=torch.float)
    # unsqueeze if simple float
    if valuation.dim() == 0:
        valuation.unsqueeze_(0)

    if player_position == 0:
        bids = torch.zeros_like(valuation)
        bids[valuation > 4] = valuation[valuation > 4] / 2 + 2
        bids[valuation <= 4] = valuation[valuation <= 4] / 4 + 3
    else:
        bids = valuation / 2 + 1

    return bids


def _optimal_bid_2P_asymmetric_uniform_risk_neutral_multi_lower_3(
        valuation: torch.Tensor or float, player_position: int,
        u_lo: List, u_hi: List
):
    """
    Optimal bid in this experiment when bidders do NOT share same lower bound.
    Source: Equilibrium 3 of https://link.springer.com/article/10.1007/s40505-014-0049-1
    """
    if not isinstance(valuation, torch.Tensor):
        valuation = torch.tensor(valuation, dtype=torch.float)
    # unsqueeze if simple float
    if valuation.dim() == 0:
        valuation.unsqueeze_(0)

    if player_position == 0:
        bids = valuation / 5 + 4
    else:
        bids = 5 * torch.ones_like(valuation)

    return bids

def _optimal_bid_single_item_mineral_rights(valuation: torch.Tensor, player_position: int=0) -> torch.Tensor:
    return (2 * valuation) / (2 + valuation)

# TODO: single item experiment should not be abstract and hold all logic for learning.
# Only bne needs to go into subclass
class SingleItemExperiment(Experiment, ABC):

    # known issue: pylint doesn't recognize this class as abstract:
    # https://github.com/PyCQA/pylint/commit/4024949f6caf5eff5f3da7ab2b4c3cf2e296472b
    # pylint: disable=abstract-method

    def __init__(self, config: ExperimentConfig):
        self.config = config
        if not hasattr(self, 'payment_rule'):
            self.payment_rule = self.config.setting.payment_rule
        if not hasattr(self, 'valuation_prior'):
            self.valuation_prior = 'unknown'

        self.n_items = 1
        self.input_length = 1
        super().__init__(config=config)

    def _setup_mechanism(self):
        if self.payment_rule == 'first_price':
            self.mechanism = FirstPriceSealedBidAuction(cuda=self.hardware.cuda)
        elif self.payment_rule == 'second_price':
            self.mechanism = VickreyAuction(cuda=self.hardware.cuda)
        else:
            raise ValueError('Invalid Mechanism type!')

    @staticmethod
    def get_risk_profile(risk) -> str:
        """Used for logging and checking existence of bne"""
        if risk == 1.0:
            return 'risk_neutral'
        elif risk == 0.5:
            return 'risk_averse'
        else:
            return 'other'


class SymmetricPriorSingleItemExperiment(SingleItemExperiment):
    """A Single Item Experiment that has the same valuation prior for all participating bidders.
    For risk-neutral agents, a unique BNE is known.
    """

    def __init__(self, config: ExperimentConfig):
        self.config = config
        self.n_players = self.config.running.n_players
        self.n_items = 1

        self.common_prior = self.config.setting.common_prior
        self.positive_output_point = torch.stack([self.common_prior.mean] * self.n_items)

        self.risk = float(self.config.setting.risk)
        self.risk_profile = self.get_risk_profile(self.risk)

        # if not given by subclass, implement generic optimal_bid if known
        self.known_bne = \
            self.config.setting.payment_rule == 'second_price' \
            or (self.config.setting.payment_rule == 'first_price' and self.risk == 1.0)

        self.model_sharing = self.config.learning.model_sharing
        if self.model_sharing:
            self.n_models = 1
            self._bidder2model = [0] * self.n_players
        else:
            self.n_models = self.n_players
            self._bidder2model = list(range(self.n_players))

        super().__init__(config=config)

    def _set_symmetric_bne_closure(self):
        # set optimal_bid here, possibly overwritten by subclasses if more specific form is known
        if self.payment_rule == 'first_price' and self.risk == 1:
            self._optimal_bid = partial(_optimal_bid_single_item_FPSB_generic_prior_risk_neutral,
                                        n_players=self.n_players, prior_cdf=self.common_prior.cdf)
        elif self.payment_rule == 'second_price':
            self._optimal_bid = _truthful_bid
        else:
            # This should never happen due to check in init
            raise ValueError("Trying to set up unknown BNE...")

    def _get_analytical_bne_utility(self) -> torch.Tensor:
        """Calculates utility in BNE from known closed-form solution (possibly using numerical integration)"""
        if self.payment_rule == 'first_price':
            with warnings.catch_warnings():
                warnings.simplefilter('ignore')
                # don't print scipy accuracy warnings
                bne_utility, error_estimate = integrate.dblquad(
                    lambda x, v: self.common_prior.cdf(x) ** (self.n_players - 1) * self.common_prior.log_prob(
                        v).exp(),
                    0, float('inf'),  # outer boundaries
                    lambda v: 0, lambda v: v)  # inner boundaries
                if error_estimate > 1e-6:
                    warnings.warn('Error in optimal utility might not be negligible')
        elif self.payment_rule == 'second_price':
            F = self.common_prior.cdf
            f = lambda x: self.common_prior.log_prob(torch.tensor(x)).exp()
            f1n = lambda x, n: n * F(x) ** (n - 1) * f(x)

            bne_utility, error_estimate = integrate.dblquad(
                lambda x, v: (v - x) * f1n(x, self.n_players - 1) * f(v),
                0, float('inf'),  # outer boundaries
                lambda v: 0, lambda v: v)  # inner boundaries

            if error_estimate > 1e-6:
                warnings.warn('Error bound on analytical bne utility is not negligible!')
        else:
            raise ValueError("Invalid auction mechanism.")

        return torch.tensor(bne_utility, device=self.hardware.device)

    def _setup_eval_environment(self):
        if self.known_bne:

            self._set_symmetric_bne_closure()

            # TODO: parallelism should be taken from elsewhere. Should be moved to config. Assigned @Stefan
            n_processes_optimal_strategy = 44 if self.valuation_prior != 'uniform' and \
                                                 self.payment_rule != 'second_price' else 0
            bne_strategy = ClosureStrategy(self._optimal_bid, parallel=n_processes_optimal_strategy, mute=True)

            # define bne agents once then use them in all runs
            self.bne_env = AuctionEnvironment(
                self.mechanism,
                agents=[self._strat_to_bidder(bne_strategy,
                                              player_position=i,
                                              batch_size=self.logging.eval_batch_size,
                                              cache_actions=self.logging.cache_eval_actions)
                        for i in range(self.n_players)],
                batch_size=self.logging.eval_batch_size,
                n_players=self.n_players,
                strategy_to_player_closure=self._strat_to_bidder
            )

            # Calculate bne_utility via sampling and from known closed form solution and do a sanity check
            # TODO: This is not very precise. Instead we should consider taking the mean over all agents
            bne_utility_sampled = self.bne_env.get_reward(self.bne_env.agents[0], draw_valuations=True)
            bne_utility_analytical = self._get_analytical_bne_utility()

            print('Utility in BNE (sampled): \t{:.5f}'.format(bne_utility_sampled))
            print('Utility in BNE (analytic): \t{:.5f}'.format(bne_utility_analytical))
            # TODO: make atol dynamic based on batch size to avoid false positives in test runs.
            if not torch.allclose(bne_utility_analytical, bne_utility_sampled, atol=5e-2):
                warnings.warn(
                    "Analytical BNE Utility does not match sampled utility from parent class! \n\t sampled {}, analytic {}"
                        .format(bne_utility_sampled, bne_utility_analytical))
            print('Using analytical BNE utility.')
            self.bne_utility = bne_utility_analytical
            self.bne_utilities = [self.bne_utility] * self.n_models

    def _strat_to_bidder(self, strategy, batch_size, player_position=0, cache_actions=False):
        return Bidder(self.common_prior, strategy, player_position, batch_size, cache_actions=cache_actions,
                      risk=self.risk)

    def _get_logdir_hierarchy(self):
        name = ['single_item', self.payment_rule, self.valuation_prior,
                'symmetric', self.risk_profile, str(self.n_players) + 'p']
        return os.path.join(*name)


class UniformSymmetricPriorSingleItemExperiment(SymmetricPriorSingleItemExperiment):

    def __init__(self, config: ExperimentConfig):
        self.config = config

        assert self.config.setting.u_lo is not None, """Prior boundaries not specified!"""
        assert self.config.setting.u_hi is not None, """Prior boundaries not specified!"""

        self.known_bne = \
            self.config.setting.payment_rule in ('first_price', 'second_price')

        self.valuation_prior = 'uniform'
        self.u_lo = self.config.setting.u_lo
        self.u_hi = self.config.setting.u_hi
        self.config.setting.common_prior = \
            torch.distributions.uniform.Uniform(low=self.u_lo, high=self.u_hi)

        # ToDO Implicit list to float type conversion
        self.plot_xmin = self.u_lo
        self.plot_xmax = self.u_hi
        self.plot_ymin = 0
        self.plot_ymax = self.u_hi * 1.05

        super().__init__(config=config)

    def _set_symmetric_bne_closure(self):
        # set optimal_bid here, possibly overwritten by subclasses if more specific form is known
        if self.payment_rule == 'first_price':
            self._optimal_bid = partial(_optimal_bid_FPSB_UniformSymmetricPriorSingleItem,
                                        n=self.n_players, r=self.risk, u_lo=self.u_lo, u_hi=self.u_hi)
        elif self.payment_rule == 'second_price':
            self._optimal_bid = _truthful_bid
        else:
            raise ValueError('unknown mechanistm_type')

    def _get_analytical_bne_utility(self):
        if self.payment_rule == 'first_price':
            bne_utility = torch.tensor(
                (self.risk * (self.u_hi - self.u_lo) / (self.n_players - 1 + self.risk)) **
                self.risk / (self.n_players + self.risk),
                device=self.hardware.device
            )
        elif self.payment_rule == 'second_price':
            F = self.common_prior.cdf
            f = lambda x: self.common_prior.log_prob(torch.tensor(x)).exp()
            f1n = lambda x, n: n * F(x) ** (n - 1) * f(x)

            bne_utility, error_estimate = integrate.dblquad(
                lambda x, v: (v - x) * f1n(x, self.n_players - 1) * f(v),
                0, float('inf'),  # outer boundaries
                lambda v: 0, lambda v: v)  # inner boundaries

            bne_utility = torch.tensor(bne_utility, device=self.hardware.device)
            if error_estimate > 1e-6:
                warnings.warn('Error bound on analytical bne utility is not negligible!')
        else:
            raise ValueError("Invalid auction mechanism.")

        return bne_utility

<<<<<<< HEAD
=======

class GaussianSymmetricPriorSingleItemExperiment(SymmetricPriorSingleItemExperiment):
    def __init__(self, experiment_config: dict, learning_config: LearningConfiguration,
                 logging_config: LoggingConfiguration, gpu_config: GPUController):
>>>>>>> 3e331483

class GaussianSymmetricPriorSingleItemExperiment(SymmetricPriorSingleItemExperiment):
    def __init__(self, config: ExperimentConfig):
        self.config = config
        assert self.config.setting.valuation_mean is not None, """Valuation mean and/or std not 
        specified! """
        assert self.config.setting.valuation_std is not None, """Valuation mean and/or std not 
        specified! """
        self.valuation_prior = 'normal'
        self.valuation_mean = self.config.setting.valuation_mean
        self.valuation_std = self.config.setting.valuation_std
        self.config.setting.common_prior = \
            torch.distributions.normal.Normal(loc=self.valuation_mean, scale=self.valuation_std)

        self.plot_xmin = int(max(0, self.valuation_mean - 3 * self.valuation_std))
        self.plot_xmax = int(self.valuation_mean + 3 * self.valuation_std)
        self.plot_ymin = 0
        self.plot_ymax = 20 if self.config.setting.payment_rule == 'first_price' else self.plot_xmax

        super().__init__(config=config)


class TwoPlayerAsymmetricUniformPriorSingleItemExperiment(SingleItemExperiment):
    def __init__(self, config: ExperimentConfig):
        self.config = config

        if self.config.learning.model_sharing is not None:
            assert not self.config.learning.model_sharing, "Model sharing not available in this setting!"
        self.model_sharing = False

        self.payment_rule = 'first_price'
        self.valuation_prior = 'uniform'
        self.risk = float(self.config.setting.risk)
        self.risk_profile = self.get_risk_profile(self.risk)

        self.n_players = 2
        self.n_items = 1
        self.n_models = self.n_players
        self._bidder2model: List[int] = list(range(self.n_players))

        if not isinstance(self.config.setting.u_lo, list):
            self.u_lo = [float(self.config.setting.u_lo)] * self.n_players
        else:
            self.u_lo: List[float] = [float(self.config.setting.u_lo[i]) for i in range(self.n_players)]
        self.u_hi: List[float] = [float(self.config.setting.u_hi[i]) for i in range(self.n_players)]
        assert self.u_hi[0] < self.u_hi[1], "First Player must be the weaker player"
        self.positive_output_point = torch.tensor([min(self.u_hi)] * self.n_items)

        self.plot_xmin = min(self.u_lo)
        self.plot_xmax = max(self.u_hi)
        self.plot_ymin = self.plot_xmin * 0.90
        self.plot_ymax = self.plot_xmax * 1.05

        self.known_bne = True  # TODO: check additional requirements, i.e. risk

        assert self.risk == 1.0, "BNE only known for risk neutral bidders."

        super().__init__(config=config)

    def _get_logdir_hierarchy(self):
        name = ['single_item', self.payment_rule, self.valuation_prior,
                'asymmetric', self.risk_profile, str(self.n_players) + 'p']
        return os.path.join(*name)

    def _strat_to_bidder(self, strategy, batch_size, player_position=None, cache_actions=False):
        return Bidder.uniform(self.u_lo[player_position], self.u_hi[player_position], strategy,
                              player_position=player_position, batch_size=batch_size)

    def _setup_eval_environment(self):
<<<<<<< HEAD
        if self.known_bne:
            if len(set(self.u_lo)) != 1:  # BNE for differnt u_lo for each player
                print('Warning: only one of multiple BNE selected!')  # TODO @Nils
                # BNE 1
                # # self._optimal_bid = _optimal_bid_2P_asymmetric_uniform_risk_neutral_multi_lower(
                #     u_lo=self.u_lo, u_hi=self.u_hi
                # )

                # BNE 2
                self._optimal_bid = partial(_optimal_bid_2P_asymmetric_uniform_risk_neutral_multi_lower_2,
                                            u_lo=self.u_lo, u_hi=self.u_hi)

                # # BNE 3
                # self._optimal_bid = partial(_optimal_bid_2P_asymmetric_uniform_risk_neutral_multi_lower_3,
                #                             u_lo=self.u_lo, u_hi=self.u_hi)

            else:  # BNE for fixed u_lo for all players
                self._optimal_bid = partial(_optimal_bid_2P_asymmetric_uniform_risk_neutral,
                                            u_lo=self.u_lo, u_hi=self.u_hi)

            bne_strategies = [ClosureStrategy(partial(self._optimal_bid, player_position=i))
                              for i in range(self.n_players)]

            self.bne_env = AuctionEnvironment(
                mechanism=self.mechanism,
                agents=[self._strat_to_bidder(bne_strategies[i], player_position=i,
                                              batch_size=self.logging.eval_batch_size)
                        for i in range(self.n_players)],
                n_players=self.n_players,
                batch_size=self.logging.eval_batch_size,
                strategy_to_player_closure=self._strat_to_bidder
            )

            bne_utilities_sampled = torch.tensor(
                [self.bne_env.get_reward(a, draw_valuations=True) for a in self.bne_env.agents])

            print(('Utilities in BNE (sampled):' + '\t{:.5f}' * self.n_players + '.').format(*bne_utilities_sampled))
            print(
                "No closed form solution for BNE utilities available in this setting. Using sampled value as baseline.")

            print('Debug: eval_batch size:{}'.format(self.bne_env.batch_size))
            if self.u_lo == 5. and self.u_hi[0] == 15. and self.u_hi[1] == 25. and self.bne_env.batch_size <= 2 ** 22:
                # replace by known optimum with higher precision
                bne_utilities_sampled = torch.tensor([0.9694, 5.0688])  # calculated using 100x batch size above
                print("\tReplacing sampled bne utilities by precalculated utilities with higher precision: {}".format(
                    bne_utilities_sampled))

            self.bne_utilities = bne_utilities_sampled
=======

        if len(set(self.u_lo)) != 1: # BNE for differnt u_lo for each player
            print('Warning: only one of multiple BNE selected!') # TODO @Nils
            # BNE 1
            # # self._optimal_bid = _optimal_bid_2P_asymmetric_uniform_risk_neutral_multi_lower(
            #     u_lo=self.u_lo, u_hi=self.u_hi
            # )

            # BNE 2
            self._optimal_bid = partial(_optimal_bid_2P_asymmetric_uniform_risk_neutral_multi_lower_2,
                                        u_lo=self.u_lo, u_hi=self.u_hi)

            # # BNE 3
            # self._optimal_bid = partial(_optimal_bid_2P_asymmetric_uniform_risk_neutral_multi_lower_3,
            #                             u_lo=self.u_lo, u_hi=self.u_hi)

        else: # BNE for fixed u_lo for all players
            self._optimal_bid = partial(_optimal_bid_2P_asymmetric_uniform_risk_neutral,
                                        u_lo=self.u_lo, u_hi=self.u_hi)

        bne_strategies = [ClosureStrategy(partial(self._optimal_bid, player_position=i))
                          for i in range(self.n_players)]

        self.bne_env = AuctionEnvironment(
            mechanism=self.mechanism,
            agents=[self._strat_to_bidder(bne_strategies[i], player_position=i,
                                          batch_size=self.logging_config.eval_batch_size)
                    for i in range(self.n_players)],
            n_players=self.n_players,
            batch_size=self.logging_config.eval_batch_size,
            strategy_to_player_closure=self._strat_to_bidder
        )

        bne_utilities_sampled = torch.tensor(
            [self.bne_env.get_reward(a, draw_valuations=True) for a in self.bne_env.agents])

        print(('Utilities in BNE (sampled):' + '\t{:.5f}' * self.n_players + '.').format(*bne_utilities_sampled))
        print("No closed form solution for BNE utilities available in this setting. Using sampled value as baseline.")

        print('Debug: eval_batch size:{}'.format(self.bne_env.batch_size))
        if self.u_lo ==5. and self.u_hi[0] ==15. and self.u_hi[1] ==25. and self.bne_env.batch_size <= 2**22:
        # replace by known optimum with higher precision
            bne_utilities_sampled = torch.tensor([0.9694, 5.0688]) # calculated using 100x batch size above
            print("\tReplacing sampled bne utilities by precalculated utilities with higher precision: {}".format(bne_utilities_sampled))

        self.bne_utilities = bne_utilities_sampled


class MineralRightsExperiment(SingleItemExperiment):
    """A Single Item Experiment that has the same valuation prior for all participating bidders.
    For risk-neutral agents, a unique BNE is known.
    """
    def __init__(self, experiment_config: ExperimentConfiguration, learning_config: LearningConfiguration,
                 logging_config: LoggingConfiguration, gpu_config: GPUController):

        self.n_players = experiment_config.n_players
        self.n_items = 1

        self.valuation_prior = 'uniform'
        self.u_lo = float(experiment_config.u_lo)
        self.u_hi = float(experiment_config.u_hi)
        self.common_prior = torch.distributions.uniform.Uniform(low=self.u_lo, high=self.u_hi)
        self.positive_output_point = torch.stack([self.common_prior.mean]*self.n_items)

        self.risk = float(experiment_config.risk)
        self.risk_profile = self.get_risk_profile(self.risk)

        self.correlation_groups = experiment_config.correlation_groups
        assert self.correlation_groups == [[0, 1, 2]], \
            "other settings not implemented properly yet"
        assert len(experiment_config.correlation_coefficients) == 1
        self.correlation_devices = [
            MineralRightsCorrelationDevice(
                common_component_dist=self.common_prior,
                batch_size=learning_config.batch_size,
                n_items=1,
                correlation=1
            )
        ]

        known_bne = experiment_config.payment_rule == 'second_price'

        self.model_sharing = experiment_config.model_sharing
        if self.model_sharing:
            self.n_models = 1
            self._bidder2model = [0] * self.n_players
        else:
            self.n_models = self.n_players
            self._bidder2model = list(range(self.n_players))

        super().__init__(experiment_config, learning_config, logging_config, gpu_config, known_bne=known_bne)

    def _set_symmetric_bne_closure(self):
        if self.payment_rule == 'second_price':
            self._optimal_bid = partial(_optimal_bid_single_item_mineral_rights)
        else:
            # This should never happen due to check in init
            raise ValueError("Trying to set up unknown BNE..." )

    def _setup_eval_environment(self):

        self._set_symmetric_bne_closure()
        bne_strategy = ClosureStrategy(self._optimal_bid)

        # define bne agents once then use them in all runs
        agents = [
            self._strat_to_bidder(
                bne_strategy,
                player_position=i,
                batch_size=self.logging_config.eval_batch_size,
                cache_actions=self.logging_config.cache_eval_actions
            )
            for i in range(self.n_players)
        ]
        for a in agents:
            a._grid_lb = 0
            a._grid_ub = 2

        self.bne_env = AuctionEnvironment(
            self.mechanism,
            agents=agents,
            batch_size=self.logging_config.eval_batch_size,
            n_players=self.n_players,
            strategy_to_player_closure=self._strat_to_bidder,
            correlation_groups=self.correlation_groups,
            correlation_devices=[MineralRightsCorrelationDevice(
                common_component_dist=self.common_prior,
                batch_size=self.logging_config.eval_batch_size,
                n_items=1,
                correlation=1
            )]
        )

        # Calculate bne_utility via sampling and from known closed form solution and do a sanity check
        self.bne_utilities = torch.zeros((3,), device=self.gpu_config.device)
        for i, a in enumerate(self.bne_env.agents):
            self.bne_utilities[i] = self.bne_env.get_reward(agent=a, draw_valuations=True)

        print('Utility in BNE (sampled): \t{}'.format(self.bne_utilities))
        self.bne_utility = torch.tensor(self.bne_utilities).mean()

    def _strat_to_bidder(self, strategy, batch_size, player_position=0, cache_actions=False):
        correlation_type = 'multiplicative'
        return Bidder(self.common_prior, strategy, player_position, batch_size, cache_actions=cache_actions,
                      risk=self.risk, correlation_type=correlation_type)

    def _get_logdir_hierarchy(self):
        name = ['single_item', self.payment_rule, 'interdependent', self.valuation_prior,
                'symmetric', self.risk_profile, str(self.n_players) + 'p']
        return os.path.join(*name)
>>>>>>> 3e331483
<|MERGE_RESOLUTION|>--- conflicted
+++ resolved
@@ -171,8 +171,10 @@
 
     return bids
 
-def _optimal_bid_single_item_mineral_rights(valuation: torch.Tensor, player_position: int=0) -> torch.Tensor:
+
+def _optimal_bid_single_item_mineral_rights(valuation: torch.Tensor, player_position: int = 0) -> torch.Tensor:
     return (2 * valuation) / (2 + valuation)
+
 
 # TODO: single item experiment should not be abstract and hold all logic for learning.
 # Only bne needs to go into subclass
@@ -393,13 +395,6 @@
 
         return bne_utility
 
-<<<<<<< HEAD
-=======
-
-class GaussianSymmetricPriorSingleItemExperiment(SymmetricPriorSingleItemExperiment):
-    def __init__(self, experiment_config: dict, learning_config: LearningConfiguration,
-                 logging_config: LoggingConfiguration, gpu_config: GPUController):
->>>>>>> 3e331483
 
 class GaussianSymmetricPriorSingleItemExperiment(SymmetricPriorSingleItemExperiment):
     def __init__(self, config: ExperimentConfig):
@@ -469,7 +464,6 @@
                               player_position=player_position, batch_size=batch_size)
 
     def _setup_eval_environment(self):
-<<<<<<< HEAD
         if self.known_bne:
             if len(set(self.u_lo)) != 1:  # BNE for differnt u_lo for each player
                 print('Warning: only one of multiple BNE selected!')  # TODO @Nils
@@ -518,90 +512,43 @@
                     bne_utilities_sampled))
 
             self.bne_utilities = bne_utilities_sampled
-=======
-
-        if len(set(self.u_lo)) != 1: # BNE for differnt u_lo for each player
-            print('Warning: only one of multiple BNE selected!') # TODO @Nils
-            # BNE 1
-            # # self._optimal_bid = _optimal_bid_2P_asymmetric_uniform_risk_neutral_multi_lower(
-            #     u_lo=self.u_lo, u_hi=self.u_hi
-            # )
-
-            # BNE 2
-            self._optimal_bid = partial(_optimal_bid_2P_asymmetric_uniform_risk_neutral_multi_lower_2,
-                                        u_lo=self.u_lo, u_hi=self.u_hi)
-
-            # # BNE 3
-            # self._optimal_bid = partial(_optimal_bid_2P_asymmetric_uniform_risk_neutral_multi_lower_3,
-            #                             u_lo=self.u_lo, u_hi=self.u_hi)
-
-        else: # BNE for fixed u_lo for all players
-            self._optimal_bid = partial(_optimal_bid_2P_asymmetric_uniform_risk_neutral,
-                                        u_lo=self.u_lo, u_hi=self.u_hi)
-
-        bne_strategies = [ClosureStrategy(partial(self._optimal_bid, player_position=i))
-                          for i in range(self.n_players)]
-
-        self.bne_env = AuctionEnvironment(
-            mechanism=self.mechanism,
-            agents=[self._strat_to_bidder(bne_strategies[i], player_position=i,
-                                          batch_size=self.logging_config.eval_batch_size)
-                    for i in range(self.n_players)],
-            n_players=self.n_players,
-            batch_size=self.logging_config.eval_batch_size,
-            strategy_to_player_closure=self._strat_to_bidder
-        )
-
-        bne_utilities_sampled = torch.tensor(
-            [self.bne_env.get_reward(a, draw_valuations=True) for a in self.bne_env.agents])
-
-        print(('Utilities in BNE (sampled):' + '\t{:.5f}' * self.n_players + '.').format(*bne_utilities_sampled))
-        print("No closed form solution for BNE utilities available in this setting. Using sampled value as baseline.")
-
-        print('Debug: eval_batch size:{}'.format(self.bne_env.batch_size))
-        if self.u_lo ==5. and self.u_hi[0] ==15. and self.u_hi[1] ==25. and self.bne_env.batch_size <= 2**22:
-        # replace by known optimum with higher precision
-            bne_utilities_sampled = torch.tensor([0.9694, 5.0688]) # calculated using 100x batch size above
-            print("\tReplacing sampled bne utilities by precalculated utilities with higher precision: {}".format(bne_utilities_sampled))
-
-        self.bne_utilities = bne_utilities_sampled
 
 
 class MineralRightsExperiment(SingleItemExperiment):
     """A Single Item Experiment that has the same valuation prior for all participating bidders.
     For risk-neutral agents, a unique BNE is known.
     """
-    def __init__(self, experiment_config: ExperimentConfiguration, learning_config: LearningConfiguration,
-                 logging_config: LoggingConfiguration, gpu_config: GPUController):
-
-        self.n_players = experiment_config.n_players
+
+    def __init__(self,  config: ExperimentConfig):
+
+        self.n_players = config.running.n_players
         self.n_items = 1
 
         self.valuation_prior = 'uniform'
-        self.u_lo = float(experiment_config.u_lo)
-        self.u_hi = float(experiment_config.u_hi)
+        self.u_lo = float(config.setting.u_lo)
+        self.u_hi = float(config.setting.u_hi)
         self.common_prior = torch.distributions.uniform.Uniform(low=self.u_lo, high=self.u_hi)
-        self.positive_output_point = torch.stack([self.common_prior.mean]*self.n_items)
-
-        self.risk = float(experiment_config.risk)
+        self.positive_output_point = torch.stack([self.common_prior.mean] * self.n_items)
+
+        self.risk = float(config.setting.risk)
         self.risk_profile = self.get_risk_profile(self.risk)
 
-        self.correlation_groups = experiment_config.correlation_groups
+        self.correlation_groups = config.setting.correlation_groups
         assert self.correlation_groups == [[0, 1, 2]], \
             "other settings not implemented properly yet"
-        assert len(experiment_config.correlation_coefficients) == 1
+        assert len(config.setting.correlation_coefficients) == 1
         self.correlation_devices = [
             MineralRightsCorrelationDevice(
                 common_component_dist=self.common_prior,
-                batch_size=learning_config.batch_size,
+                batch_size=config.learning.batch_size,
                 n_items=1,
                 correlation=1
             )
         ]
 
-        known_bne = experiment_config.payment_rule == 'second_price'
-
-        self.model_sharing = experiment_config.model_sharing
+        self.known_bne = config.setting.payment_rule == 'second_price'
+
+        self.model_sharing = config.learning.model_sharing
         if self.model_sharing:
             self.n_models = 1
             self._bidder2model = [0] * self.n_players
@@ -609,56 +556,56 @@
             self.n_models = self.n_players
             self._bidder2model = list(range(self.n_players))
 
-        super().__init__(experiment_config, learning_config, logging_config, gpu_config, known_bne=known_bne)
+        super().__init__(config)
 
     def _set_symmetric_bne_closure(self):
         if self.payment_rule == 'second_price':
             self._optimal_bid = partial(_optimal_bid_single_item_mineral_rights)
         else:
             # This should never happen due to check in init
-            raise ValueError("Trying to set up unknown BNE..." )
+            raise ValueError("Trying to set up unknown BNE...")
 
     def _setup_eval_environment(self):
-
-        self._set_symmetric_bne_closure()
-        bne_strategy = ClosureStrategy(self._optimal_bid)
-
-        # define bne agents once then use them in all runs
-        agents = [
-            self._strat_to_bidder(
-                bne_strategy,
-                player_position=i,
-                batch_size=self.logging_config.eval_batch_size,
-                cache_actions=self.logging_config.cache_eval_actions
+        if self.known_bne:
+            self._set_symmetric_bne_closure()
+            bne_strategy = ClosureStrategy(self._optimal_bid)
+
+            # define bne agents once then use them in all runs
+            agents = [
+                self._strat_to_bidder(
+                    bne_strategy,
+                    player_position=i,
+                    batch_size=self.config.logging.eval_batch_size,
+                    cache_actions=self.config.logging.cache_eval_actions
+                )
+                for i in range(self.n_players)
+            ]
+            for a in agents:
+                a._grid_lb = 0
+                a._grid_ub = 2
+
+            self.bne_env = AuctionEnvironment(
+                self.mechanism,
+                agents=agents,
+                batch_size=self.config.logging.eval_batch_size,
+                n_players=self.n_players,
+                strategy_to_player_closure=self._strat_to_bidder,
+                correlation_groups=self.correlation_groups,
+                correlation_devices=[MineralRightsCorrelationDevice(
+                    common_component_dist=self.common_prior,
+                    batch_size=self.config.logging.eval_batch_size,
+                    n_items=1,
+                    correlation=1
+                )]
             )
-            for i in range(self.n_players)
-        ]
-        for a in agents:
-            a._grid_lb = 0
-            a._grid_ub = 2
-
-        self.bne_env = AuctionEnvironment(
-            self.mechanism,
-            agents=agents,
-            batch_size=self.logging_config.eval_batch_size,
-            n_players=self.n_players,
-            strategy_to_player_closure=self._strat_to_bidder,
-            correlation_groups=self.correlation_groups,
-            correlation_devices=[MineralRightsCorrelationDevice(
-                common_component_dist=self.common_prior,
-                batch_size=self.logging_config.eval_batch_size,
-                n_items=1,
-                correlation=1
-            )]
-        )
-
-        # Calculate bne_utility via sampling and from known closed form solution and do a sanity check
-        self.bne_utilities = torch.zeros((3,), device=self.gpu_config.device)
-        for i, a in enumerate(self.bne_env.agents):
-            self.bne_utilities[i] = self.bne_env.get_reward(agent=a, draw_valuations=True)
-
-        print('Utility in BNE (sampled): \t{}'.format(self.bne_utilities))
-        self.bne_utility = torch.tensor(self.bne_utilities).mean()
+
+            # Calculate bne_utility via sampling and from known closed form solution and do a sanity check
+            self.bne_utilities = torch.zeros((3,), device=self.config.hardware.device)
+            for i, a in enumerate(self.bne_env.agents):
+                self.bne_utilities[i] = self.bne_env.get_reward(agent=a, draw_valuations=True)
+
+            print('Utility in BNE (sampled): \t{}'.format(self.bne_utilities))
+            self.bne_utility = torch.tensor(self.bne_utilities).mean()
 
     def _strat_to_bidder(self, strategy, batch_size, player_position=0, cache_actions=False):
         correlation_type = 'multiplicative'
@@ -668,5 +615,4 @@
     def _get_logdir_hierarchy(self):
         name = ['single_item', self.payment_rule, 'interdependent', self.valuation_prior,
                 'symmetric', self.risk_profile, str(self.n_players) + 'p']
-        return os.path.join(*name)
->>>>>>> 3e331483
+        return os.path.join(*name)