"""This module implements Experiments on single items"""

import os
import warnings
from abc import ABC
from typing import Callable, List
from functools import partial
import torch
import numpy as np
from scipy import integrate, interpolate
from scipy import optimize

from bnelearn.bidder import Bidder, CycleBidder
from bnelearn.environment import AuctionEnvironment
from bnelearn.experiment import Experiment
from bnelearn.experiment.configurations import ExperimentConfig

<<<<<<< HEAD
from bnelearn.mechanism import FirstPriceSealedBidAuction, VickreyAuction
from bnelearn.strategy import ClosureStrategy
from bnelearn.correlation_device import (
    MineralRightsCorrelationDevice, AffiliatedObservationsDevice)
=======
from bnelearn.mechanism import FirstPriceSealedBidAuction, VickreyAuction, CycleAuction
from bnelearn.strategy import ClosureStrategy, NeuralNetStrategy
from bnelearn.correlation_device import MineralRightsCorrelationDevice
>>>>>>> 6ab096b6


###############################################################################
#######   Known equilibrium bid functions                                ######
###############################################################################
# Define known BNE functions top level, so they may be pickled for parallelization
# These are called millions of times, so each implementation should be
# setting specific, i.e. there should be NO setting checks at runtime.

def _optimal_bid_single_item_FPSB_generic_prior_risk_neutral(
        valuation: torch.Tensor or np.ndarray or float, n_players: int, prior_cdf: Callable, **kwargs) -> torch.Tensor:
    if not isinstance(valuation, torch.Tensor):
        # For float and numpy --> convert to tensor (relevant for plotting)
        valuation = torch.tensor(valuation, dtype=torch.float)
    # For float / 0d tensors --> unsqueeze to allow list comprehension below
    if valuation.dim() == 0:
        valuation.unsqueeze_(0)
    # shorthand notation for F^(n-1)
    Fpowered = lambda v: torch.pow(prior_cdf(v), n_players - 1)
    # do the calculations
    numerator = torch.tensor(
        [integrate.quad(Fpowered, 0, v)[0] for v in valuation],
        device=valuation.device
    ).reshape(valuation.shape)
    return valuation - numerator / Fpowered(valuation)


def _optimal_bid_FPSB_UniformSymmetricPriorSingleItem(valuation: torch.Tensor, n: int, r: float, u_lo, u_hi,
                                                      **kwargs) -> torch.Tensor:
    return u_lo + (valuation - u_lo) * (n - 1) / (n - 1.0 + r)


def _truthful_bid(valuation: torch.Tensor, **kwargs) -> torch.Tensor:
    return valuation


def _optimal_bid_2P_asymmetric_uniform_risk_neutral(valuation: torch.Tensor or float, player_position: int,
                                                    u_lo: List, u_hi: List):
    """
    Optimal bid in this experiment when bidders share same lower bound.
    Source: https://link.springer.com/article/10.1007/BF01271133
    """

    if not isinstance(valuation, torch.Tensor):
        valuation = torch.tensor(valuation, dtype=torch.float)
    # unsqueeze if simple float
    if valuation.dim() == 0:
        valuation.unsqueeze_(0)

    c = 1 / (u_hi[0] - u_lo[0]) ** 2 - 1 / (u_hi[1] - u_lo[0]) ** 2
    factor = 2 * player_position - 1  # -1 for 0 (weak player), +1 for 1 (strong player)
    denominator = 1.0 + torch.sqrt(1 + factor * c * (valuation - u_lo[0]) ** 2)
    bid = u_lo[0] + (valuation - u_lo[0]) / denominator
    return torch.max(bid, torch.zeros_like(bid))


def _optimal_bid_2P_asymmetric_uniform_risk_neutral_multi_lower(u_lo: List, u_hi: List):
    """
    Optimal bid in this experiment when bidders do NOT share same lower bound.
    Source: Equilibrium 1 of https://link.springer.com/article/10.1007/s40505-014-0049-1
    """
    interpol_points = 2**11

    # 1. Solve implicit bid function
    v1 = np.linspace(u_lo[0], u_hi[0], interpol_points)
    v2 = np.linspace(u_lo[1], u_hi[1], interpol_points)

    def inverse_bid_player_1(bid):
        return 36 / ((2 * bid - 6) * (1 / 5) * np.exp(9 / 4 + 6 / (6 - 2 * bid)) + 24 - 4 * bid)

    def inverse_bid_player_2(bid):
        return 6 + 36 / ((2 * bid - 6) * 20 * np.exp(-9 / 4 - 6 / (6 - 2 * bid)) - 4 * bid)

    u_lo_cut = 0
    for i in range(interpol_points):
        if v1[i] > u_lo[1] / 2:
            u_lo_cut = i
            break

    b1 = np.copy(v1) # truthful at beginning
    b1[u_lo_cut:] = np.array([optimize.broyden1(lambda x: inverse_bid_player_1(x) - v, v)
                              for v in v1[u_lo_cut:]])
    b2 = np.array([optimize.broyden1(lambda x: inverse_bid_player_2(x) - v, v)
                   for v in v2])

    opt_bid_function = [
        interpolate.interp1d(v1, b1, kind=1),
        interpolate.interp1d(v2, b2, kind=1)
    ]

    # 2. return interpolation of bid function
    def _optimal_bid(valuation: torch.Tensor or float, player_position: int):
        if not isinstance(valuation, torch.Tensor):
            valuation = torch.tensor(valuation, dtype=torch.float)
        # unsqueeze if simple float
        if valuation.dim() == 0:
            valuation.unsqueeze_(0)
        bid = torch.tensor(
            opt_bid_function[player_position](valuation.cpu().numpy()),
            device=valuation.device,
            dtype=valuation.dtype
        )
        return bid

    return _optimal_bid


def _optimal_bid_2P_asymmetric_uniform_risk_neutral_multi_lower_2(
        valuation: torch.Tensor or float, player_position: int,
        u_lo: List, u_hi: List):
    """
    Optimal bid in this experiment when bidders do NOT share same lower bound.
    Source: Equilibrium 2 of https://link.springer.com/article/10.1007/s40505-014-0049-1
    """
    if not isinstance(valuation, torch.Tensor):
        valuation = torch.tensor(valuation, dtype=torch.float)
    # unsqueeze if simple float
    if valuation.dim() == 0:
        valuation.unsqueeze_(0)

    if player_position == 0:
        bids = torch.zeros_like(valuation)
        bids[valuation > 4] = valuation[valuation > 4] / 2 + 2
        bids[valuation <= 4] = valuation[valuation <= 4] / 4 + 3
    else:
        bids = valuation / 2 + 1

    return bids


def _optimal_bid_2P_asymmetric_uniform_risk_neutral_multi_lower_3(
        valuation: torch.Tensor or float, player_position: int,
        u_lo: List, u_hi: List):
    """
    Optimal bid in this experiment when bidders do NOT share same lower bound.
    Source: Equilibrium 3 of https://link.springer.com/article/10.1007/s40505-014-0049-1
    """
    if not isinstance(valuation, torch.Tensor):
        valuation = torch.tensor(valuation, dtype=torch.float)
    # unsqueeze if simple float
    if valuation.dim() == 0:
        valuation.unsqueeze_(0)

    if player_position == 0:
        bids = valuation / 5 + 4
    else:
        bids = 5 * torch.ones_like(valuation)

    return bids


def _optimal_bid_single_item_3p_mineral_rights(valuation: torch.Tensor, player_position: int = 0) -> torch.Tensor:
    return (2 * valuation) / (2 + valuation)

def _zero_bid(valuation: torch.Tensor, **kwargs) -> torch.Tensor:
    return 0*valuation

def _optimal_bid_single_item_2p_affiliated_observations(valuation: torch.Tensor, player_position: int = 0) -> torch.Tensor:
    return (2/3) * valuation


# TODO: single item experiment should not be abstract and hold all logic for learning.
# Only bne needs to go into subclass
class SingleItemExperiment(Experiment, ABC):

    # known issue: pylint doesn't recognize this class as abstract:
    # https://github.com/PyCQA/pylint/commit/4024949f6caf5eff5f3da7ab2b4c3cf2e296472b
    # pylint: disable=abstract-method

    def __init__(self, config: ExperimentConfig):
        self.config = config
        if not hasattr(self, 'payment_rule'):
            self.payment_rule = self.config.setting.payment_rule
        if not hasattr(self, 'valuation_prior'):
            self.valuation_prior = 'unknown'

        self.n_items = 1
        self.input_length = 1
        if self.config.logging.eval_batch_size < 2 ** 20:
            print(f"Using small eval_batch_size of {self.config.logging.eval_batch_size}. Use at least 2**22 for proper experiment runs!")
        super().__init__(config=config)

    def _setup_mechanism(self):
        if self.payment_rule == 'first_price':
            self.mechanism = FirstPriceSealedBidAuction(cuda=self.hardware.cuda)
        elif self.payment_rule == 'second_price':
            self.mechanism = VickreyAuction(cuda=self.hardware.cuda)
        else:
            raise ValueError('Invalid Mechanism type!')

    @staticmethod
    def get_risk_profile(risk) -> str:
        """Used for logging and checking existence of bne"""
        if risk == 1.0:
            return 'risk_neutral'
        elif risk == 0.5:
            return 'risk_averse'
        else:
            return 'other'


class SymmetricPriorSingleItemExperiment(SingleItemExperiment):
    """A Single Item Experiment that has the same valuation prior for all participating bidders.
    For risk-neutral agents, a unique BNE is known.
    """

    def __init__(self, config: ExperimentConfig):
        self.config = config
        self.n_players = self.config.setting.n_players
        self.n_items = 1

        self.common_prior = self.config.setting.common_prior
        self.positive_output_point = torch.stack([self.common_prior.mean] * self.n_items)

        self.risk = float(self.config.setting.risk)
        self.risk_profile = self.get_risk_profile(self.risk)

        self.model_sharing = self.config.learning.model_sharing
        if self.model_sharing:
            self.n_models = 1
            self._bidder2model = [0] * self.n_players
        else:
            self.n_models = self.n_players
            self._bidder2model = list(range(self.n_players))

        super().__init__(config=config)

    def _check_and_set_known_bne(self):
        if self.payment_rule == 'first_price' and self.risk == 1:
            self._optimal_bid = partial(_optimal_bid_single_item_FPSB_generic_prior_risk_neutral,
                                        n_players=self.n_players, prior_cdf=self.common_prior.cdf)
            return True
        elif self.payment_rule == 'second_price':
            self._optimal_bid = _truthful_bid
            return True
        else:
            # no bne found, defer to parent
            return super()._check_and_set_known_bne()

    def _get_analytical_bne_utility(self) -> torch.Tensor:
        """Calculates utility in BNE from known closed-form solution (possibly using numerical integration)"""
        if self.payment_rule == 'first_price' and self.risk == 1:
            with warnings.catch_warnings():
                warnings.simplefilter('ignore')
                # don't print scipy accuracy warnings
                bne_utility, error_estimate = integrate.dblquad(
                    lambda x, v: self.common_prior.cdf(x) ** (self.n_players - 1) * self.common_prior.log_prob(
                        v).exp(),
                    0, float('inf'),  # outer boundaries
                    lambda v: 0, lambda v: v)  # inner boundaries
                if error_estimate > 1e-6:
                    warnings.warn('Error in optimal utility might not be negligible')
        elif self.payment_rule == 'second_price':
            F = self.common_prior.cdf
            f = lambda x: self.common_prior.log_prob(torch.tensor(x)).exp()
            f1n = lambda x, n: n * F(x) ** (n - 1) * f(x)

            bne_utility, error_estimate = integrate.dblquad(
                lambda x, v: (v - x) * f1n(x, self.n_players - 1) * f(v),
                0, float('inf'),  # outer boundaries
                lambda v: 0, lambda v: v)  # inner boundaries

            if error_estimate > 1e-6:
                warnings.warn('Error bound on analytical bne utility is not negligible!')
        else:
            raise ValueError("Invalid auction mechanism.")

        return torch.tensor(bne_utility, device=self.hardware.device)

    def _setup_eval_environment(self):
        """Determines whether a bne exists and sets up eval environment."""

        assert self.known_bne
        assert  hasattr(self, '_optimal_bid')

        # TODO: parallelism should be taken from elsewhere. Should be moved to config. Assigned @Stefan
        n_processes_optimal_strategy = 44 if self.valuation_prior != 'uniform' and \
                                                self.payment_rule != 'second_price' else 0
        bne_strategy = ClosureStrategy(self._optimal_bid, parallel=n_processes_optimal_strategy, mute=True)

        # define bne agents once then use them in all runs
        self.bne_env = AuctionEnvironment(
            self.mechanism,
            agents=[self._strat_to_bidder(bne_strategy,
                                          player_position=i,
                                          batch_size=self.logging.eval_batch_size,
                                          cache_actions=self.logging.cache_eval_actions)
                    for i in range(self.n_players)],
            batch_size=self.logging.eval_batch_size,
            n_players=self.n_players,
            strategy_to_player_closure=self._strat_to_bidder
        )

        # Calculate bne_utility via sampling and from known closed form solution and do a sanity check
        # TODO: This is not very precise. Instead we should consider taking the mean over all agents
        bne_utility_sampled = self.bne_env.get_reward(self.bne_env.agents[0], draw_valuations=True)
        bne_utility_analytical = self._get_analytical_bne_utility()

        print('Utility in BNE (sampled): \t{:.5f}'.format(bne_utility_sampled))
        print('Utility in BNE (analytic): \t{:.5f}'.format(bne_utility_analytical))

        # don't print the warning for small batch_sizes (i.e. in test suite)
        if self.logging.eval_batch_size > 2**16 and \
            not torch.allclose(bne_utility_analytical, bne_utility_sampled, atol=5e-2):
            warnings.warn(
                "Analytical BNE Utility does not match sampled utility from parent class! \n\t sampled {}, analytic {}"
                    .format(bne_utility_sampled, bne_utility_analytical))
        print('Using analytical BNE utility.')
        self.bne_utility = bne_utility_analytical
        self.bne_utilities = [self.bne_utility] * self.n_models

    def _strat_to_bidder(self, strategy, batch_size, player_position=0, cache_actions=False):
        return Bidder(self.common_prior, strategy, player_position, batch_size, cache_actions=cache_actions,
                      risk=self.risk)

    def _get_logdir_hierarchy(self):
        name = ['single_item', self.payment_rule, self.valuation_prior,
                'symmetric', self.risk_profile, str(self.n_players) + 'p']
        return os.path.join(*name)


class UniformSymmetricPriorSingleItemExperiment(SymmetricPriorSingleItemExperiment):

    def __init__(self, config: ExperimentConfig):
        self.config = config

        assert self.config.setting.u_lo is not None, """Prior boundaries not specified!"""
        assert self.config.setting.u_hi is not None, """Prior boundaries not specified!"""

        self.valuation_prior = 'uniform'
        self.u_lo = self.config.setting.u_lo
        self.u_hi = self.config.setting.u_hi
        self.config.setting.common_prior = \
            torch.distributions.uniform.Uniform(low=self.u_lo, high=self.u_hi)

        # ToDO Implicit list to float type conversion
        self.plot_xmin = self.u_lo
        self.plot_xmax = self.u_hi
        self.plot_ymin = 0
        self.plot_ymax = self.u_hi * 1.05

        super().__init__(config=config)

    def _check_and_set_known_bne(self):
        if self.payment_rule == 'first_price':
            self._optimal_bid = partial(_optimal_bid_FPSB_UniformSymmetricPriorSingleItem,
                                        n=self.n_players, r=self.risk, u_lo=self.u_lo, u_hi=self.u_hi)
            return True
        elif self.payment_rule == 'second_price':
            self._optimal_bid = _truthful_bid
            return True
        else: # no bne found, defer to parent
            return super()._check_and_set_known_bne()

    def _get_analytical_bne_utility(self):
        """Get bne utility from known closed-form solution for higher precision."""
        if self.payment_rule == 'first_price':
            bne_utility = torch.tensor(
                (self.risk * (self.u_hi - self.u_lo) / (self.n_players - 1 + self.risk)) **
                self.risk / (self.n_players + self.risk),
                device=self.hardware.device
            )
        elif self.payment_rule == 'second_price':
            F = self.common_prior.cdf
            f = lambda x: self.common_prior.log_prob(torch.tensor(x)).exp()
            f1n = lambda x, n: n * F(x) ** (n - 1) * f(x)

            bne_utility, error_estimate = integrate.dblquad(
                lambda x, v: (v - x) * f1n(x, self.n_players - 1) * f(v),
                0, float('inf'),  # outer boundaries
                lambda v: 0, lambda v: v)  # inner boundaries

            bne_utility = torch.tensor(bne_utility, device=self.hardware.device)
            if error_estimate > 1e-6:
                warnings.warn('Error bound on analytical bne utility is not negligible!')
        else:
            raise ValueError("Invalid auction mechanism.")

        return bne_utility


class GaussianSymmetricPriorSingleItemExperiment(SymmetricPriorSingleItemExperiment):
    def __init__(self, config: ExperimentConfig):
        self.config = config
        assert self.config.setting.valuation_mean is not None, """Valuation mean and/or std not specified! """
        assert self.config.setting.valuation_std is not None, """Valuation mean and/or std not specified! """
        self.valuation_prior = 'normal'
        self.valuation_mean = self.config.setting.valuation_mean
        self.valuation_std = self.config.setting.valuation_std
        self.config.setting.common_prior = \
            torch.distributions.normal.Normal(loc=self.valuation_mean, scale=self.valuation_std)

        self.plot_xmin = int(max(0, self.valuation_mean - 3 * self.valuation_std))
        self.plot_xmax = int(self.valuation_mean + 3 * self.valuation_std)
        self.plot_ymin = 0
        self.plot_ymax = 20 if self.config.setting.payment_rule == 'first_price' else self.plot_xmax

        super().__init__(config=config)


class TwoPlayerAsymmetricUniformPriorSingleItemExperiment(SingleItemExperiment):
    def __init__(self, config: ExperimentConfig):
        self.config = config

        if self.config.learning.model_sharing is not None:
            assert not self.config.learning.model_sharing, "Model sharing not available in this setting!"
        self.model_sharing = False

        self.payment_rule = 'first_price'
        self.valuation_prior = 'uniform'
        self.risk = float(self.config.setting.risk)
        self.risk_profile = self.get_risk_profile(self.risk)

        self.n_players = 2
        self.n_items = 1
        self.n_models = self.n_players
        self._bidder2model: List[int] = list(range(self.n_players))

        if not isinstance(self.config.setting.u_lo, list):
            self.u_lo = [float(self.config.setting.u_lo)] * self.n_players
        else:
            self.u_lo: List[float] = [float(self.config.setting.u_lo[i]) for i in range(self.n_players)]
        self.u_hi: List[float] = [float(self.config.setting.u_hi[i]) for i in range(self.n_players)]
        assert self.u_hi[0] < self.u_hi[1], "First Player must be the weaker player"
        self.positive_output_point = torch.tensor([min(self.u_hi)] * self.n_items)

        self.plot_xmin = min(self.u_lo)
        self.plot_xmax = max(self.u_hi)
        self.plot_ymin = self.plot_xmin * 0.90
        self.plot_ymax = self.plot_xmax * 1.05

        super().__init__(config=config)

    def _get_logdir_hierarchy(self):
        name = ['single_item', self.payment_rule, self.valuation_prior,
                'asymmetric', self.risk_profile, str(self.n_players) + 'p']
        return os.path.join(*name)

    def _strat_to_bidder(self, strategy, batch_size, player_position=None, **strat_to_player_kwargs):
        return Bidder.uniform(self.u_lo[player_position], self.u_hi[player_position], strategy,
                              player_position=player_position, batch_size=batch_size, **strat_to_player_kwargs)

    def _check_and_set_known_bne(self):
        """Checks whether a bne is known for this experiment and sets the corresponding
           `_optimal_bid` function.
        """
        if self.risk == 1.0:
            # TODO: checks not fully implemented! there are additional requirements! (which?)
            if len(set(self.u_lo)) != 1: # BNE for differnt u_lo for each player
                self._optimal_bid = [
                    # BNE 1
                    _optimal_bid_2P_asymmetric_uniform_risk_neutral_multi_lower(
                        u_lo=self.u_lo, u_hi=self.u_hi
                    ),
                    # BNE 2
                    partial(_optimal_bid_2P_asymmetric_uniform_risk_neutral_multi_lower_2,
                            u_lo=self.u_lo, u_hi=self.u_hi),
                    # BNE 3
                    partial(_optimal_bid_2P_asymmetric_uniform_risk_neutral_multi_lower_3,
                            u_lo=self.u_lo, u_hi=self.u_hi)
                ]
            else: # BNE for fixed u_lo for all players
                self._optimal_bid = [partial(_optimal_bid_2P_asymmetric_uniform_risk_neutral,
                                             u_lo=self.u_lo, u_hi=self.u_hi)]
            return True
        else:
            return super()._check_and_set_known_bne()

    def _setup_eval_environment(self):
        assert self.known_bne
        assert hasattr(self, '_optimal_bid')

        bne_strategies = [None] * len(self._optimal_bid)
        self.bne_env = [None] * len(self._optimal_bid)
        bne_utilities_sampled = [None] * len(self._optimal_bid)
        for i, bid_function in enumerate(self._optimal_bid):
            bne_strategies[i] = [ClosureStrategy(partial(bid_function, player_position=j))
                                 for j in range(self.n_players)]

            self.bne_env[i] = AuctionEnvironment(
                mechanism=self.mechanism,
                agents=[self._strat_to_bidder(bne_strategies[i][p], player_position=p,
                                              batch_size=self.logging.eval_batch_size,
                                              cache_actions=self.config.logging.cache_eval_actions)
                        for p in range(self.n_players)],
                n_players=self.n_players,
                batch_size=self.logging.eval_batch_size,
                strategy_to_player_closure=self._strat_to_bidder
            )

            bne_utilities_sampled[i] = torch.tensor(
                [self.bne_env[i].get_reward(a, draw_valuations=True) for a in self.bne_env[i].agents])

            print(('Utilities in BNE{} (sampled):' + '\t{:.5f}' * self.n_players + '.') \
                .format(i + 1,*bne_utilities_sampled[i]))

        if len(set(self.u_lo)) == 1:
            print("No closed form solution for BNE utilities available in this setting. Using sampled value as baseline.")

        print('Debug: eval_batch size: {}'.format(self.bne_env[0].batch_size))

        # TODO Stefan: generalize using analytical/hardcoded utilities over all settings!
        # In case of 'canonica' overlapping setting, use precomputed bne-utils with higher precision.
        if len(self.bne_env) == 1 and \
            self.u_lo[0] == self.u_lo[1] == 5.0 and self.u_hi[0] ==15. and self.u_hi[1] == 25. and \
            self.bne_env[0].batch_size <= 2**22:
            # replace by known optimum with higher precision
            bne_utilities_sampled[0] = torch.tensor([0.9694, 5.0688]) # calculated using 100x batch size above
            print(f"\tReplacing sampled bne utilities by precalculated utilities with higher precision: {bne_utilities_sampled[0]}")

        self.bne_utilities = bne_utilities_sampled


class MineralRightsExperiment(SingleItemExperiment):
    """A Single Item Experiment that has the same valuation prior for all participating bidders.
    For risk-neutral agents, a unique BNE is known.
    """

    def __init__(self,  config: ExperimentConfig):

        self.n_players = config.setting.n_players
        self.n_items = 1

        self.valuation_prior = 'uniform'
        self.u_lo = float(config.setting.u_lo)
        self.u_hi = float(config.setting.u_hi)
        self.common_prior = torch.distributions.uniform.Uniform(low=self.u_lo, high=self.u_hi)
        self.positive_output_point = torch.stack([self.common_prior.mean] * self.n_items)

        self.risk = float(config.setting.risk)
        self.risk_profile = self.get_risk_profile(self.risk)

        self.correlation_groups = config.setting.correlation_groups

        assert len(config.setting.correlation_coefficients) == 1
        self.correlation_devices = [
            MineralRightsCorrelationDevice(
                common_component_dist=self.common_prior,
                batch_size=config.learning.batch_size,
                n_items=1,
                correlation=1
            )
        ]

        self.model_sharing = config.learning.model_sharing
        if self.model_sharing:
            self.n_models = 1
            self._bidder2model = [0] * self.n_players
        else:
            self.n_models = self.n_players
            self._bidder2model = list(range(self.n_players))

        super().__init__(config)

    def _setup_mechanism(self):
        if self.payment_rule == 'second_price':
            self.mechanism = VickreyAuction(random_tie_break=False, cuda=self.hardware.cuda)
        else:
            raise ValueError('Invalid Mechanism type!')

    def _check_and_set_known_bne(self):
        if self.payment_rule == 'second_price' and self.n_players == 3:
            self._optimal_bid = partial(_optimal_bid_single_item_3p_mineral_rights)
            return True
        else:
            return super()._check_and_set_known_bne()

    def _setup_eval_environment(self):
        assert self.known_bne
        assert hasattr(self, '_optimal_bid')

        if self.n_players == 3:
            bne_strategy = ClosureStrategy(self._optimal_bid)

            # define bne agents once then use them in all runs
            agents = [
                self._strat_to_bidder(
                    bne_strategy,
                    player_position = i,
                    batch_size = self.config.logging.eval_batch_size,
                    cache_actions = self.config.logging.cache_eval_actions
                )
                for i in range(self.n_players)
            ]
            for a in agents:
                a._grid_lb = 0
                a._grid_ub = 2

            self.bne_env = AuctionEnvironment(
                mechanism = self.mechanism,
                agents = agents,
                batch_size = self.config.logging.eval_batch_size,
                n_players = self.n_players,
                strategy_to_player_closure = self._strat_to_bidder,
                correlation_groups = self.correlation_groups,
                correlation_devices = [MineralRightsCorrelationDevice(
                    common_component_dist = self.common_prior,
                    batch_size = self.config.logging.eval_batch_size,
                    n_items = 1,
                    correlation = 1
                )]
            )

            # Calculate bne_utility via sampling and from known closed form solution and do a sanity check
            self.bne_utilities = torch.zeros((self.n_players,), device=self.config.hardware.device)
            for i, a in enumerate(self.bne_env.agents):
                self.bne_utilities[i] = self.bne_env.get_reward(agent=a, draw_valuations=True)

            print('Utility in BNE (sampled): \t{}'.format(self.bne_utilities))
            self.bne_utility = torch.tensor(self.bne_utilities).mean() #Stefan: Update to pytorch 1.7 will move this from 'cpu' to self.config.hardware.device. Will this cause problems? What behavior do we want?
        else:
            self.known_bne = False

    def _strat_to_bidder(self, strategy, batch_size, player_position=0, cache_actions=False):
        correlation_type = 'multiplicative'
        return Bidder(self.common_prior, strategy, player_position, batch_size, cache_actions=cache_actions,
                      risk=self.risk, correlation_type=correlation_type)

    def _get_logdir_hierarchy(self):
        name = ['single_item', self.payment_rule, 'interdependent', self.valuation_prior,
                'symmetric', self.risk_profile, str(self.n_players) + 'p']
        return os.path.join(*name)



class AffiliatedObservationsExperiment(SingleItemExperiment):
    """A Single Item Experiment that has the same valuation prior for all participating bidders.
    For risk-neutral agents, a unique BNE is known.
    """

    def __init__(self,  config: ExperimentConfig):

        self.n_players = config.setting.n_players
        self.n_items = 1

        self.valuation_prior = 'uniform'
        self.u_lo = float(config.setting.u_lo)
        self.u_hi = float(config.setting.u_hi)
        self.common_prior = torch.distributions.uniform.Uniform(low=self.u_lo, high=self.u_hi)
        self.positive_output_point = torch.stack([self.common_prior.mean] * self.n_items)

        self.risk = float(config.setting.risk)
        self.risk_profile = self.get_risk_profile(self.risk)

        self.correlation_groups = config.setting.correlation_groups
        assert self.correlation_groups == [[0, 1]], \
            "other settings not implemented properly yet"
        assert len(config.setting.correlation_coefficients) == 1
        self.correlation_devices = [
            AffiliatedObservationsDevice(
                common_component_dist = self.common_prior,
                batch_size = config.learning.batch_size,
                n_common_components = 3,
                correlation = 1
            )
        ]

        self.model_sharing = config.learning.model_sharing
        if self.model_sharing:
            self.n_models = 1
            self._bidder2model = [0] * self.n_players
        else:
            self.n_models = self.n_players
            self._bidder2model = list(range(self.n_players))

        super().__init__(config)

    def _setup_mechanism(self):
        if self.payment_rule == 'first_price':
            self.mechanism = FirstPriceSealedBidAuction(cuda=self.hardware.cuda)
        else:
            raise ValueError('Invalid Mechanism type!')

    def _check_and_set_known_bne(self):
        if self.payment_rule == 'first_price' and self.n_players == 2:
            self._optimal_bid = partial(_optimal_bid_single_item_2p_affiliated_observations)
            return True
        else:
            return super()._check_and_set_known_bne()

    def _setup_eval_environment(self):
        assert self.known_bne
        assert hasattr(self, '_optimal_bid')

        bne_strategy = ClosureStrategy(self._optimal_bid)

        # define bne agents once then use them in all runs
        agents = [
            self._strat_to_bidder(
                bne_strategy,
                player_position = i,
                batch_size = self.config.logging.eval_batch_size,
                cache_actions = self.config.logging.cache_eval_actions
            )
            for i in range(self.n_players)
        ]
        for a in agents:
            a._grid_lb = 0
            a._grid_ub = 1.5

        self.bne_env = AuctionEnvironment(
            mechanism = self.mechanism,
            agents = agents,
            batch_size = self.config.logging.eval_batch_size,
            n_players = self.n_players,
            strategy_to_player_closure = self._strat_to_bidder,
            correlation_groups = self.correlation_groups,
            correlation_devices = [AffiliatedObservationsDevice(
                common_component_dist = self.common_prior,
                batch_size = self.config.logging.eval_batch_size,
                n_common_components = 3,
                correlation = 1
            )]
        )

        # Calculate bne_utility via sampling and from known closed form solution and do a sanity check
        self.bne_utilities = torch.zeros((3,), device=self.config.hardware.device)
        for i, a in enumerate(self.bne_env.agents):
            self.bne_utilities[i] = self.bne_env.get_reward(agent=a, draw_valuations=True)

        print('Utility in BNE (sampled): \t{}'.format(self.bne_utilities.tolist()))
        self.bne_utility = self.bne_utilities.mean()

    def _strat_to_bidder(self, strategy, batch_size, player_position=0, cache_actions=False):
        correlation_type = 'affiliated'
        return Bidder(self.common_prior, strategy, player_position, batch_size, cache_actions=cache_actions,
                      risk=self.risk, correlation_type=correlation_type)

    def _get_logdir_hierarchy(self):
        name = ['single_item', self.payment_rule, 'interdependent', self.valuation_prior,
                'symmetric', self.risk_profile, str(self.n_players) + 'p']
        return os.path.join(*name)


class CycleExperiment(SingleItemExperiment):
    """
    Conter example experiment in which gradient dynamics cycle around the BNE
    and thus do not converge.
    """
    def __init__(self, config: ExperimentConfig):
        self.config = config

        if self.config.setting.bayesian:
            self.bayesian = True
            self.u_lo = self.config.setting.u_lo
            self.u_hi = self.config.setting.u_hi
        else:
            self.bayesian = False
            self.u_lo = self.u_hi = 1

        assert self.config.setting.u_lo is not None, """Prior boundaries not specified!"""
        assert self.config.setting.u_hi is not None, """Prior boundaries not specified!"""

        self.n_players = config.setting.n_players
        self.valuation_prior = 'uniform'
        self.common_prior = torch.distributions.uniform.Uniform(low=self.u_lo, high=self.u_hi)
        self.plot_xmin = self.u_lo
        self.plot_xmax = self.u_hi
        self.plot_ymin = - self.u_hi * 1.05
        self.plot_ymax = self.u_hi * 1.05

        self.model_sharing = self.config.learning.model_sharing
        if self.model_sharing:
            self.n_models = 1
            self._bidder2model = [0] * self.n_players
        else:
            self.n_models = self.n_players
            self._bidder2model = list(range(self.n_players))

        super().__init__(config=config)

    def _setup_mechanism(self):
        self.mechanism = CycleAuction(cuda=self.hardware.cuda)

    def _check_and_set_known_bne(self):
        self._optimal_bid = _zero_bid
        return True

    def _get_analytical_bne_utility(self):
        return torch.tensor(0, device=self.hardware.device)

    def _setup_eval_environment(self):
        """Determines whether a bne exists and sets up eval environment."""

        assert hasattr(self, '_optimal_bid')

        bne_strategy = ClosureStrategy(self._optimal_bid)

        # define bne agents once then use them in all runs
        self.bne_env = AuctionEnvironment(
            self.mechanism,
            agents=[self._strat_to_bidder(bne_strategy,
                                          player_position=i,
                                          batch_size=self.logging.eval_batch_size,
                                          cache_actions=self.logging.cache_eval_actions)
                    for i in range(self.n_players)],
            batch_size=self.logging.eval_batch_size,
            n_players=self.n_players,
            strategy_to_player_closure=self._strat_to_bidder
        )

        bne_utility_analytical = self._get_analytical_bne_utility()
        self.bne_utility = bne_utility_analytical
        self.bne_utilities = [self.bne_utility] * self.n_models

    def _setup_bidders(self):
        """
        1. Create and save the models and bidders
        2. Save the model parameters
        """
        print('Setting up bidders...')
        self.models = [None] * self.n_models

        # Reduced NN
        self.learning.hidden_nodes = []
        self.learning.hidden_activations = []
        non_negative_output = False
        use_bias = False

        for i in range(len(self.models)):
            self.models[i] = NeuralNetStrategy(
                self.input_length,
                hidden_nodes=self.learning.hidden_nodes,
                hidden_activations=self.learning.hidden_activations,
                output_length=self.n_items,
                non_negative_output=non_negative_output,
                use_bias=use_bias
            ).to(self.hardware.device)

        self.bidders = [
            self._strat_to_bidder(self.models[m_id], batch_size=self.learning.batch_size, player_position=i)
            for i, m_id in enumerate(self._bidder2model)]

        self.n_parameters = [sum([p.numel() for p in model.parameters()]) for model in
                             self.models]

        if self.learning.pretrain_iters > 0:
            print('\tpretraining...')

            if hasattr(self, 'pretrain_transform'):
                pretrain_transform = self.pretrain_transform  # pylint: disable=no-member
            else:
                pretrain_transform = None

            for i, model in enumerate(self.models):
                model.pretrain(self.bidders[self._model2bidder[i][0]].valuations,
                               self.learning.pretrain_iters, pretrain_transform)

    def _strat_to_bidder(self, strategy, batch_size, player_position=0, cache_actions=False):
        return CycleBidder(self.common_prior, strategy, player_position, batch_size, cache_actions=cache_actions)

    def _get_logdir_hierarchy(self):
        name = ['single_item', 'cycle']
        return os.path.join(*name)<|MERGE_RESOLUTION|>--- conflicted
+++ resolved
@@ -15,16 +15,10 @@
 from bnelearn.experiment import Experiment
 from bnelearn.experiment.configurations import ExperimentConfig
 
-<<<<<<< HEAD
-from bnelearn.mechanism import FirstPriceSealedBidAuction, VickreyAuction
-from bnelearn.strategy import ClosureStrategy
+from bnelearn.mechanism import FirstPriceSealedBidAuction, VickreyAuction, CycleAuction
+from bnelearn.strategy import ClosureStrategy, NeuralNetStrategy
 from bnelearn.correlation_device import (
     MineralRightsCorrelationDevice, AffiliatedObservationsDevice)
-=======
-from bnelearn.mechanism import FirstPriceSealedBidAuction, VickreyAuction, CycleAuction
-from bnelearn.strategy import ClosureStrategy, NeuralNetStrategy
-from bnelearn.correlation_device import MineralRightsCorrelationDevice
->>>>>>> 6ab096b6
 
 
 ###############################################################################
@@ -838,20 +832,14 @@
         print('Setting up bidders...')
         self.models = [None] * self.n_models
 
-        # Reduced NN
-        self.learning.hidden_nodes = []
-        self.learning.hidden_activations = []
-        non_negative_output = False
-        use_bias = False
-
         for i in range(len(self.models)):
             self.models[i] = NeuralNetStrategy(
                 self.input_length,
                 hidden_nodes=self.learning.hidden_nodes,
                 hidden_activations=self.learning.hidden_activations,
                 output_length=self.n_items,
-                non_negative_output=non_negative_output,
-                use_bias=use_bias
+                non_negative_actions=self.learning.non_negative_actions,
+                use_bias=self.learning.use_bias
             ).to(self.hardware.device)
 
         self.bidders = [
