"""This module implements Experiments on single items"""

import os
import warnings
from abc import ABC
from functools import partial
from typing import List

import torch
from scipy import integrate
from bnelearn.bidder import Bidder
from bnelearn.environment import AuctionEnvironment
from bnelearn.experiment import Experiment
from bnelearn.experiment.configurations import ExperimentConfig
from bnelearn.experiment.equilibria import (
    bne_fpsb_ipv_asymmetric_uniform_overlapping_priors_risk_neutral,
    bne1_kaplan_zhamir,
    bne2_kaplan_zhamir,
    bne3_kaplan_zhamir,
    bne_fpsb_ipv_symmetric_uniform_prior,
    bne_2p_affiliated_values,
    bne_3p_mineral_rights,
    bne_fpsb_ipv_symmetric_generic_prior_risk_neutral, truthful_bid)
from bnelearn.mechanism import FirstPriceSealedBidAuction, VickreyAuction
from bnelearn.sampler import (AffiliatedValuationObservationSampler,
                              CompositeValuationObservationSampler,
                              MineralRightsValuationObservationSampler,
                              SymmetricIPVSampler, UniformSymmetricIPVSampler)
from bnelearn.strategy import ClosureStrategy
<<<<<<< HEAD
from bnelearn.correlation_device import (
    MineralRightsCorrelationDevice, AffiliatedObservationsDevice)


###############################################################################
#######   Known equilibrium bid functions                                ######
###############################################################################
# Define known BNE functions top level, so they may be pickled for parallelization
# These are called millions of times, so each implementation should be
# setting specific, i.e. there should be NO setting checks at runtime.

def _optimal_bid_single_item_FPSB_generic_prior_risk_neutral(
        valuation: torch.Tensor or np.ndarray or float, n_players: int, prior_cdf: Callable, **kwargs) -> torch.Tensor:
    if not isinstance(valuation, torch.Tensor):
        # For float and numpy --> convert to tensor (relevant for plotting)
        valuation = torch.tensor(valuation, dtype=torch.float)
    # For float / 0d tensors --> unsqueeze to allow list comprehension below
    if valuation.dim() == 0:
        valuation.unsqueeze_(0)
    # shorthand notation for F^(n-1)
    Fpowered = lambda v: torch.pow(prior_cdf(torch.tensor(v)), n_players - 1)
    # do the calculations
    numerator = torch.tensor(
        [integrate.quad(Fpowered, 0, v)[0] for v in valuation],
        device=valuation.device
    ).reshape(valuation.shape)
    return valuation - numerator / Fpowered(valuation)


def _optimal_bid_FPSB_UniformSymmetricPriorSingleItem(valuation: torch.Tensor, n: int, r: float, u_lo, u_hi,
                                                      **kwargs) -> torch.Tensor:
    return u_lo + (valuation - u_lo) * (n - 1) / (n - 1.0 + r)


def _truthful_bid(valuation: torch.Tensor, **kwargs) -> torch.Tensor:
    return valuation


def _optimal_bid_2P_asymmetric_uniform_risk_neutral(valuation: torch.Tensor or float, player_position: int,
                                                    u_lo: List, u_hi: List):
    """
    Optimal bid in this experiment when bidders share same lower bound.
    Source: https://link.springer.com/article/10.1007/BF01271133
    """

    if not isinstance(valuation, torch.Tensor):
        valuation = torch.tensor(valuation, dtype=torch.float)
    # unsqueeze if simple float
    if valuation.dim() == 0:
        valuation.unsqueeze_(0)

    c = 1 / (u_hi[0] - u_lo[0]) ** 2 - 1 / (u_hi[1] - u_lo[0]) ** 2
    factor = 2 * player_position - 1  # -1 for 0 (weak player), +1 for 1 (strong player)
    denominator = 1.0 + torch.sqrt(1 + factor * c * (valuation - u_lo[0]) ** 2)
    bid = u_lo[0] + (valuation - u_lo[0]) / denominator
    return torch.max(bid, torch.zeros_like(bid))


def _optimal_bid_2P_asymmetric_uniform_risk_neutral_multi_lower(u_lo: List, u_hi: List):
    """
    Optimal bid in this experiment when bidders do NOT share same lower bound.
    Source: Equilibrium 1 of https://link.springer.com/article/10.1007/s40505-014-0049-1
    """
    interpol_points = 2**11
    u_lo = [10*u for u in u_lo]
    u_hi = [10*u for u in u_hi]

    # 1. Solve implicit bid function
    v1 = np.linspace(u_lo[0], u_hi[0], interpol_points)
    v2 = np.linspace(u_lo[1], u_hi[1], interpol_points)

    def inverse_bid_player_1(bid):
        return 36 / ((2 * bid - 6) * (1 / 5) * np.exp(9 / 4 + 6 / (6 - 2 * bid)) + 24 - 4 * bid)

    def inverse_bid_player_2(bid):
        return 6 + 36 / ((2 * bid - 6) * 20 * np.exp(-9 / 4 - 6 / (6 - 2 * bid)) - 4 * bid)

    u_lo_cut = 0
    for i in range(interpol_points):
        if v1[i] > u_lo[1] / 2:
            u_lo_cut = i
            break

    b1 = np.copy(v1) # truthful at beginning
    b1[u_lo_cut:] = np.array([optimize.broyden1(lambda x: inverse_bid_player_1(x) - v, v)
                              for v in v1[u_lo_cut:]])
    b2 = np.array([optimize.broyden1(lambda x: inverse_bid_player_2(x) - v, v)
                   for v in v2])

    opt_bid_function = [
        interpolate.interp1d(v1, b1, kind=1),
        interpolate.interp1d(v2, b2, kind=1)
    ]

    # 2. return interpolation of bid function
    def _optimal_bid(valuation: torch.Tensor or float, player_position: int):
        if not isinstance(valuation, torch.Tensor):
            valuation = torch.tensor(valuation, dtype=torch.float)
        # unsqueeze if simple float
        if valuation.dim() == 0:
            valuation.unsqueeze_(0)
        bid = torch.tensor(
            opt_bid_function[player_position](10 * valuation.cpu().numpy()),
            device=valuation.device,
            dtype=valuation.dtype
        )
        return bid / 10

    return _optimal_bid


def _optimal_bid_2P_asymmetric_uniform_risk_neutral_multi_lower_2(
        valuation: torch.Tensor or float, player_position: int,
        u_lo: List, u_hi: List):
    """
    Optimal bid in this experiment when bidders do NOT share same lower bound.
    Source: Equilibrium 2 of https://link.springer.com/article/10.1007/s40505-014-0049-1
    """
    valuation = 10 * torch.clone(valuation)

    if not isinstance(valuation, torch.Tensor):
        valuation = torch.tensor(valuation, dtype=torch.float)
    # unsqueeze if simple float
    if valuation.dim() == 0:
        valuation.unsqueeze_(0)

    if player_position == 0:
        bids = torch.zeros_like(valuation)
        bids[valuation > 4] = valuation[valuation > 4] / 2 + 2
        bids[valuation <= 4] = valuation[valuation <= 4] / 4 + 3
    else:
        bids = valuation / 2 + 1

    return bids / 10


def _optimal_bid_2P_asymmetric_uniform_risk_neutral_multi_lower_3(
        valuation: torch.Tensor or float, player_position: int,
        u_lo: List, u_hi: List):
    """
    Optimal bid in this experiment when bidders do NOT share same lower bound.
    Source: Equilibrium 3 of https://link.springer.com/article/10.1007/s40505-014-0049-1
    """
    valuation = 10 * torch.clone(valuation)

    if not isinstance(valuation, torch.Tensor):
        valuation = torch.tensor(valuation, dtype=torch.float)
    # unsqueeze if simple float
    if valuation.dim() == 0:
        valuation.unsqueeze_(0)

    if player_position == 0:
        bids = valuation / 5 + 4
    else:
        bids = 5 * torch.ones_like(valuation)

    return bids / 10


def _optimal_bid_single_item_3p_mineral_rights(valuation: torch.Tensor, player_position: int = 0) -> torch.Tensor:
    return (2 * valuation) / (2 + valuation)


def _optimal_bid_single_item_2p_affiliated_observations(valuation: torch.Tensor, player_position: int = 0) -> torch.Tensor:
    return (2/3) * valuation
=======
from bnelearn.util.distribution_util import copy_dist_to_device

>>>>>>> 8370f88c


# TODO: single item experiment should not be abstract and hold all logic for learning.
# Only bne needs to go into subclass
class SingleItemExperiment(Experiment, ABC):

    # known issue: pylint doesn't recognize this class as abstract:
    # https://github.com/PyCQA/pylint/commit/4024949f6caf5eff5f3da7ab2b4c3cf2e296472b
    # pylint: disable=abstract-method

    def __init__(self, config: ExperimentConfig):
        self.config = config

        # TODO Stefan: Can we get rid of this procedural code?
        if not hasattr(self, 'payment_rule'):
            self.payment_rule = self.config.setting.payment_rule
        if not hasattr(self, 'valuation_prior'):
            self.valuation_prior = 'unknown'

        self.observation_size = self.valuation_size = self.action_size = 1
        if self.config.logging.eval_batch_size < 2 ** 20:
            print(f"Using small eval_batch_size of {self.config.logging.eval_batch_size}. Use at least 2**22 for proper experiment runs!")
        super().__init__(config=config)

    def _setup_mechanism(self):
        if self.payment_rule == 'first_price':
            self.mechanism = FirstPriceSealedBidAuction(cuda=self.hardware.cuda)
        elif self.payment_rule == 'second_price':
            self.mechanism = VickreyAuction(cuda=self.hardware.cuda)
        else:
            raise ValueError('Invalid Mechanism type!')

    @staticmethod
    def get_risk_profile(risk) -> str:
        """Used for logging and checking existence of bne"""
        if risk == 1.0:
            return 'risk_neutral'
        elif risk == 0.5:
            return 'risk_averse'
        else:
            return 'other'


class SymmetricPriorSingleItemExperiment(SingleItemExperiment):
    """A Single Item Experiment that has the same valuation prior for all participating bidders.
    For risk-neutral agents, a unique BNE is known.
    """

    def __init__(self, config: ExperimentConfig):
        self.config = config
        self.n_players = self.config.setting.n_players

        # instance property will be set in super().__init__ call.
        action_size = 1

        # TODO: common_prior possibly on wrnog device now
        self.common_prior = self.config.setting.common_prior
        self.positive_output_point = torch.stack([self.common_prior.mean] * action_size)

        self.risk = float(self.config.setting.risk)
        self.risk_profile = self.get_risk_profile(self.risk)

        self.model_sharing = self.config.learning.model_sharing
        if self.model_sharing:
            self.n_models = 1
            self._bidder2model = [0] * self.n_players
        else:
            self.n_models = self.n_players
            self._bidder2model = list(range(self.n_players))

        super().__init__(config=config)

    def _setup_sampler(self):
        self.sampler = SymmetricIPVSampler(
            self.common_prior, self.n_players, self.valuation_size,
            self.config.learning.batch_size, self.config.hardware.device
        )

    def _check_and_set_known_bne(self):
        if self.payment_rule == 'first_price' and self.risk == 1:
            cdf_cpu = copy_dist_to_device(self.common_prior, 'cpu').cdf
            self._optimal_bid = partial(bne_fpsb_ipv_symmetric_generic_prior_risk_neutral,
                                        n_players=self.n_players, prior_cdf=cdf_cpu)
            return True
        elif self.payment_rule == 'second_price':
            self._optimal_bid = truthful_bid
            return True
        else:
            # no bne found, defer to parent
            return super()._check_and_set_known_bne()

    def _get_analytical_bne_utility(self) -> torch.Tensor:
        """Calculates utility in BNE from known closed-form solution (possibly using numerical integration)"""
        if self.payment_rule == 'first_price' and self.risk == 1:
            with warnings.catch_warnings():
                warnings.simplefilter('ignore')
                # don't print scipy accuracy warnings
                bne_utility, error_estimate = integrate.dblquad(
                    lambda x, v: self.common_prior.cdf(torch.tensor(x)) ** (self.n_players - 1) \
                        * self.common_prior.log_prob(torch.tensor(v)).exp(),
                    0, float('inf'),  # outer boundaries
                    lambda v: 0, lambda v: v)  # inner boundaries
                if error_estimate > 1e-6:
                    warnings.warn('Error in optimal utility might not be negligible')
        elif self.payment_rule == 'second_price':
            F = lambda x: self.common_prior.cdf(torch.tensor(x))
            f = lambda x: self.common_prior.log_prob(torch.tensor(x)).exp()
            f1n = lambda x, n: n * F(x) ** (n - 1) * f(x)

            bne_utility, error_estimate = integrate.dblquad(
                lambda x, v: (v - x) * f1n(x, self.n_players - 1) * f(v),
                0, float('inf'),  # outer boundaries
                lambda v: 0, lambda v: v)  # inner boundaries

            if error_estimate > 1e-6:
                warnings.warn('Error bound on analytical bne utility is not negligible!')
        else:
            raise ValueError("Invalid auction mechanism.")

        return torch.tensor(bne_utility, device=self.hardware.device)

    def _setup_eval_environment(self):
        """Determines whether a bne exists and sets up eval environment."""

        assert self.known_bne
        assert  hasattr(self, '_optimal_bid')
        print("Setting up the evaluation environment..." + \
            "\tDepending on your and hardware and the eval_batch_size, this may take a while," +\
                "-- sequential numeric integration on the cpu is required in this environment.")

        n_processes_optimal_strategy = self.config.hardware.max_cpu_threads if self.valuation_prior != 'uniform' and \
                                                self.payment_rule != 'second_price' else 0
        bne_strategy = ClosureStrategy(self._optimal_bid, parallel=n_processes_optimal_strategy, mute=True)


        # define bne agents once then use them in all runs
        self.bne_env = AuctionEnvironment(
            mechanism = self.mechanism,
            agents=[self._strat_to_bidder(bne_strategy,
                                          player_position=i,
                                          batch_size=self.logging.eval_batch_size,
                                          enable_action_caching=self.logging.cache_eval_actions)
                    for i in range(self.n_players)],
            valuation_observation_sampler = self.sampler,
            batch_size=self.logging.eval_batch_size,
            n_players=self.n_players,
            strategy_to_player_closure=self._strat_to_bidder
        )

        # Calculate bne_utility via sampling and from known closed form solution and do a sanity check
        # TODO: This is not very precise. Instead we should consider taking the mean over all agents
        bne_utility_sampled = self.bne_env.get_reward(self.bne_env.agents[0], redraw_valuations=True)
        bne_utility_analytical = self._get_analytical_bne_utility()

        print('Utility in BNE (sampled): \t{:.5f}'.format(bne_utility_sampled))
        print('Utility in BNE (analytic): \t{:.5f}'.format(bne_utility_analytical))

        # don't print the warning for small batch_sizes (i.e. in test suite)
        if self.logging.eval_batch_size > 2**16 and \
            not torch.allclose(bne_utility_analytical, bne_utility_sampled, atol=5e-2):
            warnings.warn(
                "Analytical BNE Utility does not match sampled utility from parent class! \n\t sampled {}, analytic {}"
                    .format(bne_utility_sampled, bne_utility_analytical))
        print('Using analytical BNE utility.')
        self.bne_utility = bne_utility_analytical
        self.bne_utilities = [self.bne_utility] * self.n_models

    def _strat_to_bidder(self, strategy, batch_size, player_position=0, enable_action_caching=False):
        return Bidder(strategy, player_position, batch_size, enable_action_caching=enable_action_caching,
                      risk=self.risk)

    def _get_logdir_hierarchy(self):
        name = ['single_item', self.payment_rule, self.valuation_prior,
                'symmetric', self.risk_profile, str(self.n_players) + 'p']
        return os.path.join(*name)


class UniformSymmetricPriorSingleItemExperiment(SymmetricPriorSingleItemExperiment):

    def __init__(self, config: ExperimentConfig):
        self.config = config

        u_lo = self.config.setting.u_lo
        u_hi = self.config.setting.u_hi

        assert u_lo is not None and len(set(u_lo)) == 1, "Invalid prior boundaries. u_lo should be a list of length 1."
        assert u_hi is not None and len(set(u_hi)) == 1, "Invalid prior boundaries. u_hi should be a list of length 1."

        self.valuation_prior = 'uniform'
        self.u_lo = torch.tensor(u_lo[0], dtype=torch.float32,
            device=self.config.hardware.device)
        self.u_hi = torch.tensor(u_hi[0], dtype=torch.float32,
            device=self.config.hardware.device)
        self.config.setting.common_prior = \
            torch.distributions.uniform.Uniform(low=self.u_lo, high=self.u_hi)

        # ToDO Implicit list to float type conversion
        self.plot_xmin = self.u_lo.cpu()
        self.plot_xmax = self.u_hi.cpu()
        self.plot_ymin = 0
        self.plot_ymax = self.u_hi.cpu() * 1.05

        super().__init__(config=config)

    def _check_and_set_known_bne(self):
        if self.payment_rule == 'first_price':
            self._optimal_bid = partial(bne_fpsb_ipv_symmetric_uniform_prior,
                                        n=self.n_players, r=self.risk, u_lo=self.u_lo, u_hi=self.u_hi)
            return True
        elif self.payment_rule == 'second_price':
            self._optimal_bid = truthful_bid
            return True
        else: # no bne found, defer to parent
            return super()._check_and_set_known_bne()

    def _get_analytical_bne_utility(self):
        """Get bne utility from known closed-form solution for higher precision."""
        if self.payment_rule == 'first_price':
            bne_utility = torch.tensor(
                (self.risk * (self.u_hi - self.u_lo) / (self.n_players - 1 + self.risk)) **
                self.risk / (self.n_players + self.risk),
                device=self.hardware.device
            )
        elif self.payment_rule == 'second_price':
            F = self.common_prior.cdf
            f = lambda x: self.common_prior.log_prob(torch.tensor(x)).exp()
            f1n = lambda x, n: n * F(x) ** (n - 1) * f(x)

            bne_utility, error_estimate = integrate.dblquad(
                lambda x, v: (v - x) * f1n(x, self.n_players - 1) * f(v),
                0, float('inf'),  # outer boundaries
                lambda v: 0, lambda v: v)  # inner boundaries

            bne_utility = torch.tensor(bne_utility, device=self.hardware.device)
            if error_estimate > 1e-6:
                warnings.warn('Error bound on analytical bne utility is not negligible!')
        else:
            raise ValueError("Invalid auction mechanism.")

        return bne_utility


class GaussianSymmetricPriorSingleItemExperiment(SymmetricPriorSingleItemExperiment):
    def __init__(self, config: ExperimentConfig):
        self.config = config
        assert self.config.setting.valuation_mean is not None, """Valuation mean and/or std not specified! """
        assert self.config.setting.valuation_std is not None, """Valuation mean and/or std not specified! """
        self.valuation_prior = 'normal'
        self.valuation_mean = torch.tensor(
            self.config.setting.valuation_mean, dtype=torch.float32,
            device=self.config.hardware.device)
        self.valuation_std = torch.tensor(
            self.config.setting.valuation_std, dtype=torch.float32,
            device=self.config.hardware.device)
        self.config.setting.common_prior = \
            torch.distributions.normal.Normal(loc=self.valuation_mean, scale=self.valuation_std)

        self.plot_xmin = int(max(0, self.valuation_mean - 3 * self.valuation_std))
        self.plot_xmax = int(self.valuation_mean + 3 * self.valuation_std)
        self.plot_ymin = 0
        self.plot_ymax = 20 if self.config.setting.payment_rule == 'first_price' else self.plot_xmax

        super().__init__(config=config)


class TwoPlayerAsymmetricUniformPriorSingleItemExperiment(SingleItemExperiment):
    def __init__(self, config: ExperimentConfig):
        self.config = config

        if self.config.learning.model_sharing is not None:
            assert not self.config.learning.model_sharing, "Model sharing not available in this setting!"
        self.model_sharing = False

        self.payment_rule = 'first_price'
        self.valuation_prior = 'uniform'
        self.risk = float(self.config.setting.risk)
        self.risk_profile = self.get_risk_profile(self.risk)

        n_items = 1
        self.n_players = 2
        self.n_models = self.n_players
        self._bidder2model: List[int] = list(range(self.n_players))

        self.u_lo: List[float] = [float(self.config.setting.u_lo[i]) for i in range(self.n_players)]
        self.u_hi: List[float] = [float(self.config.setting.u_hi[i]) for i in range(self.n_players)]
        assert self.u_hi[0] < self.u_hi[1], "First Player must be the weaker player"
        self.positive_output_point = torch.tensor([min(self.u_hi)] * n_items)

        self.plot_xmin = min(self.u_lo)
        self.plot_xmax = max(self.u_hi)
        self.plot_ymin = self.plot_xmin * 0.90
        self.plot_ymax = self.plot_xmax * 1.05

        super().__init__(config=config)

    def _setup_sampler(self):

        default_batch_size = self.learning.batch_size
        device = self.hardware.device
        # setup individual samplers for each bidder
        bidder_samplers = [
            UniformSymmetricIPVSampler(
                self.u_lo[i], self.u_hi[i], 1,
                self.valuation_size, default_batch_size, device)
            for i in range(self.n_players)]

        self.sampler = CompositeValuationObservationSampler(
            self.n_players, self.valuation_size, self.observation_size, bidder_samplers,
            default_batch_size, device
            )

    def _get_logdir_hierarchy(self):
        name = ['single_item', self.payment_rule, self.valuation_prior,
                'asymmetric', self.risk_profile, str(self.n_players) + 'p']
        return os.path.join(*name)

    def _strat_to_bidder(self, strategy, batch_size, player_position=None, **strat_to_player_kwargs):
<<<<<<< HEAD
        bidder = Bidder.uniform(self.u_lo[player_position], self.u_hi[player_position], strategy,
                                player_position=player_position, batch_size=batch_size, **strat_to_player_kwargs)
        bidder._grid_lb_util_loss = 0
        bidder._grid_ub_util_loss = max(self.u_hi)
        return bidder
=======
        return Bidder(strategy, player_position=player_position, batch_size=batch_size, **strat_to_player_kwargs)
>>>>>>> 8370f88c

    def _check_and_set_known_bne(self):
        """Checks whether a BNE is known for this experiment and sets the corresponding
           `_optimal_bid` function.
        """
        if self.risk == 1.0:
            if self.u_lo[0] != self.u_lo[1]:  # Agents do not share same u_lo
                # Check for bounds match from Kaplan & Zamir [2015]
                if self.setting.u_lo == [0, 6] and self.setting.u_hi == [5, 7]:
                    self._optimal_bid = [
                        # BNE 1
                        bne1_kaplan_zhamir(u_lo=self.u_lo, u_hi=self.u_hi),
                        # BNE 2
                        partial(bne2_kaplan_zhamir, u_lo=self.u_lo, u_hi=self.u_hi),
                        # BNE 3
                        partial(bne3_kaplan_zhamir, u_lo=self.u_lo, u_hi=self.u_hi)
                    ]
                    return True
            else:  # BNE for shared u_lo for all players from Plum [1992]
                self._optimal_bid = [partial(bne_fpsb_ipv_asymmetric_uniform_overlapping_priors_risk_neutral,
                                             u_lo=self.u_lo, u_hi=self.u_hi)]
                return True

        # Found no BNE
        return super()._check_and_set_known_bne()

    def _setup_eval_environment(self):
        assert self.known_bne
        assert hasattr(self, '_optimal_bid')

        bne_strategies = [None] * len(self._optimal_bid)
        self.bne_env = [None] * len(self._optimal_bid)
        bne_utilities_sampled = [None] * len(self._optimal_bid)
        for i, bid_function in enumerate(self._optimal_bid):
            bne_strategies[i] = [ClosureStrategy(partial(bid_function, player_position=j))
                                 for j in range(self.n_players)]

            self.bne_env[i] = AuctionEnvironment(
                mechanism=self.mechanism,
                agents=[self._strat_to_bidder(bne_strategies[i][p], player_position=p,
                                              batch_size=self.logging.eval_batch_size,
                                              enable_action_caching=self.config.logging.cache_eval_actions)
                        for p in range(self.n_players)],
                valuation_observation_sampler=self.sampler,
                n_players=self.n_players,
                batch_size=self.logging.eval_batch_size,
                strategy_to_player_closure=self._strat_to_bidder
            )

            bne_utilities_sampled[i] = torch.tensor(
                [self.bne_env[i].get_reward(a, redraw_valuations=True) for a in self.bne_env[i].agents])

            print(('Utilities in BNE{} (sampled):' + '\t{:.5f}' * self.n_players + '.') \
                .format(i + 1,*bne_utilities_sampled[i]))

        if len(set(self.u_lo)) == 1:
            print("No closed form solution for BNE utilities available in this setting. Using sampled value as baseline.")

        print('Debug: eval_batch size: {}'.format(self.bne_env[0].batch_size))

        # TODO Stefan: generalize using analytical/hardcoded utilities over all settings!
        # In case of 'canonica' overlapping setting, use precomputed bne-utils with higher precision.
        if len(self.bne_env) == 1 and \
            self.u_lo[0] == self.u_lo[1] == 5.0 and self.u_hi[0] ==15. and self.u_hi[1] == 25. and \
            self.bne_env[0].batch_size <= 2**22:
            # replace by known optimum with higher precision
            bne_utilities_sampled[0] = torch.tensor([0.9694, 5.0688]) # calculated using 100x batch size above
            print(f"\tReplacing sampled bne utilities by precalculated utilities with higher precision: {bne_utilities_sampled[0]}")

        self.bne_utilities = bne_utilities_sampled

    def _get_model_names(self):
        return ['weak bidder', 'strong bidder']


class TwoPlayerAsymmetricBetaPriorSingleItemExperiment(SingleItemExperiment):
    def __init__(self, config: ExperimentConfig):
        self.config = config

        if self.config.learning.model_sharing is not None:
            assert not self.config.learning.model_sharing, "Model sharing not available in this setting!"
        self.model_sharing = False

        self.payment_rule = 'first_price'
        self.valuation_prior = 'beta'
        self.risk = float(self.config.setting.risk)
        self.risk_profile = self.get_risk_profile(self.risk)

        self.n_players = 2
        self.n_items = 1
        self.n_models = self.n_players
        self._bidder2model: List[int] = list(range(self.n_players))

        self.u_lo = self.config.setting.u_lo
        self.u_hi = self.config.setting.u_hi
        self.positive_output_point = torch.tensor([0.5] * self.n_items)

        self.plot_xmin = 0.0
        self.plot_xmax = 1.0
        self.plot_ymin = self.plot_xmin * 0.90
        self.plot_ymax = self.plot_xmax * 1.05

        super().__init__(config)

    def _get_logdir_hierarchy(self):
        name = ['single_item', self.payment_rule, self.valuation_prior,
                'asymmetric', self.risk_profile, str(self.n_players) + 'p']
        return os.path.join(*name)

    def _strat_to_bidder(self, strategy, batch_size, player_position=None,
                         cache_actions=False, **strat_to_player_kwargs):
        # beta bidder
        bidder = Bidder.beta(
            alpha=torch.tensor(self.u_lo[player_position], device=self.hardware.device),
            beta=torch.tensor(self.u_hi[player_position], device=self.hardware.device),
            strategy=strategy,
            player_position=player_position, batch_size=batch_size,
            cache_actions=cache_actions, **strat_to_player_kwargs
        )
        return bidder

    def _check_and_set_known_bne(self):
        if self.u_lo == [1, 1] and self.u_hi == [1, 1]:  # both agents have uniform prior
            if self.payment_rule == 'first_price':
                self._optimal_bid = partial(_optimal_bid_FPSB_UniformSymmetricPriorSingleItem,
                                            n=self.n_players, r=self.risk, u_lo=self.u_lo[0], u_hi=self.u_hi[0])
                return True
            elif self.payment_rule == 'second_price':
                self._optimal_bid = _truthful_bid
                return True
            else:  # no bne found, defer to parent
                return super()._check_and_set_known_bne()
        else:
            return False

    def _setup_eval_environment(self):
        """Determines whether a bne exists and sets up eval environment."""

        assert self.known_bne
        assert  hasattr(self, '_optimal_bid')

        # TODO: parallelism should be taken from elsewhere. Should be moved to config. Assigned @Stefan
        n_processes_optimal_strategy = 44 if self.valuation_prior != 'uniform' and \
                                                self.payment_rule != 'second_price' else 0
        bne_strategy = ClosureStrategy(self._optimal_bid, parallel=n_processes_optimal_strategy, mute=True)

        # define bne agents once then use them in all runs
        self.bne_env = AuctionEnvironment(
            self.mechanism,
            agents=[self._strat_to_bidder(bne_strategy,
                                          player_position=i,
                                          batch_size=self.logging.eval_batch_size,
                                          cache_actions=self.logging.cache_eval_actions)
                    for i in range(self.n_players)],
            batch_size=self.logging.eval_batch_size,
            n_players=self.n_players,
            strategy_to_player_closure=self._strat_to_bidder
        )

        bne_utility_analytical = self._get_analytical_bne_utility()
        print('Utility in BNE (analytic): \t{:.5f}'.format(bne_utility_analytical))

        self.bne_utility = bne_utility_analytical
        self.bne_utilities = [self.bne_utility] * self.n_models

    def _get_analytical_bne_utility(self):
        """Get bne utility from known closed-form solution for higher precision."""
        if self.payment_rule == 'first_price':
            bne_utility = torch.tensor(
                (self.risk * (self.u_hi[0] - self.u_lo[0]) / (self.n_players - 1 + self.risk)) **
                self.risk / (self.n_players + self.risk),
                device=self.hardware.device
            )
        elif self.payment_rule == 'second_price':
            F = self.common_prior.cdf
            f = lambda x: self.common_prior.log_prob(torch.tensor(x)).exp()
            f1n = lambda x, n: n * F(x) ** (n - 1) * f(x)

            bne_utility, error_estimate = integrate.dblquad(
                lambda x, v: (v - x) * f1n(x, self.n_players - 1) * f(v),
                0, float('inf'),  # outer boundaries
                lambda v: 0, lambda v: v)  # inner boundaries

            bne_utility = torch.tensor(bne_utility, device=self.hardware.device)
            if error_estimate > 1e-6:
                warnings.warn('Error bound on analytical bne utility is not negligible!')
        else:
            raise ValueError("Invalid auction mechanism.")

        return bne_utility

    def _get_logdir_hierarchy(self):
        name = ['single_item', self.payment_rule, 'non-common',
                str(self.risk) + 'risk', str(self.n_players) + 'players']
        return os.path.join(*name)


class MineralRightsExperiment(SingleItemExperiment):
    """A Single Item Experiment that has the same valuation prior for all participating bidders.
    For risk-neutral agents, a unique BNE is known.
    """

    def __init__(self, config: ExperimentConfig):
        self.n_players = config.setting.n_players

        u_lo = config.setting.u_lo
        u_hi = config.setting.u_hi

        assert len(set(u_lo)) == 1, "Symmetric prior supported only!"
        assert len(set(u_hi)) == 1, "Symmetric prior supported only!"

        self.n_items = 1

        self.valuation_prior = 'uniform'
        self.u_lo = float(u_lo[0])
        self.u_hi = float(u_hi[0])
        self.common_prior = torch.distributions.uniform.Uniform(low=self.u_lo, high=self.u_hi)
        self.positive_output_point = torch.tensor([(self.u_lo+self.u_hi)/2] * self.n_items)

        self.risk = float(config.setting.risk)
        self.risk_profile = self.get_risk_profile(self.risk)

        self.correlation_groups = config.setting.correlation_groups

        assert len(config.setting.correlation_coefficients) == 1

        self.model_sharing = config.learning.model_sharing
        if self.model_sharing:
            self.n_models = 1
            self._bidder2model = [0] * self.n_players
        else:
            self.n_models = self.n_players
            self._bidder2model = list(range(self.n_players))

        # plot limits
        self.plot_xmin = self.u_lo
        self.plot_xmax = self.u_hi * 2
        self.plot_ymin = 0
        self.plot_ymax = self.u_hi * 1.1

        super().__init__(config)

    def _setup_sampler(self):

        default_batch_size = self.learning.batch_size
        device = self.hardware.device
        # setup individual samplers for each bidder
        self.sampler = MineralRightsValuationObservationSampler(
            n_players=self.n_players,
            valuation_size=self.valuation_size,
            common_value_lo=self.u_lo,
            common_value_hi=self.u_hi,
            default_batch_size=default_batch_size,
            default_device=device
        )

    def _setup_mechanism(self):
        if self.payment_rule == 'second_price':
            self.mechanism = VickreyAuction(random_tie_break=False, cuda=self.hardware.cuda)
        else:
            raise ValueError('Invalid Mechanism type!')

    def _check_and_set_known_bne(self):
        if self.payment_rule == 'second_price' and self.n_players == 3:
            self._optimal_bid = partial(bne_3p_mineral_rights)
            return True
        else:
            return super()._check_and_set_known_bne()

    def _setup_eval_environment(self):
        assert self.known_bne
        assert hasattr(self, '_optimal_bid')

        if self.n_players == 3:
            bne_strategy = ClosureStrategy(self._optimal_bid)

            # define bne agents once then use them in all runs
            agents = [
                self._strat_to_bidder(
                    strategy=bne_strategy,
                    player_position=i,
                    batch_size=self.config.logging.eval_batch_size,
                    enable_action_caching=self.config.logging.cache_eval_actions
                )
                for i in range(self.n_players)
            ]
            for a in agents:
                a._grid_lb = 0
                a._grid_ub = 2

            self.bne_env = AuctionEnvironment(
                mechanism=self.mechanism,
                agents=agents,
                valuation_observation_sampler=self.sampler,
                batch_size=self.config.logging.eval_batch_size,
                n_players=self.n_players,
                strategy_to_player_closure=self._strat_to_bidder
            )

            # Calculate bne_utility via sampling and from known closed form solution and do a sanity check
            self.bne_utilities = torch.zeros((self.n_players,), device=self.config.hardware.device)
            for i, a in enumerate(self.bne_env.agents):
                self.bne_utilities[i] = self.bne_env.get_reward(agent=a, redraw_valuations=True)

            print('Utility in BNE (sampled): \t{}'.format(self.bne_utilities))
            self.bne_utility = self.bne_utilities.mean()

        else:
            self.known_bne = False

    def _strat_to_bidder(self, **kwargs):
        return Bidder(risk=self.risk, **kwargs)

    def _get_logdir_hierarchy(self):
        name = ['single_item', self.payment_rule, 'interdependent', self.valuation_prior,
                'symmetric', str(self.risk) + 'risk', str(self.n_players) + 'players']
        return os.path.join(*name)



class AffiliatedObservationsExperiment(SingleItemExperiment):
    """A Single Item Experiment that has the same valuation prior for all participating bidders.
    For risk-neutral agents, a unique BNE is known.
    """

    def __init__(self,  config: ExperimentConfig):
        self.n_players = config.setting.n_players

        u_lo = config.setting.u_lo
        u_hi = config.setting.u_hi

        assert len(set(u_lo)) == 1, "Symmetric prior supported only!"
        assert len(set(u_hi)) == 1, "Symmetric prior supported only!"

        self.n_items = 1

        self.valuation_prior = 'uniform'
        self.u_lo = float(u_lo[0])
        self.u_hi = float(u_hi[0])
        self.common_prior = torch.distributions.uniform.Uniform(low=self.u_lo, high=self.u_hi)
        self.positive_output_point = torch.stack([self.common_prior.mean] * self.n_items)

        self.risk = float(config.setting.risk)
        self.risk_profile = self.get_risk_profile(self.risk)

        self.correlation_groups = config.setting.correlation_groups
        assert self.correlation_groups == [[0, 1]], \
            "other settings not implemented properly yet"
        assert len(config.setting.correlation_coefficients) == 1

        self.model_sharing = config.learning.model_sharing
        if self.model_sharing:
            self.n_models = 1
            self._bidder2model = [0] * self.n_players
        else:
            self.n_models = self.n_players
            self._bidder2model = list(range(self.n_players))

        # plot limits
        self.plot_xmin = self.u_lo
        self.plot_xmax = self.u_hi
        self.plot_ymin = 0
        self.plot_ymax = self.u_hi

        super().__init__(config)

    def _setup_sampler(self):

        default_batch_size = self.learning.batch_size
        device = self.hardware.device
        # setup individual samplers for each bidder
        self.sampler = AffiliatedValuationObservationSampler(
            n_players=self.n_players,
            valuation_size=self.valuation_size,
            u_lo=self.u_lo, u_hi=self.u_hi,
            default_batch_size=default_batch_size,
            default_device=device
        )

    def _setup_mechanism(self):
        if self.payment_rule == 'first_price':
            self.mechanism = FirstPriceSealedBidAuction(cuda=self.hardware.cuda)
        else:
            raise ValueError('Invalid Mechanism type!')

    def _check_and_set_known_bne(self):
        if self.payment_rule == 'first_price' and self.n_players == 2:
            self._optimal_bid = partial(bne_2p_affiliated_values)
            return True
        else:
            return super()._check_and_set_known_bne()

    def _setup_eval_environment(self):
        assert self.known_bne
        assert hasattr(self, '_optimal_bid')

        bne_strategy = ClosureStrategy(self._optimal_bid)

        # define bne agents once then use them in all runs
        agents = [
            self._strat_to_bidder(
                strategy=bne_strategy,
                player_position=i,
                batch_size=self.config.logging.eval_batch_size,
                enable_action_caching=self.config.logging.cache_eval_actions
            )
            for i in range(self.n_players)
        ]
        for a in agents:
            a._grid_lb = 0
            a._grid_ub = 1.5

        self.bne_env = AuctionEnvironment(
            mechanism=self.mechanism,
            agents=agents,
            valuation_observation_sampler=self.sampler,
            batch_size=self.config.logging.eval_batch_size,
            n_players=self.n_players,
            strategy_to_player_closure=self._strat_to_bidder
        )

        # Calculate bne_utility via sampling and from known closed form solution and do a sanity check
        self.bne_utilities = torch.zeros((3,), device=self.config.hardware.device)
        for i, a in enumerate(self.bne_env.agents):
            self.bne_utilities[i] = self.bne_env.get_reward(agent=a, redraw_valuations=True)

        print('Utility in BNE (sampled): \t{}'.format(self.bne_utilities.tolist()))
        self.bne_utility = self.bne_utilities.mean()

    def _strat_to_bidder(self, **kwargs):
        return Bidder(risk=self.risk, **kwargs)

    def _get_logdir_hierarchy(self):
        name = ['single_item', self.payment_rule, 'interdependent', self.valuation_prior,
                'symmetric', str(self.risk) + 'risk', str(self.n_players) + 'players']
        return os.path.join(*name)<|MERGE_RESOLUTION|>--- conflicted
+++ resolved
@@ -25,178 +25,11 @@
 from bnelearn.sampler import (AffiliatedValuationObservationSampler,
                               CompositeValuationObservationSampler,
                               MineralRightsValuationObservationSampler,
-                              SymmetricIPVSampler, UniformSymmetricIPVSampler)
+                              SymmetricIPVSampler, UniformSymmetricIPVSampler,
+                              BetaSymmetricIPVSampler)
 from bnelearn.strategy import ClosureStrategy
-<<<<<<< HEAD
-from bnelearn.correlation_device import (
-    MineralRightsCorrelationDevice, AffiliatedObservationsDevice)
-
-
-###############################################################################
-#######   Known equilibrium bid functions                                ######
-###############################################################################
-# Define known BNE functions top level, so they may be pickled for parallelization
-# These are called millions of times, so each implementation should be
-# setting specific, i.e. there should be NO setting checks at runtime.
-
-def _optimal_bid_single_item_FPSB_generic_prior_risk_neutral(
-        valuation: torch.Tensor or np.ndarray or float, n_players: int, prior_cdf: Callable, **kwargs) -> torch.Tensor:
-    if not isinstance(valuation, torch.Tensor):
-        # For float and numpy --> convert to tensor (relevant for plotting)
-        valuation = torch.tensor(valuation, dtype=torch.float)
-    # For float / 0d tensors --> unsqueeze to allow list comprehension below
-    if valuation.dim() == 0:
-        valuation.unsqueeze_(0)
-    # shorthand notation for F^(n-1)
-    Fpowered = lambda v: torch.pow(prior_cdf(torch.tensor(v)), n_players - 1)
-    # do the calculations
-    numerator = torch.tensor(
-        [integrate.quad(Fpowered, 0, v)[0] for v in valuation],
-        device=valuation.device
-    ).reshape(valuation.shape)
-    return valuation - numerator / Fpowered(valuation)
-
-
-def _optimal_bid_FPSB_UniformSymmetricPriorSingleItem(valuation: torch.Tensor, n: int, r: float, u_lo, u_hi,
-                                                      **kwargs) -> torch.Tensor:
-    return u_lo + (valuation - u_lo) * (n - 1) / (n - 1.0 + r)
-
-
-def _truthful_bid(valuation: torch.Tensor, **kwargs) -> torch.Tensor:
-    return valuation
-
-
-def _optimal_bid_2P_asymmetric_uniform_risk_neutral(valuation: torch.Tensor or float, player_position: int,
-                                                    u_lo: List, u_hi: List):
-    """
-    Optimal bid in this experiment when bidders share same lower bound.
-    Source: https://link.springer.com/article/10.1007/BF01271133
-    """
-
-    if not isinstance(valuation, torch.Tensor):
-        valuation = torch.tensor(valuation, dtype=torch.float)
-    # unsqueeze if simple float
-    if valuation.dim() == 0:
-        valuation.unsqueeze_(0)
-
-    c = 1 / (u_hi[0] - u_lo[0]) ** 2 - 1 / (u_hi[1] - u_lo[0]) ** 2
-    factor = 2 * player_position - 1  # -1 for 0 (weak player), +1 for 1 (strong player)
-    denominator = 1.0 + torch.sqrt(1 + factor * c * (valuation - u_lo[0]) ** 2)
-    bid = u_lo[0] + (valuation - u_lo[0]) / denominator
-    return torch.max(bid, torch.zeros_like(bid))
-
-
-def _optimal_bid_2P_asymmetric_uniform_risk_neutral_multi_lower(u_lo: List, u_hi: List):
-    """
-    Optimal bid in this experiment when bidders do NOT share same lower bound.
-    Source: Equilibrium 1 of https://link.springer.com/article/10.1007/s40505-014-0049-1
-    """
-    interpol_points = 2**11
-    u_lo = [10*u for u in u_lo]
-    u_hi = [10*u for u in u_hi]
-
-    # 1. Solve implicit bid function
-    v1 = np.linspace(u_lo[0], u_hi[0], interpol_points)
-    v2 = np.linspace(u_lo[1], u_hi[1], interpol_points)
-
-    def inverse_bid_player_1(bid):
-        return 36 / ((2 * bid - 6) * (1 / 5) * np.exp(9 / 4 + 6 / (6 - 2 * bid)) + 24 - 4 * bid)
-
-    def inverse_bid_player_2(bid):
-        return 6 + 36 / ((2 * bid - 6) * 20 * np.exp(-9 / 4 - 6 / (6 - 2 * bid)) - 4 * bid)
-
-    u_lo_cut = 0
-    for i in range(interpol_points):
-        if v1[i] > u_lo[1] / 2:
-            u_lo_cut = i
-            break
-
-    b1 = np.copy(v1) # truthful at beginning
-    b1[u_lo_cut:] = np.array([optimize.broyden1(lambda x: inverse_bid_player_1(x) - v, v)
-                              for v in v1[u_lo_cut:]])
-    b2 = np.array([optimize.broyden1(lambda x: inverse_bid_player_2(x) - v, v)
-                   for v in v2])
-
-    opt_bid_function = [
-        interpolate.interp1d(v1, b1, kind=1),
-        interpolate.interp1d(v2, b2, kind=1)
-    ]
-
-    # 2. return interpolation of bid function
-    def _optimal_bid(valuation: torch.Tensor or float, player_position: int):
-        if not isinstance(valuation, torch.Tensor):
-            valuation = torch.tensor(valuation, dtype=torch.float)
-        # unsqueeze if simple float
-        if valuation.dim() == 0:
-            valuation.unsqueeze_(0)
-        bid = torch.tensor(
-            opt_bid_function[player_position](10 * valuation.cpu().numpy()),
-            device=valuation.device,
-            dtype=valuation.dtype
-        )
-        return bid / 10
-
-    return _optimal_bid
-
-
-def _optimal_bid_2P_asymmetric_uniform_risk_neutral_multi_lower_2(
-        valuation: torch.Tensor or float, player_position: int,
-        u_lo: List, u_hi: List):
-    """
-    Optimal bid in this experiment when bidders do NOT share same lower bound.
-    Source: Equilibrium 2 of https://link.springer.com/article/10.1007/s40505-014-0049-1
-    """
-    valuation = 10 * torch.clone(valuation)
-
-    if not isinstance(valuation, torch.Tensor):
-        valuation = torch.tensor(valuation, dtype=torch.float)
-    # unsqueeze if simple float
-    if valuation.dim() == 0:
-        valuation.unsqueeze_(0)
-
-    if player_position == 0:
-        bids = torch.zeros_like(valuation)
-        bids[valuation > 4] = valuation[valuation > 4] / 2 + 2
-        bids[valuation <= 4] = valuation[valuation <= 4] / 4 + 3
-    else:
-        bids = valuation / 2 + 1
-
-    return bids / 10
-
-
-def _optimal_bid_2P_asymmetric_uniform_risk_neutral_multi_lower_3(
-        valuation: torch.Tensor or float, player_position: int,
-        u_lo: List, u_hi: List):
-    """
-    Optimal bid in this experiment when bidders do NOT share same lower bound.
-    Source: Equilibrium 3 of https://link.springer.com/article/10.1007/s40505-014-0049-1
-    """
-    valuation = 10 * torch.clone(valuation)
-
-    if not isinstance(valuation, torch.Tensor):
-        valuation = torch.tensor(valuation, dtype=torch.float)
-    # unsqueeze if simple float
-    if valuation.dim() == 0:
-        valuation.unsqueeze_(0)
-
-    if player_position == 0:
-        bids = valuation / 5 + 4
-    else:
-        bids = 5 * torch.ones_like(valuation)
-
-    return bids / 10
-
-
-def _optimal_bid_single_item_3p_mineral_rights(valuation: torch.Tensor, player_position: int = 0) -> torch.Tensor:
-    return (2 * valuation) / (2 + valuation)
-
-
-def _optimal_bid_single_item_2p_affiliated_observations(valuation: torch.Tensor, player_position: int = 0) -> torch.Tensor:
-    return (2/3) * valuation
-=======
 from bnelearn.util.distribution_util import copy_dist_to_device
 
->>>>>>> 8370f88c
 
 
 # TODO: single item experiment should not be abstract and hold all logic for learning.
@@ -483,7 +316,7 @@
         self.u_lo: List[float] = [float(self.config.setting.u_lo[i]) for i in range(self.n_players)]
         self.u_hi: List[float] = [float(self.config.setting.u_hi[i]) for i in range(self.n_players)]
         assert self.u_hi[0] < self.u_hi[1], "First Player must be the weaker player"
-        self.positive_output_point = torch.tensor([min(self.u_hi)] * n_items)
+        self.positive_output_point = torch.tensor([[min(self.u_hi)] * n_items])
 
         self.plot_xmin = min(self.u_lo)
         self.plot_xmax = max(self.u_hi)
@@ -513,16 +346,11 @@
                 'asymmetric', self.risk_profile, str(self.n_players) + 'p']
         return os.path.join(*name)
 
+    # def pretrain_transform(self, player_position: int):
+    #     return lambda v: self._optimal_bid[1](v, player_position)
+
     def _strat_to_bidder(self, strategy, batch_size, player_position=None, **strat_to_player_kwargs):
-<<<<<<< HEAD
-        bidder = Bidder.uniform(self.u_lo[player_position], self.u_hi[player_position], strategy,
-                                player_position=player_position, batch_size=batch_size, **strat_to_player_kwargs)
-        bidder._grid_lb_util_loss = 0
-        bidder._grid_ub_util_loss = max(self.u_hi)
-        return bidder
-=======
         return Bidder(strategy, player_position=player_position, batch_size=batch_size, **strat_to_player_kwargs)
->>>>>>> 8370f88c
 
     def _check_and_set_known_bne(self):
         """Checks whether a BNE is known for this experiment and sets the corresponding
@@ -531,7 +359,7 @@
         if self.risk == 1.0:
             if self.u_lo[0] != self.u_lo[1]:  # Agents do not share same u_lo
                 # Check for bounds match from Kaplan & Zamir [2015]
-                if self.setting.u_lo == [0, 6] and self.setting.u_hi == [5, 7]:
+                if self.setting.u_lo == [0, .6] and self.setting.u_hi == [.5, .7]:
                     self._optimal_bid = [
                         # BNE 1
                         bne1_kaplan_zhamir(u_lo=self.u_lo, u_hi=self.u_hi),
@@ -573,7 +401,7 @@
             )
 
             bne_utilities_sampled[i] = torch.tensor(
-                [self.bne_env[i].get_reward(a, redraw_valuations=True) for a in self.bne_env[i].agents])
+                [self.bne_env[i].get_reward(a) for a in self.bne_env[i].agents])
 
             print(('Utilities in BNE{} (sampled):' + '\t{:.5f}' * self.n_players + '.') \
                 .format(i + 1,*bne_utilities_sampled[i]))
@@ -599,6 +427,9 @@
 
 
 class TwoPlayerAsymmetricBetaPriorSingleItemExperiment(SingleItemExperiment):
+    """A single item experiment where two bidders have different beta priors.
+    """
+
     def __init__(self, config: ExperimentConfig):
         self.config = config
 
@@ -616,8 +447,10 @@
         self.n_models = self.n_players
         self._bidder2model: List[int] = list(range(self.n_players))
 
-        self.u_lo = self.config.setting.u_lo
-        self.u_hi = self.config.setting.u_hi
+        self.u_lo = torch.tensor(self.config.setting.u_lo,
+                                 device=self.config.hardware.specific_gpu)
+        self.u_hi = torch.tensor(self.config.setting.u_hi,
+                                 device=self.config.hardware.specific_gpu)
         self.positive_output_point = torch.tensor([0.5] * self.n_items)
 
         self.plot_xmin = 0.0
@@ -627,22 +460,31 @@
 
         super().__init__(config)
 
+    def _setup_sampler(self):
+
+        default_batch_size = self.learning.batch_size
+        device = self.hardware.device
+        # setup individual samplers for each bidder
+        bidder_samplers = [
+            BetaSymmetricIPVSampler(
+                self.u_lo[i], self.u_hi[i], 1,
+                self.valuation_size, default_batch_size, device)
+            for i in range(self.n_players)]
+
+        self.sampler = CompositeValuationObservationSampler(
+            self.n_players, self.valuation_size, self.observation_size, bidder_samplers,
+            default_batch_size, device
+            )
+
     def _get_logdir_hierarchy(self):
         name = ['single_item', self.payment_rule, self.valuation_prior,
                 'asymmetric', self.risk_profile, str(self.n_players) + 'p']
         return os.path.join(*name)
 
     def _strat_to_bidder(self, strategy, batch_size, player_position=None,
-                         cache_actions=False, **strat_to_player_kwargs):
-        # beta bidder
-        bidder = Bidder.beta(
-            alpha=torch.tensor(self.u_lo[player_position], device=self.hardware.device),
-            beta=torch.tensor(self.u_hi[player_position], device=self.hardware.device),
-            strategy=strategy,
-            player_position=player_position, batch_size=batch_size,
-            cache_actions=cache_actions, **strat_to_player_kwargs
-        )
-        return bidder
+                         **strat_to_player_kwargs):
+        return Bidder(strategy, player_position=player_position,
+                      batch_size=batch_size, **strat_to_player_kwargs)
 
     def _check_and_set_known_bne(self):
         if self.u_lo == [1, 1] and self.u_hi == [1, 1]:  # both agents have uniform prior
