"""
This module implements combinatorial experiments. Currently, this is only Local Global experiments as
considered by Bosshard et al. (2018).

Limitations and comments:
    - Currently implemented for only uniform valuations
    - Strictly speaking Split Award might belong here (however, implmentation closer to multi-unit)

TODO:
    - Check if truthful bidding is BNE in LLLLGG with VCG
"""
import os
from abc import ABC
from functools import partial
from typing import Iterable, List
import math
import warnings
from scipy import optimize
from tqdm import tqdm
import numpy as np
from torch.utils.tensorboard import SummaryWriter
import torch

<<<<<<< HEAD
from bnelearn.mechanism import (LLGAuction, LLLLGGAuction, FirstPriceSealedBidAuction, VickreyAuction)
from bnelearn.bidder import Bidder, CombinatorialItemBidder
=======
from bnelearn.mechanism import (
    LLGAuction, LLGFullAuction, LLLLGGAuction
)
from bnelearn.bidder import Bidder, CombinatorialBidder
>>>>>>> 8370f88c
from bnelearn.environment import AuctionEnvironment
from bnelearn.experiment.configurations import ExperimentConfig
from bnelearn.experiment import Experiment
from bnelearn.strategy import ClosureStrategy

import bnelearn.util.logging as logging_utils
from bnelearn.sampler import LLGSampler, LLGFullSampler, LLLLGGSampler

# maps config correlation_types to LocalGlobalSampler correlation_method arguments
CORRELATION_METHODS = {
        'Bernoulli_weights': 'Bernoulli',
        'constant_weights': 'constant',
        'independent': None
    }

class LocalGlobalExperiment(Experiment, ABC):
    """
    This class represents Local Global experiments in general as considered by Bosshard et al. (2018).
    It serves only to provide common logic and parameters for LLG and LLLLGG.
    """

    def __init__(self, config: ExperimentConfig,
                 n_players, n_local, valuation_size, observation_size, action_size):
        self.config = config

        # provided by subclass constructors
        self.n_players = n_players
        self.n_local = n_local
        self.valuation_size = valuation_size
        self.observation_size = observation_size
        self.action_size = action_size

        self.risk = float(config.setting.risk)

        self._set_valuation_bounds()

        self.positive_output_point = torch.tensor([min(self.u_hi)] * self.observation_size)

        self.model_sharing = self.config.learning.model_sharing
        if self.model_sharing:
            self.n_models = 2
            self._bidder2model: List[int] = \
                [0] * self.n_local + [1] * (self.n_players - self.n_local)
        else:
            self.n_models = self.n_players
            self._bidder2model: List[int] = list(range(self.n_players))

        super().__init__(config=config)

        self.plot_xmin = min(self.u_lo)
        self.plot_xmax = max(self.u_hi)
        self.plot_ymin = self.plot_xmin
        self.plot_ymax = self.plot_xmax * 1.05

    def _set_valuation_bounds(self):
        """Validates input for uniform valuation bounds and converts
        them to required type List[float] if necessary.
        """
        assert self.config.setting.u_lo is not None, """Missing prior information!"""
        assert self.config.setting.u_hi is not None, """Missing prior information!"""
        u_lo = self.config.setting.u_lo
        # Frontend could either provide single number u_lo that is shared or a list for each player.
        if isinstance(u_lo, Iterable): # pylint: disable=isinstance-second-argument-not-valid-type
            assert len(u_lo) == self.n_players
            u_lo = [float(l) for l in u_lo]
        else:
            u_lo = [float(u_lo)] * self.n_players
        self.u_lo = u_lo

        u_hi = self.config.setting.u_hi
        assert isinstance(u_hi, Iterable) # pylint: disable=isinstance-second-argument-not-valid-type
        assert len(u_hi) == self.n_players
        assert u_hi[1:self.n_local] == \
               u_hi[:self.n_local - 1], "local bidders should be identical"
        assert u_hi[0] < \
               u_hi[self.n_local], "local bidders must be weaker than global bidder"
        self.u_hi = [float(h) for h in u_hi]

    def _get_model_names(self):
        if self.model_sharing:
            global_name = 'global' if self.n_players - self.n_local == 1 else 'globals'
            return ['locals', global_name]
        else:
            return super()._get_model_names()

    def _strat_to_bidder(self, strategy, batch_size, player_position=0, enable_action_caching=False):
        return Bidder(strategy, player_position=player_position, batch_size=batch_size,
                      valuation_size=self.valuation_size, observation_size=self.observation_size,
                      bid_size=self.action_size,
                      risk=self.risk, enable_action_caching=enable_action_caching)


class LLGExperiment(LocalGlobalExperiment):
    """
    A combinatorial experiment with 2 local and 1 global bidder and 2 items; but each bidders bids on 1 bundle only.
    Local bidder 1 bids only on the first item, the second only on the second and global only on both.
    Ausubel and Baranov (2018) provide closed form solutions for the 3 core selecting rules.

    Supports arbitrary number of local bidders, not just two.
    """

    def __init__(self, config: ExperimentConfig):
        self.config = config

        assert config.setting.n_players == 3, "invalid n_players for LLG"

        self.gamma = self.correlation = float(config.setting.gamma)

        super().__init__(config=config,
                         n_players=3, n_local= 2,
                         valuation_size=1, observation_size=1, action_size=1)

    def _setup_sampler(self):

        default_batch_size = self.config.learning.batch_size
        default_device = self.config.hardware.device

        if not (self.config.setting.u_lo == [0,0,0] and
                self.config.setting.u_hi == [1,1,2]):
            raise NotImplementedError("LLG Sampler only implemented for default valuation bounds!")


        method = CORRELATION_METHODS[self.config.setting.correlation_types]

        self.sampler = LLGSampler(correlation = self.gamma,
                                  correlation_method=method,
                                  default_batch_size=default_batch_size,
                                  default_device=default_device)

    def _setup_mechanism(self):
        self.mechanism = LLGAuction(rule=self.payment_rule)

    def _optimal_bid(self, valuation, player_position): # pylint: disable=method-hidden
        """Core selecting and vcg equilibria for the Bernoulli weigths model in Ausubel & Baranov (2019)

           Note: for gamma=0 or gamma=1, these are identical to the constant weights model.
        """
        if not isinstance(valuation, torch.Tensor):
            valuation = torch.tensor(valuation)

        ### Global bidder: all core-selecting rules are strategy proof for global player
        if self.payment_rule in ['vcg', 'proxy', 'nearest_zero', 'nearest_bid',
                                 'nearest_vcg'] and player_position == self.n_players - 1:
            return valuation

        ### Local bidders: vcg => truthfull bidding
        if self.payment_rule in ['vcg'] and player_position in list(range(self.n_players - 1)):
            return valuation

        assert self.risk == 1.0, 'BNE known for risk-neutral only (or in VCG)'

        ### Local bidders:
        if self.config.setting.correlation_types in ['Bernoulli_weights', 'independent'] or \
            (self.config.setting.correlation_types == 'constant_weights' and self.gamma in [0, 1]):
            ## perfect correlation
            if self.gamma == 1.0: # limit case, others not well defined
                sigma = 1.0 # TODO: implement for other valuation profiles!
                bid = valuation
                if self.payment_rule == 'nearest_vcg':
                    bid.mul_(sigma / (1 + sigma - 2**(-sigma)))
                elif self.payment_rule == 'nearest_bid':
                    bid.mul_(sigma / (1 + sigma))
                # truthful for vcg and proxy/nearest-zero
                return bid
            ## no or imperfect correlation
            if self.payment_rule in ['proxy', 'nearest_zero']:
                bid_if_positive = 1 + torch.log(valuation * (1.0 - self.gamma) + self.gamma) / (1.0 - self.gamma)
                return torch.max(torch.zeros_like(valuation), bid_if_positive)
            if self.payment_rule == 'nearest_bid':
                return (np.log(2) - torch.log(2.0 - (1. - self.gamma) * valuation)) / (1. - self.gamma)
            if self.payment_rule == 'nearest_vcg':
                bid_if_positive = 2. / (2. + self.gamma) * (
                    valuation - (3. - np.sqrt(9 - (1. - self.gamma) ** 2)) / (1. - self.gamma))
                return torch.max(torch.zeros_like(valuation), bid_if_positive)
            raise NotImplementedError('Optimal bid not implemented for this payment rule.')
        else:
            raise NotImplementedError('Optimal bid not implemented for this correlation type.')

        self.known_bne = False

    def _check_and_set_known_bne(self):
        # TODO: This is not exhaustive, other criteria must be fulfilled for the bne to be known!
        #  (i.e. uniformity, bounds, etc)

        if self.config.setting.payment_rule == 'vcg' \
            or (self.config.setting.payment_rule in ['nearest_bid', 'nearest_zero', 'proxy', 'nearest_vcg']
                and (self.config.setting.correlation_types in ['Bernoulli_weights', 'independent']
                    or (self.config.setting.correlation_types == 'constant_weights'
                        and self.gamma in [0, 1]))):
            return True

        known_bne = super()._check_and_set_known_bne()
        if not known_bne:
            self.logging.log_metrics['l2'] = False
            self.logging.log_metrics['opt'] = False

        return known_bne

    def _setup_eval_environment(self):

        assert self.known_bne
        assert hasattr(self, '_optimal_bid')

        bne_strategies = [
            ClosureStrategy(partial(self._optimal_bid, player_position=i))  # pylint: disable=no-member
            for i in range(self.n_players)]

        bne_env = AuctionEnvironment(
            mechanism=self.mechanism,
            agents=[self._strat_to_bidder(bne_strategies[i], player_position=i,
                                         batch_size=self.config.logging.eval_batch_size,
                                         enable_action_caching=self.config.logging.cache_eval_actions)
                    for i in range(self.n_players)],
            valuation_observation_sampler=self.sampler,
            n_players=self.n_players,
            batch_size=self.config.logging.eval_batch_size,
            strategy_to_player_closure=self._strat_to_bidder
        )

        self.bne_env = bne_env

        db_batch_size, db_bne_utility = logging_utils.read_bne_utility_database(self)

        # Found higher precision db entry
        if db_batch_size >= self.config.logging.eval_batch_size:
            print(f"BNE utility is estimated on larger batch of size {db_batch_size}.")
            self.bne_utilities = db_bne_utility
        else:
            self.bne_utilities = torch.tensor(
                [bne_env.get_reward(a, redraw_valuations=True) for a in bne_env.agents])
            logging_utils.write_bne_utility_database(self, self.bne_utilities)

        print(f'Setting up BNE env with batch size 2**{np.log2(self.config.logging.eval_batch_size)}.')
        print(('Utilities in BNE (sampled):' + '\t{:.5f}' * self.n_players + '.').format(*self.bne_utilities))
        print("No closed form solution for BNE utilities available in this setting. Using sampled value as baseline.")

    def _get_logdir_hierarchy(self):
        name = [self.n_local * 'L' + 'G', self.payment_rule]
        if self.gamma > 0:
            name += [self.config.setting.correlation_types, f"gamma_{self.gamma:.3}"]
        else:
            name += ['independent']
        if self.risk != 1.0:
            name += ['risk_{}'.format(self.risk)]
        return os.path.join(*name)


class LLGFullExperiment(LocalGlobalExperiment):
    """A combinatorial experiment with 2 local and 1 global bidder and 2 items.

    Essentially, this is a general CA with 3 bidders and 2 items.

    Each bidders bids on all bundles. Local bidder 1 has only a value for the
    first item, the second only for the second and global only on both. This
    experiment is therfore more general than the `LLGExperiment` and includes
    the specifc payment rule from Beck & Ott, where the 2nd local bidder is
    favored (pays VCG prices).
    """
    def __init__(self, config: ExperimentConfig):
        self.config = config
        assert self.config.setting.n_players == 3, \
            "Incorrect number of players specified."

        self.gamma = self.correlation = float(config.setting.gamma)
        if config.setting.correlation_types != 'independent' or \
            self.gamma > 0.0:
            # Should be similar to reduced LLG setting, but we have to consider
            # asymmetry of local bidders.
            raise NotImplementedError('Correlation not implemented.')

        super().__init__(config=config, n_players=3, n_local=2,
                         valuation_size=1, observation_size=1, action_size=3)

    def _setup_mechanism(self):
        self.mechanism = LLGFullAuction(rule=self.payment_rule,
                                        cuda=self.hardware.device)

    def _setup_sampler(self):

        default_batch_size = self.config.learning.batch_size
        default_device = self.config.hardware.device

        if not (self.config.setting.u_lo == [0, 0, 0] and
                self.config.setting.u_hi == [1, 1, 2]):
            raise NotImplementedError("LLG Sampler only implemented for default valuation bounds!")

        method = CORRELATION_METHODS[self.config.setting.correlation_types]

        self.sampler = LLGFullSampler(correlation=self.gamma,
                                      correlation_method=method,
                                      default_batch_size=default_batch_size,
                                      default_device=default_device)

    def _check_and_set_known_bne(self):
        if self.payment_rule == 'vcg':
            return True
        if self.payment_rule == 'mrcs_favored' \
            and self.config.setting.correlation_types in ['independent', None]:
            return True
        return super()._check_and_set_known_bne()

    def _optimal_bid(self, valuation, player_position):  # pylint: disable=method-hidden
        """Equilibrium bid functions.

        Payment rule `mrcs_favored` is from Beck & Ott (minimum revenue core
        selecting with one player favored).
        """
        if not isinstance(valuation, torch.Tensor):
            valuation = torch.as_tensor(valuation, device=self.config.hardware.device)

        assert self.risk == 1.0, 'BNE known for risk-neutral only (or in VCG)'

        if self.payment_rule in ['vcg', 'mrcs_favored']:
            if player_position == 1:
                return torch.cat([
                    torch.zeros_like(valuation),  # item A
                    valuation,                    # item B
                    valuation], axis=1)           # bundle {A, B}
            if player_position == 2:
                return torch.cat([
                    torch.zeros_like(valuation),
                    torch.zeros_like(valuation),
                    valuation], axis=1)

        ### Favored bidder 1:
        if self.config.setting.correlation_types in ['independent', None] and player_position == 0:
            if self.payment_rule == 'vcg':
                return torch.cat([
                    valuation,
                    torch.zeros_like(valuation),
                    valuation], axis=1)
            if self.payment_rule == 'mrcs_favored':
                # Beck & Ott provide incomplete/wrong solution
                print('Calculating high-precision BNE...')
                eps = 1e-16

                v = valuation.cpu().numpy().astype('float64')
                def root_func(z, v):
                    """We're looking for roots of this function"""
                    return 12*v - 15*z - 1 + (9*z - 1 - 3*v) * np.sqrt(1 - 6*z + 6*v)
                def solve_for_z(v):
                    """Brent-q for finding root"""
                    f = lambda z: root_func(z, v=v)
                    low = max((1 - np.sqrt(6*v - 2))/3., v - .5) + eps
                    up = (1 + 6*v) / 6. - eps
                    if np.sign(f(low)) == np.sign(f(up)):
                        return 0
                    z = optimize.brentq(f, a=low, b=up, xtol=1e-13, disp=False)
                    return z

                threshold = 2 - 2 * math.sqrt(6.) / 3.
                z = np.zeros_like(v)
                for i, vv in tqdm(enumerate(v), total=v.shape[0]):
                    if threshold < vv:
                        z[i] = solve_for_z(vv)
                z = torch.as_tensor(
                    z, device=valuation.device, dtype=valuation.dtype
                )

                v = torch.as_tensor(
                    valuation, device=valuation.device, dtype=valuation.dtype
                )
                b_A = torch.zeros_like(v)
                mask = threshold < v
                b_A[mask] = z[mask] \
                    - (2 - torch.sqrt(1 - 6 * z[mask] + 6 * v[mask])) \
                    / 3.
                b_AB = 0.5 * v.detach().clone()
                b_AB[mask] = z[mask]
                bids = torch.cat([b_A, torch.zeros_like(v), b_AB], axis=1)
                bids[bids < 0] = 0  # b_A is somewhat inprecise
                return bids

            raise NotImplementedError('Optimal bid not implemented for this payment rule.')
        else:
            raise NotImplementedError('Optimal bid not implemented for this correlation type.')

    def pretrain_transform(self, player_position: int) -> callable:
        """Transformation during pretraining: Bidders are single-minded in this
        setting.
        """
        return lambda x: torch.tensor(
            [[1, 0, 1], [0, 1, 1], [0, 0, 1]],
            device=self.config.hardware.device,
            dtype=torch.bool
        )[player_position] * x

    def _setup_eval_environment(self):
        assert self.known_bne
        assert hasattr(self, '_optimal_bid')

        bne_strategies = [
            ClosureStrategy(partial(self._optimal_bid, player_position=i))  # pylint: disable=no-member
            for i in range(self.n_players)]

        self.known_bne = True
        self.bne_env = AuctionEnvironment(
            mechanism=self.mechanism,
            agents=[self._strat_to_bidder(bne_strategies[i], player_position=i,
                                          batch_size=self.config.logging.eval_batch_size,
                                          enable_action_caching=self.config.logging.cache_eval_actions)
                    for i in range(self.n_players)],
            valuation_observation_sampler=self.sampler,
            n_players=self.n_players,
            batch_size=self.config.logging.eval_batch_size,
            strategy_to_player_closure=self._strat_to_bidder
        )
        self.bne_utilities = torch.tensor(
            [self.bne_env.get_reward(a, redraw_valuations=True) for a in self.bne_env.agents])

        # Compare estimated util to that of Beck & Ott table 2
        if self.payment_rule == 'mrcs_favored':
            max_diff_to_estimate = float(max(
                torch.abs(self.bne_utilities - torch.tensor([0.154, 0.093, 0.418]))
            ))
            print(f'Max difference to BNE estimate is {round(max_diff_to_estimate, 4)}.')

    def _get_logdir_hierarchy(self):
        name = ['LLGFull', self.payment_rule]
        if self.gamma > 0:
            name += [self.config.setting.correlation_types,
                     f"gamma_{self.gamma:.3}"]
        else:
            name += ['independent']
        if self.risk != 1.0:
            name += ['risk_{}'.format(self.risk)]
        return os.path.join(*name)

    def _get_model_names(self):
        return ['local 1', 'local 2', 'global']

    def _strat_to_bidder(self, strategy, batch_size, player_position=0,
                         enable_action_caching=False):
        return CombinatorialBidder(
            strategy=strategy,
            player_position=player_position,
            batch_size=batch_size,
            valuation_size=self.valuation_size,
            observation_size=self.observation_size,
            risk=self.risk,
            enable_action_caching=enable_action_caching
        )

    def _plot(self, **kwargs):  # pylint: disable=arguments-differ
        kwargs['x_label'] = ['item A', 'item B', 'bundle']

        if 'labels' not in kwargs.keys():
            kwargs['labels'] = self._get_model_names()

        # handle dim-missmatch that agents only value 1 bundle but bid for 3
        plot_data = list(kwargs['plot_data'])
        if plot_data[0].shape != plot_data[1].shape:
            plot_data[0] = plot_data[0].repeat(1, 1, self.action_size)
            kwargs['plot_data'] = plot_data

        super()._plot(**kwargs)


class LLLLGGExperiment(LocalGlobalExperiment):
    """
    A combinatorial experiment with 4 local and 2 global bidder and 6 items; but each bidders bids on 2 bundles only.
        Local bidder 1 bids on the bundles {(item_1,item_2),(item_2,item_3)}
        Local bidder 2 bids on the bundles {(item_3,item_4),(item_4,item_5)}
        ...
        Gloabl bidder 1 bids on the bundles {(item_1,item_2,item_3,item_4), (item_5,item_6,item_7,item_8)}
        Gloabl bidder 1 bids on the bundles {(item_3,item_4,item_5,item_6), (item_1,item_2,item_7,item_8)}
    No BNE are known (but VCG).
    Bosshard et al. (2018) consider this setting with nearest-vcg and first-price payments.

    TODO:
        - Implement eval_env for VCG
    """

    def __init__(self, config: ExperimentConfig):
        self.config = config
        assert self.config.setting.n_players == 6, "not right number of players for setting"

        super().__init__(config=config,
                         n_players=6, n_local=4,
                         valuation_size=2, observation_size=2, action_size=2)

    def _setup_sampler(self):
        default_batch_size = self.config.learning.batch_size
        default_device = self.config.hardware.device

        if not (self.config.setting.u_lo == [0,0,0,0,0,0] and
                self.config.setting.u_hi == [1,1,1,1,2,2]):
            raise NotImplementedError("LLG Sampler only implemented for default valuation bounds!")

        gammas = self.config.setting.correlation_coefficients
        assert gammas is None or gammas[1] == 0.0, \
            "correlation between global players not implemented."
        local_gamma = 0.0
        local_corr_method = None
        if gammas:
            local_gamma = gammas[0]
            local_corr_method = CORRELATION_METHODS[self.config.setting.correlation_types[0]]

        self.sampler = LLLLGGSampler(
            correlation_locals=local_gamma,
            correlation_method_locals=local_corr_method,
            default_batch_size=default_batch_size,
            default_device=default_device)

    def _setup_mechanism(self):
        self.mechanism = LLLLGGAuction(rule=self.payment_rule, core_solver=self.setting.core_solver,
                                       parallel=self.hardware.max_cpu_threads, cuda=self.hardware.cuda)

    def _get_logdir_hierarchy(self):
        name = ['LLLLGG', self.payment_rule, str(self.n_players) + 'p']
        return os.path.join(*name)

    def _plot(self, plot_data, writer: SummaryWriter or None, epoch=None,
<<<<<<< HEAD
              xlim: list = None, ylim: list = None, labels: list = None,
              x_label="valuation", y_label="bid", fmts=['o'],
              figure_name: str = 'bid_function', plot_points=100):
        super()._plot(plot_data, writer, epoch, xlim, ylim, labels,
                      x_label, y_label, fmts, figure_name, plot_points)
        super()._plot_3d(plot_data, writer, epoch, figure_name)


class CAItemBiddingExperiment(Experiment):
    """
    A combinatorial Experiment where items are sold simultaneously but bidder might have
    complex preferences.
    """
    def __init__(self, config: ExperimentConfig):

        self.n_items = config.setting.n_items
        self.n_bundles = (2 ** self.n_items) - 1
        self.n_players = config.setting.n_players
        self.payment_rule = config.setting.payment_rule

        self.exp_type = config.setting.exp_type
        self.exp_params = config.setting.exp_params

        self.u_lo = config.setting.u_lo
        self.u_hi = config.setting.u_hi

        if isinstance(self.exp_params, dict) and 'n_collections' in self.exp_params.keys():
            self.n_collections = self.exp_params['n_collections']
        else:
            self.n_collections = None

        self.model_sharing = config.learning.model_sharing
        if isinstance(self.exp_params, dict) and 'one_player_w_unit_demand' in self.exp_params.keys():
            self.unit_demand = self.exp_params['one_player_w_unit_demand']
            if self.model_sharing and self.unit_demand:
                print('No model sharing possible!')
                self.model_sharing = False
                config.learning.model_sharing = False
        else:
            self.unit_demand = False

        if self.model_sharing:
            self.n_models = 1
            self._bidder2model = [0] * self.n_players
        else:
            self.n_models = self.n_players
            self._bidder2model = list(range(self.n_players))

        if not hasattr(self, 'positive_output_point'):
            self.positive_output_point = torch.tensor([[self.u_hi[0]] * self.n_bundles], dtype=torch.float)

        self.pretrain_transform = self.default_pretrain_transform

        self.input_length = self.n_bundles

        self.plot_xmin = self.plot_ymin = min(self.u_lo)
        self.plot_xmax = self.plot_ymax = max(self.u_hi) * self.n_items

        super().__init__(config=config)
        self.using_bid_language = True

    def _strat_to_bidder(self, strategy, batch_size, player_position=0, cache_actions=False):
        """
        Standard strat_to_bidder method.
        """
        return CombinatorialItemBidder.uniform(
            lower=self.u_lo[player_position], upper=self.u_hi[player_position],
            strategy=strategy,
            n_items=self.n_bundles,
            player_position=player_position,
            valuation_type=self.exp_type,
            valuation_dict=self.exp_params,
            batch_size=batch_size,
            cache_actions=cache_actions
        )

    def _setup_mechanism(self):
        """Setup the mechanism"""
        if self.payment_rule == 'first_price':
            self.mechanism_type = FirstPriceSealedBidAuction
        elif self.payment_rule in ('vcg', 'second_price'):
            self.mechanism_type = VickreyAuction
        else:
            raise ValueError('payment rule unknown')

        self.mechanism = self.mechanism_type(cuda=self.hardware.cuda)

    def _setup_eval_environment(self):
        """Setup the BNE envierment for later evaluation of the learned strategies"""
        print('no BNE known.')

    def _get_logdir_hierarchy(self):
        name = ['CAItemBidding', self.payment_rule,
                str(self.n_players) + 'players_' +
                str(self.n_items) + 'items_' +
                str(self.exp_type)]
        if self.n_collections == 1:
            name.append('additive')
        if self.n_collections is not None and self.n_collections > 1:
            name.append(str(self.n_collections) + 'collections')
        if self.unit_demand:
            name.append('unit_demand')

        return os.path.join(*name)

    def _plot(self, plot_data, writer: SummaryWriter or None, epoch=None,
              xlim: list=None, ylim: list=None, labels: list=None,
              x_label="val", y_label="bid", fmts=['o'],
              figure_name: str='bid_function', plot_points=100,
              ):
        plot_data = list(plot_data)

        extensive_plot = True # TODO Nils
        if extensive_plot and plot_data[1].shape[-1] == self.n_items:
            plot_data[0] = plot_data[0].repeat(1, 1, self.n_items)
            plot_data[1] = torch.repeat_interleave(plot_data[1], self.n_bundles, 2)
            subplot_order = [self.n_items, self.n_bundles]
        else:
            # subselection of single-item valuations
            plot_data[0] = plot_data[0][..., self.single_item_bundles()]
            subplot_order = None

        super()._plot(plot_data, writer, epoch, None, None, labels,
                      x_label, y_label, fmts, figure_name, plot_points,
                      subplot_order)

        if self.n_bundles == 2:
            super()._plot_3d(plot_data, writer, epoch, figure_name)

    def default_pretrain_transform(self, input_tensor):
        """Default pretrain transformation: truthful bidding"""
        return torch.clone(input_tensor[..., self.single_item_bundles()])

    def single_item_bundles(self):
        """Return indecies of single item bundles"""
        return self._strat_to_bidder(lambda x: x, 1).transformation[: self.n_items, :].sum(0) == 1
=======
              fmts=['o'], **kwargs):
        super()._plot(plot_data=plot_data, writer=writer, epoch=epoch,
                      fmts=fmts, **kwargs)
        super()._plot_3d(plot_data=plot_data, writer=writer, epoch=epoch,
                         figure_name=kwargs['figure_name'])
>>>>>>> 8370f88c
<|MERGE_RESOLUTION|>--- conflicted
+++ resolved
@@ -21,22 +21,19 @@
 from torch.utils.tensorboard import SummaryWriter
 import torch
 
-<<<<<<< HEAD
-from bnelearn.mechanism import (LLGAuction, LLLLGGAuction, FirstPriceSealedBidAuction, VickreyAuction)
-from bnelearn.bidder import Bidder, CombinatorialItemBidder
-=======
-from bnelearn.mechanism import (
-    LLGAuction, LLGFullAuction, LLLLGGAuction
-)
-from bnelearn.bidder import Bidder, CombinatorialBidder
->>>>>>> 8370f88c
+from bnelearn.mechanism import (LLGAuction, LLGFullAuction, LLLLGGAuction,
+                                FirstPriceSealedBidAuction, VickreyAuction)
+from bnelearn.bidder import Bidder, CombinatorialBidder, CombinatorialItemBidder
+
 from bnelearn.environment import AuctionEnvironment
 from bnelearn.experiment.configurations import ExperimentConfig
+from bnelearn.experiment.equilibria import truthful_bid
 from bnelearn.experiment import Experiment
 from bnelearn.strategy import ClosureStrategy
 
 import bnelearn.util.logging as logging_utils
-from bnelearn.sampler import LLGSampler, LLGFullSampler, LLLLGGSampler
+from bnelearn.sampler import (LLGSampler, LLGFullSampler, LLLLGGSampler,
+                              CombinatorialItemSampler)
 
 # maps config correlation_types to LocalGlobalSampler correlation_method arguments
 CORRELATION_METHODS = {
@@ -115,11 +112,11 @@
         else:
             return super()._get_model_names()
 
-    def _strat_to_bidder(self, strategy, batch_size, player_position=0, enable_action_caching=False):
+    def _strat_to_bidder(self, strategy, batch_size, player_position=0,
+                         enable_action_caching=False):
         return Bidder(strategy, player_position=player_position, batch_size=batch_size,
                       valuation_size=self.valuation_size, observation_size=self.observation_size,
-                      bid_size=self.action_size,
-                      risk=self.risk, enable_action_caching=enable_action_caching)
+                      bid_size=self.action_size, risk=self.risk, enable_action_caching=False)
 
 
 class LLGExperiment(LocalGlobalExperiment):
@@ -240,8 +237,8 @@
         bne_env = AuctionEnvironment(
             mechanism=self.mechanism,
             agents=[self._strat_to_bidder(bne_strategies[i], player_position=i,
-                                         batch_size=self.config.logging.eval_batch_size,
-                                         enable_action_caching=self.config.logging.cache_eval_actions)
+                                          batch_size=self.config.logging.eval_batch_size,
+                                          enable_action_caching=self.config.logging.cache_eval_actions)
                     for i in range(self.n_players)],
             valuation_observation_sampler=self.sampler,
             n_players=self.n_players,
@@ -543,25 +540,24 @@
         return os.path.join(*name)
 
     def _plot(self, plot_data, writer: SummaryWriter or None, epoch=None,
-<<<<<<< HEAD
-              xlim: list = None, ylim: list = None, labels: list = None,
-              x_label="valuation", y_label="bid", fmts=['o'],
-              figure_name: str = 'bid_function', plot_points=100):
-        super()._plot(plot_data, writer, epoch, xlim, ylim, labels,
-                      x_label, y_label, fmts, figure_name, plot_points)
-        super()._plot_3d(plot_data, writer, epoch, figure_name)
+              fmts=['o'], **kwargs):
+        super()._plot(plot_data=plot_data, writer=writer, epoch=epoch,
+                      fmts=fmts, **kwargs)
+        super()._plot_3d(plot_data=plot_data, writer=writer, epoch=epoch,
+                         figure_name=kwargs['figure_name'])
 
 
 class CAItemBiddingExperiment(Experiment):
     """
-    A combinatorial Experiment where items are sold simultaneously but bidder might have
-    complex preferences.
+    A combinatorial Experiment where items are sold simultaneously but bidders
+    might have complex preferences.
     """
     def __init__(self, config: ExperimentConfig):
 
-        self.n_items = config.setting.n_items
-        self.n_bundles = (2 ** self.n_items) - 1
         self.n_players = config.setting.n_players
+
+        self.n_items = self.action_size = config.setting.n_items
+        self.n_bundles = self.observation_size = self.valuation_size = (2 ** self.n_items) - 1
         self.payment_rule = config.setting.payment_rule
 
         self.exp_type = config.setting.exp_type
@@ -570,14 +566,16 @@
         self.u_lo = config.setting.u_lo
         self.u_hi = config.setting.u_hi
 
-        if isinstance(self.exp_params, dict) and 'n_collections' in self.exp_params.keys():
+        self.risk = float(config.setting.risk)
+
+        if 'n_collections' in self.exp_params.keys():
             self.n_collections = self.exp_params['n_collections']
         else:
             self.n_collections = None
 
         self.model_sharing = config.learning.model_sharing
-        if isinstance(self.exp_params, dict) and 'one_player_w_unit_demand' in self.exp_params.keys():
-            self.unit_demand = self.exp_params['one_player_w_unit_demand']
+        if 'one_player_with_unit_demand' in self.exp_params.keys():
+            self.unit_demand = self.exp_params['one_player_with_unit_demand']
             if self.model_sharing and self.unit_demand:
                 print('No model sharing possible!')
                 self.model_sharing = False
@@ -593,9 +591,8 @@
             self._bidder2model = list(range(self.n_players))
 
         if not hasattr(self, 'positive_output_point'):
-            self.positive_output_point = torch.tensor([[self.u_hi[0]] * self.n_bundles], dtype=torch.float)
-
-        self.pretrain_transform = self.default_pretrain_transform
+            self.positive_output_point = torch.tensor([[self.u_hi[0]] * self.n_bundles],
+                                                      dtype=torch.float)
 
         self.input_length = self.n_bundles
 
@@ -605,19 +602,26 @@
         super().__init__(config=config)
         self.using_bid_language = True
 
-    def _strat_to_bidder(self, strategy, batch_size, player_position=0, cache_actions=False):
-        """
-        Standard strat_to_bidder method.
-        """
-        return CombinatorialItemBidder.uniform(
-            lower=self.u_lo[player_position], upper=self.u_hi[player_position],
-            strategy=strategy,
-            n_items=self.n_bundles,
-            player_position=player_position,
+    def _setup_sampler(self):
+        default_batch_size = self.config.learning.batch_size
+        default_device = self.config.hardware.device
+
+        self.sampler = CombinatorialItemSampler(
+            n_players=self.n_players,
+            n_items=self.n_items,
             valuation_type=self.exp_type,
             valuation_dict=self.exp_params,
-            batch_size=batch_size,
-            cache_actions=cache_actions
+            default_batch_size=default_batch_size,
+            default_device=default_device
+        )
+
+    def _strat_to_bidder(self, strategy, batch_size, player_position=0,
+                         enable_action_caching=False) -> CombinatorialItemBidder:
+        return CombinatorialItemBidder(
+            valuation_type=self.exp_type, valuation_dict=self.exp_params,
+            strategy=strategy, player_position=player_position,
+            batch_size=batch_size, valuation_size=self.valuation_size,
+            risk=self.risk, enable_action_caching=enable_action_caching
         )
 
     def _setup_mechanism(self):
@@ -631,10 +635,46 @@
 
         self.mechanism = self.mechanism_type(cuda=self.hardware.cuda)
 
+    def _check_and_set_known_bne(self):
+        if self.payment_rule == 'vcg' \
+            and self.config.setting.correlation_types in ['independent', None] \
+            and self.risk == 1.0 \
+            and self.exp_type == 'XOS' \
+            and self.n_collections == 1:
+
+            def _optimal_bid(valuation, **kwargs):
+                if valuation.shape[-1] == self.n_items:
+                    return valuation
+                return valuation[..., self.single_item_bundles()]
+
+            self._optimal_bid = _optimal_bid
+            return True
+
+        return super()._check_and_set_known_bne()
+
     def _setup_eval_environment(self):
-        """Setup the BNE envierment for later evaluation of the learned strategies"""
-        print('no BNE known.')
-
+        assert self.known_bne
+        assert hasattr(self, '_optimal_bid')
+
+        bne_strategies = [
+            ClosureStrategy(partial(self._optimal_bid, player_position=i))  # pylint: disable=no-member
+            for i in range(self.n_players)]
+
+        self.bne_env = AuctionEnvironment(
+            mechanism=self.mechanism,
+            agents=[self._strat_to_bidder(bne_strategies[i], player_position=i,
+                                          batch_size=self.config.logging.eval_batch_size,
+                                          enable_action_caching=self.config.logging.cache_eval_actions)
+                    for i in range(self.n_players)],
+            valuation_observation_sampler=self.sampler,
+            n_players=self.n_players,
+            batch_size=self.config.logging.eval_batch_size,
+            strategy_to_player_closure=self._strat_to_bidder
+        )
+        self.bne_utilities = torch.tensor(
+            [self.bne_env.get_reward(a, redraw_valuations=True)
+            for a in self.bne_env.agents])
+       
     def _get_logdir_hierarchy(self):
         name = ['CAItemBidding', self.payment_rule,
                 str(self.n_players) + 'players_' +
@@ -651,8 +691,8 @@
 
     def _plot(self, plot_data, writer: SummaryWriter or None, epoch=None,
               xlim: list=None, ylim: list=None, labels: list=None,
-              x_label="val", y_label="bid", fmts=['o'],
-              figure_name: str='bid_function', plot_points=100,
+              x_label="valuation", y_label="item bid", fmts=['o'],
+              figure_name: str='bid_function', plot_points=300,
               ):
         plot_data = list(plot_data)
 
@@ -666,24 +706,22 @@
             plot_data[0] = plot_data[0][..., self.single_item_bundles()]
             subplot_order = None
 
-        super()._plot(plot_data, writer, epoch, None, None, labels,
-                      x_label, y_label, fmts, figure_name, plot_points,
-                      subplot_order)
+        super()._plot(plot_data=plot_data, writer=writer, epoch=epoch,
+                      xlim=xlim, ylim=ylim, labels=labels, x_label=x_label,
+                      y_label=y_label, fmts=fmts, figure_name=figure_name,
+                      plot_points=plot_points, subplot_order=subplot_order)
 
         if self.n_bundles == 2:
             super()._plot_3d(plot_data, writer, epoch, figure_name)
 
-    def default_pretrain_transform(self, input_tensor):
-        """Default pretrain transformation: truthful bidding"""
-        return torch.clone(input_tensor[..., self.single_item_bundles()])
+    def pretrain_transform(self, player_position: int) -> callable:
+        """Transformation during pretraining: Truthful bidding for this specific
+        setting with combinatorial valuations.
+        """
+        return lambda valuation: valuation[..., self.single_item_bundles()]
 
     def single_item_bundles(self):
         """Return indecies of single item bundles"""
-        return self._strat_to_bidder(lambda x: x, 1).transformation[: self.n_items, :].sum(0) == 1
-=======
-              fmts=['o'], **kwargs):
-        super()._plot(plot_data=plot_data, writer=writer, epoch=epoch,
-                      fmts=fmts, **kwargs)
-        super()._plot_3d(plot_data=plot_data, writer=writer, epoch=epoch,
-                         figure_name=kwargs['figure_name'])
->>>>>>> 8370f88c
+        return self._strat_to_bidder(lambda x: x, batch_size=1) \
+            .transformation[:self.n_items, :] \
+            .sum(0) == 1