"""
This module implements combinatorial experiments. Currently, this is only Local Global experiments as
considered by Bosshard et al. (2018).

Limitations and comments:
    - Currently implemented for only uniform valuations
    - Strictly speaking Split Award might belong here (however, implmentation closer to multi-unit)

TODO:
    - Check if truthful bidding is BNE in LLLLGG with VCG
"""
import os
from abc import ABC
from functools import partial
from typing import Iterable, List
import math

from scipy import optimize
from tqdm import tqdm
import numpy as np
from torch.utils.tensorboard import SummaryWriter
import torch

<<<<<<< HEAD
from bnelearn.mechanism import (LLGAuction, LLGFullAuction, LLLLGGAuction,
                                FirstPriceSealedBidAuction, VickreyAuction)
from bnelearn.bidder import Bidder, CombinatorialBidder, CombinatorialItemBidder

=======
from bnelearn.mechanism import (
    LLGAuction, LLGFullAuction, LLLLGGAuction, LLLLRRGAuction
)
from bnelearn.bidder import Bidder, CombinatorialBidder
>>>>>>> 12e931d4
from bnelearn.environment import AuctionEnvironment
from bnelearn.experiment.configurations import ExperimentConfig
from bnelearn.experiment.equilibria import truthful_bid
from bnelearn.experiment import Experiment
from bnelearn.strategy import ClosureStrategy

import bnelearn.util.logging as logging_utils
<<<<<<< HEAD
from bnelearn.sampler import (LLGSampler, LLGFullSampler, LLLLGGSampler,
                              CombinatorialItemSampler)
=======
from bnelearn.sampler import LLGSampler, LLGFullSampler, LLLLGGSampler, LLLLRRGSampler
>>>>>>> 12e931d4

# maps config correlation_types to LocalGlobalSampler correlation_method arguments
CORRELATION_METHODS = {
        'Bernoulli_weights': 'Bernoulli',
        'constant_weights': 'constant',
        'independent': None
    }

class LocalGlobalExperiment(Experiment, ABC):
    """
    This class represents Local Global experiments in general as considered by Bosshard et al. (2018).
    It serves only to provide common logic and parameters for LLG and LLLLGG.
    """

    def __init__(self, config: ExperimentConfig,
                 n_players, n_local, valuation_size, observation_size, action_size):
        self.config = config

        # provided by subclass constructors
        self.n_players = n_players
        self.n_local = n_local
        self.valuation_size = valuation_size
        self.observation_size = observation_size
        self.action_size = action_size

        self.risk = float(config.setting.risk)

        self._set_valuation_bounds()

        self.positive_output_point = torch.tensor([min(self.u_hi)] * self.observation_size)

        self.model_sharing = self.config.learning.model_sharing
        if self.model_sharing:
            self.n_models = 2
            self._bidder2model: List[int] = \
                [0] * self.n_local + [1] * (self.n_players - self.n_local)
        else:
            self.n_models = self.n_players
            self._bidder2model: List[int] = list(range(self.n_players))

        super().__init__(config=config)

        self.plot_xmin = min(self.u_lo)
        self.plot_xmax = max(self.u_hi)
        self.plot_ymin = self.plot_xmin
        self.plot_ymax = self.plot_xmax * 1.05

    def _set_valuation_bounds(self):
        """Validates input for uniform valuation bounds and converts
        them to required type List[float] if necessary.
        """
        assert self.config.setting.u_lo is not None, """Missing prior information!"""
        assert self.config.setting.u_hi is not None, """Missing prior information!"""
        u_lo = self.config.setting.u_lo
        # Frontend could either provide single number u_lo that is shared or a list for each player.
        if isinstance(u_lo, Iterable): # pylint: disable=isinstance-second-argument-not-valid-type
            assert len(u_lo) == self.n_players
            u_lo = [float(l) for l in u_lo]
        else:
            u_lo = [float(u_lo)] * self.n_players
        self.u_lo = u_lo

        u_hi = self.config.setting.u_hi
        assert isinstance(u_hi, Iterable) # pylint: disable=isinstance-second-argument-not-valid-type
        assert len(u_hi) == self.n_players
        assert u_hi[1:self.n_local] == \
               u_hi[:self.n_local - 1], "local bidders should be identical"
        assert u_hi[0] < \
               u_hi[self.n_local], "local bidders must be weaker than global bidder"
        self.u_hi = [float(h) for h in u_hi]

    def _get_model_names(self):
        if self.model_sharing:
            global_name = 'global' if self.n_players - self.n_local == 1 else 'globals'
            return ['locals', global_name]
        else:
            return super()._get_model_names()

    def _strat_to_bidder(self, strategy, batch_size, player_position=0,
                         enable_action_caching=False):
        return Bidder(strategy, player_position=player_position, batch_size=batch_size,
                      valuation_size=self.valuation_size, observation_size=self.observation_size,
                      bid_size=self.action_size, risk=self.risk, enable_action_caching=False)


class LLGExperiment(LocalGlobalExperiment):
    """
    A combinatorial experiment with 2 local and 1 global bidder and 2 items; but each bidders bids on 1 bundle only.
    Local bidder 1 bids only on the first item, the second only on the second and global only on both.
    Ausubel and Baranov (2018) provide closed form solutions for the 3 core selecting rules.

    Supports arbitrary number of local bidders, not just two.
    """

    def __init__(self, config: ExperimentConfig):
        self.config = config

        assert config.setting.n_players == 3, "invalid n_players for LLG"

        self.gamma = self.correlation = float(config.setting.gamma)

        super().__init__(config=config,
                         n_players=3, n_local= 2,
                         valuation_size=1, observation_size=1, action_size=1)

    def _setup_sampler(self):

        default_batch_size = self.config.learning.batch_size
        default_device = self.config.hardware.device

        if not (self.config.setting.u_lo == [0,0,0] and
                self.config.setting.u_hi == [1,1,2]):
            raise NotImplementedError("LLG Sampler only implemented for default valuation bounds!")


        method = CORRELATION_METHODS[self.config.setting.correlation_types]

        self.sampler = LLGSampler(correlation = self.gamma,
                                  correlation_method=method,
                                  default_batch_size=default_batch_size,
                                  default_device=default_device)

    def _setup_mechanism(self):
        self.mechanism = LLGAuction(rule=self.payment_rule)

    def _optimal_bid(self, valuation, player_position): # pylint: disable=method-hidden
        """Core selecting and vcg equilibria for the Bernoulli weigths model in Ausubel & Baranov (2019)

           Note: for gamma=0 or gamma=1, these are identical to the constant weights model.
        """
        if not isinstance(valuation, torch.Tensor):
            valuation = torch.tensor(valuation)

        ### Global bidder: all core-selecting rules are strategy proof for global player
        if self.payment_rule in ['vcg', 'proxy', 'nearest_zero', 'nearest_bid',
                                 'nearest_vcg'] and player_position == self.n_players - 1:
            return valuation

        ### Local bidders: vcg => truthfull bidding
        if self.payment_rule in ['vcg'] and player_position in list(range(self.n_players - 1)):
            return valuation

        assert self.risk == 1.0, 'BNE known for risk-neutral only (or in VCG)'

        ### Local bidders:
        if self.config.setting.correlation_types in ['Bernoulli_weights', 'independent'] or \
            (self.config.setting.correlation_types == 'constant_weights' and self.gamma in [0, 1]):
            ## perfect correlation
            if self.gamma == 1.0: # limit case, others not well defined
                sigma = 1.0 # TODO: implement for other valuation profiles!
                bid = valuation
                if self.payment_rule == 'nearest_vcg':
                    bid.mul_(sigma / (1 + sigma - 2**(-sigma)))
                elif self.payment_rule == 'nearest_bid':
                    bid.mul_(sigma / (1 + sigma))
                # truthful for vcg and proxy/nearest-zero
                return bid
            ## no or imperfect correlation
            if self.payment_rule in ['proxy', 'nearest_zero']:
                bid_if_positive = 1 + torch.log(valuation * (1.0 - self.gamma) + self.gamma) / (1.0 - self.gamma)
                return torch.max(torch.zeros_like(valuation), bid_if_positive)
            if self.payment_rule == 'nearest_bid':
                return (np.log(2) - torch.log(2.0 - (1. - self.gamma) * valuation)) / (1. - self.gamma)
            if self.payment_rule == 'nearest_vcg':
                bid_if_positive = 2. / (2. + self.gamma) * (
                    valuation - (3. - np.sqrt(9 - (1. - self.gamma) ** 2)) / (1. - self.gamma))
                return torch.max(torch.zeros_like(valuation), bid_if_positive)
            raise NotImplementedError('Optimal bid not implemented for this payment rule.')
        else:
            raise NotImplementedError('Optimal bid not implemented for this correlation type.')

        self.known_bne = False

    def _check_and_set_known_bne(self):
        # TODO: This is not exhaustive, other criteria must be fulfilled for the bne to be known!
        #  (i.e. uniformity, bounds, etc)

        if self.config.setting.payment_rule == 'vcg' \
            or (self.config.setting.payment_rule in ['nearest_bid', 'nearest_zero', 'proxy', 'nearest_vcg']
                and (self.config.setting.correlation_types in ['Bernoulli_weights', 'independent']
                    or (self.config.setting.correlation_types == 'constant_weights'
                        and self.gamma in [0, 1]))):
            return True

        known_bne = super()._check_and_set_known_bne()
        if not known_bne:
            self.logging.log_metrics['l2'] = False
            self.logging.log_metrics['opt'] = False

        return known_bne

    def _setup_eval_environment(self):

        assert self.known_bne
        assert hasattr(self, '_optimal_bid')

        bne_strategies = [
            ClosureStrategy(partial(self._optimal_bid, player_position=i))  # pylint: disable=no-member
            for i in range(self.n_players)]

        bne_env = AuctionEnvironment(
            mechanism=self.mechanism,
            agents=[self._strat_to_bidder(bne_strategies[i], player_position=i,
                                          batch_size=self.config.logging.eval_batch_size,
                                          enable_action_caching=self.config.logging.cache_eval_actions)
                    for i in range(self.n_players)],
            valuation_observation_sampler=self.sampler,
            n_players=self.n_players,
            batch_size=self.config.logging.eval_batch_size,
            strategy_to_player_closure=self._strat_to_bidder
        )

        self.bne_env = bne_env

        db_batch_size, db_bne_utility = logging_utils.read_bne_utility_database(self)

        # Found higher precision db entry
        if db_batch_size >= self.config.logging.eval_batch_size:
            print(f"BNE utility is estimated on larger batch of size {db_batch_size}.")
            self.bne_utilities = db_bne_utility
        else:
            self.bne_utilities = torch.tensor(
                [bne_env.get_reward(a, redraw_valuations=True) for a in bne_env.agents])
            logging_utils.write_bne_utility_database(self, self.bne_utilities)

        print(f'Setting up BNE env with batch size 2**{np.log2(self.config.logging.eval_batch_size)}.')
        print(('Utilities in BNE (sampled):' + '\t{:.5f}' * self.n_players + '.').format(*self.bne_utilities))
        print("No closed form solution for BNE utilities available in this setting. Using sampled value as baseline.")

    def _get_logdir_hierarchy(self):
        name = [self.n_local * 'L' + 'G', self.payment_rule]
        if self.gamma > 0:
            name += [self.config.setting.correlation_types, f"gamma_{self.gamma:.3}"]
        else:
            name += ['independent']
        if self.risk != 1.0:
            name += [f'risk_{self.risk}']
        return os.path.join(*name)


class LLGFullExperiment(LocalGlobalExperiment):
    """A combinatorial experiment with 2 local and 1 global bidder and 2 items.

    Essentially, this is a general CA with 3 bidders and 2 items.

    Each bidder bids on all bundles. Local bidder 1 has only a value for the
    first item, the second only for the second and global only on both. This
    experiment is therfore more general than the `LLGExperiment` and includes
    the specifc payment rule from Beck & Ott, where the 2nd local bidder is
    favored (pays VCG prices).
    """
    def __init__(self, config: ExperimentConfig):
        self.config = config
        assert self.config.setting.n_players == 3, \
            "Incorrect number of players specified."

        self.gamma = self.correlation = float(config.setting.gamma)
        if config.setting.correlation_types != 'independent' or \
            self.gamma > 0.0:
            # Should be similar to reduced LLG setting, but we have to consider
            # asymmetry of local bidders.
            raise NotImplementedError('Correlation not implemented.')

        super().__init__(config=config, n_players=3, n_local=2,
                         valuation_size=1, observation_size=1, action_size=3)

    def _setup_mechanism(self):
        self.mechanism = LLGFullAuction(rule=self.payment_rule,
                                        cuda=self.hardware.device)

    def _setup_sampler(self):

        default_batch_size = self.config.learning.batch_size
        default_device = self.config.hardware.device

        if not (self.config.setting.u_lo == [0, 0, 0] and
                self.config.setting.u_hi == [1, 1, 2]):
            raise NotImplementedError("LLG Sampler only implemented for default valuation bounds!")

        method = CORRELATION_METHODS[self.config.setting.correlation_types]

        self.sampler = LLGFullSampler(correlation=self.gamma,
                                      correlation_method=method,
                                      default_batch_size=default_batch_size,
                                      default_device=default_device)

    def _check_and_set_known_bne(self):
        if self.payment_rule == 'vcg':
            return True
        if self.payment_rule == 'mrcs_favored' \
            and self.config.setting.correlation_types in ['independent', None]:
            return True
        return super()._check_and_set_known_bne()

    def _optimal_bid(self, valuation, player_position):  # pylint: disable=method-hidden
        """Equilibrium bid functions.

        Payment rule `mrcs_favored` is from Beck & Ott (minimum revenue core
        selecting with one player favored).
        """
        if not isinstance(valuation, torch.Tensor):
            valuation = torch.as_tensor(valuation, device=self.config.hardware.device)

        assert self.risk == 1.0, 'BNE known for risk-neutral only (or in VCG)'

        if self.payment_rule in ['vcg', 'mrcs_favored']:
            if player_position == 1:
                return torch.cat([
                    torch.zeros_like(valuation),  # item A
                    valuation,                    # item B
                    valuation], axis=1)           # bundle {A, B}
            if player_position == 2:
                return torch.cat([
                    torch.zeros_like(valuation),
                    torch.zeros_like(valuation),
                    valuation], axis=1)

        ### Favored bidder 1:
        if self.config.setting.correlation_types in ['independent', None] and player_position == 0:
            if self.payment_rule == 'vcg':
                return torch.cat([
                    valuation,
                    torch.zeros_like(valuation),
                    valuation], axis=1)
            if self.payment_rule == 'mrcs_favored':
                # Beck & Ott provide incomplete/wrong solution
                print('Calculating high-precision BNE...')
                eps = 1e-16

                v = valuation.cpu().numpy().astype('float64')
                def root_func(z, v):
                    """We're looking for roots of this function"""
                    return 12*v - 15*z - 1 + (9*z - 1 - 3*v) * np.sqrt(1 - 6*z + 6*v)
                def solve_for_z(v):
                    """Brent-q for finding root"""
                    f = lambda z: root_func(z, v=v)
                    low = max((1 - np.sqrt(6*v - 2))/3., v - .5) + eps
                    up = (1 + 6*v) / 6. - eps
                    if np.sign(f(low)) == np.sign(f(up)):
                        return 0
                    z = optimize.brentq(f, a=low, b=up, xtol=1e-13, disp=False)
                    return z

                threshold = 2 - 2 * math.sqrt(6.) / 3.
                z = np.zeros_like(v)
                for i, vv in tqdm(enumerate(v), total=v.shape[0]):
                    if threshold < vv:
                        z[i] = solve_for_z(vv)
                z = torch.as_tensor(
                    z, device=valuation.device, dtype=valuation.dtype
                )

                v = torch.as_tensor(
                    valuation, device=valuation.device, dtype=valuation.dtype
                )
                b_A = torch.zeros_like(v)
                mask = threshold < v
                b_A[mask] = z[mask] \
                    - (2 - torch.sqrt(1 - 6 * z[mask] + 6 * v[mask])) \
                    / 3.
                b_AB = 0.5 * v.detach().clone()
                b_AB[mask] = z[mask]
                bids = torch.cat([b_A, torch.zeros_like(v), b_AB], axis=1)
                bids[bids < 0] = 0  # b_A is somewhat inprecise
                return bids

            raise NotImplementedError('Optimal bid not implemented for this payment rule.')
        else:
            raise NotImplementedError('Optimal bid not implemented for this correlation type.')

    def pretrain_transform(self, player_position: int) -> callable:
        """Transformation during pretraining: Bidders are single-minded in this
        setting.
        """
        return lambda x: torch.tensor(
            [[1, 0, 1], [0, 1, 1], [0, 0, 1]],
            device=self.config.hardware.device,
            dtype=torch.bool
        )[player_position] * x

    def _setup_eval_environment(self):
        assert self.known_bne
        assert hasattr(self, '_optimal_bid')

        bne_strategies = [
            ClosureStrategy(partial(self._optimal_bid, player_position=i))  # pylint: disable=no-member
            for i in range(self.n_players)]

        self.known_bne = True
        self.bne_env = AuctionEnvironment(
            mechanism=self.mechanism,
            agents=[self._strat_to_bidder(bne_strategies[i], player_position=i,
                                          batch_size=self.config.logging.eval_batch_size,
                                          enable_action_caching=self.config.logging.cache_eval_actions)
                    for i in range(self.n_players)],
            valuation_observation_sampler=self.sampler,
            n_players=self.n_players,
            batch_size=self.config.logging.eval_batch_size,
            strategy_to_player_closure=self._strat_to_bidder
        )
        self.bne_utilities = torch.tensor(
            [self.bne_env.get_reward(a, redraw_valuations=True) for a in self.bne_env.agents])

        # Compare estimated util to that of Beck & Ott table 2
        if self.payment_rule == 'mrcs_favored':
            max_diff_to_estimate = float(max(
                torch.abs(self.bne_utilities - torch.tensor([0.154, 0.093, 0.418]))
            ))
            print(f'Max difference to BNE estimate is {round(max_diff_to_estimate, 4)}.')

    def _get_logdir_hierarchy(self):
        name = ['LLGFull', self.payment_rule]
        if self.gamma > 0:
            name += [self.config.setting.correlation_types,
                     f"gamma_{self.gamma:.3}"]
        else:
            name += ['independent']
        if self.risk != 1.0:
            name += [f'risk_{self.risk}']
        return os.path.join(*name)

    def _get_model_names(self):
        return ['local 1', 'local 2', 'global']

    def _strat_to_bidder(self, strategy, batch_size, player_position=0,
                         enable_action_caching=False):
        return CombinatorialBidder(
            strategy=strategy,
            player_position=player_position,
            batch_size=batch_size,
            valuation_size=self.valuation_size,
            observation_size=self.observation_size,
            bid_size=3,
            risk=self.risk,
            enable_action_caching=enable_action_caching
        )

    def _plot(self, **kwargs):  # pylint: disable=arguments-differ
        kwargs['x_label'] = ['item A', 'item B', 'bundle']

        if 'labels' not in kwargs.keys():
            kwargs['labels'] = self._get_model_names()

        # handle dim-missmatch that agents only value 1 bundle but bid for 3
        plot_data = list(kwargs['plot_data'])
        if plot_data[0].shape != plot_data[1].shape:
            plot_data[0] = plot_data[0].repeat(1, 1, self.action_size)
            kwargs['plot_data'] = plot_data

        super()._plot(**kwargs)


class LLLLGGExperiment(LocalGlobalExperiment):
    """
    A combinatorial experiment with 4 local and 2 global bidder and 6 items; but each bidders bids on 2 bundles only.
        Local bidder 1 bids on the bundles {(item_1,item_2),(item_2,item_3)}
        Local bidder 2 bids on the bundles {(item_3,item_4),(item_4,item_5)}
        ...
        Gloabl bidder 1 bids on the bundles {(item_1,item_2,item_3,item_4), (item_5,item_6,item_7,item_8)}
        Gloabl bidder 1 bids on the bundles {(item_3,item_4,item_5,item_6), (item_1,item_2,item_7,item_8)}
    No BNE are known (but VCG).
    Bosshard et al. (2018) consider this setting with nearest-vcg and first-price payments.

    TODO:
        - Implement eval_env for VCG
    """

    def __init__(self, config: ExperimentConfig):
        self.config = config
        assert self.config.setting.n_players == 6, "not right number of players for setting"

        super().__init__(config=config,
                         n_players=6, n_local=4,
                         valuation_size=2, observation_size=2, action_size=2)

    def _setup_sampler(self):
        default_batch_size = self.config.learning.batch_size
        default_device = self.config.hardware.device

        if not (self.config.setting.u_lo == [0,0,0,0,0,0] and
                self.config.setting.u_hi == [1,1,1,1,2,2]):
            raise NotImplementedError("LLG Sampler only implemented for default valuation bounds!")

        gammas = self.config.setting.correlation_coefficients
        assert gammas is None or gammas[1] == 0.0, \
            "correlation between global players not implemented."
        local_gamma = 0.0
        local_corr_method = None
        if gammas:
            local_gamma = gammas[0]
            local_corr_method = CORRELATION_METHODS[self.config.setting.correlation_types[0]]

        self.sampler = LLLLGGSampler(
            correlation_locals=local_gamma,
            correlation_method_locals=local_corr_method,
            default_batch_size=default_batch_size,
            default_device=default_device)

    def _setup_mechanism(self):
        self.mechanism = LLLLGGAuction(rule=self.payment_rule, core_solver=self.setting.core_solver,
                                       parallel=self.hardware.max_cpu_threads, cuda=self.hardware.cuda)

    def _get_logdir_hierarchy(self):
        name = ['LLLLGG', self.payment_rule, str(self.n_players) + 'p']
        return os.path.join(*name)

<<<<<<< HEAD
    def _plot(self, plot_data, writer: SummaryWriter or None, fmts=['o'], **kwargs):
        super()._plot(plot_data=plot_data, writer=writer, fmts=fmts, **kwargs)
        super()._plot_3d(plot_data=plot_data, writer=writer,
                         figure_name=kwargs['figure_name'])


class CAItemBiddingExperiment(Experiment):
    """
    A combinatorial Experiment where items are sold simultaneously but bidders
    might have complex preferences.
    """
    def __init__(self, config: ExperimentConfig):

        self.config = config
        self.n_players = config.setting.n_players

        self.n_items = self.action_size = config.setting.n_items
        self.n_bundles = self.observation_size = self.valuation_size = (2 ** self.n_items) - 1
        self.payment_rule = config.setting.payment_rule

        self.exp_type = config.setting.exp_type
        self.exp_params = config.setting.exp_params

        self.u_lo = config.setting.u_lo
        self.u_hi = config.setting.u_hi

        self.risk = float(config.setting.risk)

        if 'n_collections' in self.exp_params.keys():
            self.n_collections = self.exp_params['n_collections']
        else:
            self.n_collections = None

        self.model_sharing = config.learning.model_sharing
        if 'one_player_with_unit_demand' in self.exp_params.keys():
            self.unit_demand = self.exp_params['one_player_with_unit_demand']
            if self.model_sharing and self.unit_demand:
                print('No model sharing possible!')
                self.model_sharing = False
                config.learning.model_sharing = False
        else:
            self.unit_demand = False

        if self.model_sharing:
            self.n_models = 1
            self._bidder2model = [0] * self.n_players
        else:
            self.n_models = self.n_players
            self._bidder2model = list(range(self.n_players))

        if not hasattr(self, 'positive_output_point'):
            self.positive_output_point = torch.tensor([[self.u_hi[0]] * self.n_bundles],
                                                      dtype=torch.float)

        self.input_length = self.n_bundles

        self.plot_xmin = self.plot_ymin = min(self.u_lo)
        self.plot_xmax = self.plot_ymax = max(self.u_hi) * self.n_items

        super().__init__(config=config)
        self.using_bid_language = True
=======
    def _plot(self, plot_data, writer: SummaryWriter or None, epoch=None,
              fmts=['o'], **kwargs):
        super()._plot(plot_data=plot_data, writer=writer, epoch=epoch,
                      fmts=fmts, **kwargs)
        super()._plot_3d(plot_data=plot_data, writer=writer, epoch=epoch,
                         figure_name=kwargs['figure_name'])


class LLLLRRGExperiment(Experiment):
    """Experiment in an extension of the Local-Global Model with three groups of bidders."""


    def __init__(self, config: ExperimentConfig):
        self.config = config

        # provided by subclass constructors
        self.n_players = 7
        assert self.config.setting.n_players == 7, "incorrect number of players supplied."

        self.n_local = 4
        self.n_regional = 2
        self.n_global = 1
        self.valuation_size = 2
        self.observation_size = 2
        self.action_size = 2

        self.risk = float(config.setting.risk)

        self._set_valuation_bounds()

        self.positive_output_point = torch.tensor([min(self.u_hi)] * self.observation_size)

        self.model_sharing = self.config.learning.model_sharing
        if self.model_sharing:
            self.n_models = 3
            self._bidder2model: List[int] = \
                [0] * self.n_local + [1] * self.n_regional + [2] * self.n_global
        else:
            self.n_models = self.n_players
            self._bidder2model: List[int] = list(range(self.n_players))

        super().__init__(config=config)

        self.plot_xmin = min(self.u_lo)
        self.plot_xmax = max(self.u_hi)
        self.plot_ymin = self.plot_xmin
        self.plot_ymax = self.plot_xmax * 1.05
>>>>>>> 12e931d4

    def _setup_sampler(self):
        default_batch_size = self.config.learning.batch_size
        default_device = self.config.hardware.device

<<<<<<< HEAD
        self.sampler = CombinatorialItemSampler(
            n_players=self.n_players,
            n_items=self.n_items,
            valuation_type=self.exp_type,
            valuation_dict=self.exp_params,
            default_batch_size=default_batch_size,
            default_device=default_device
        )

    def _strat_to_bidder(self, strategy, batch_size, player_position=0,
                         enable_action_caching=False) -> CombinatorialItemBidder:
        return CombinatorialItemBidder(
            valuation_type=self.exp_type, valuation_dict=self.exp_params,
            strategy=strategy, player_position=player_position,
            batch_size=batch_size, valuation_size=self.valuation_size,
            risk=self.risk, enable_action_caching=enable_action_caching
        )

    def _setup_mechanism(self):
        """Setup the mechanism"""
        if self.payment_rule == 'first_price':
            self.mechanism_type = FirstPriceSealedBidAuction
        elif self.payment_rule in ('vcg', 'second_price'):
            self.mechanism_type = VickreyAuction
        else:
            raise ValueError('payment rule unknown')

        self.mechanism = self.mechanism_type(cuda=self.hardware.cuda)

    def _check_and_set_known_bne(self):
        if self.payment_rule == 'vcg' \
            and self.config.setting.correlation_types in ['independent', None] \
            and self.risk == 1.0 \
            and self.exp_type == 'XOS' \
            and self.n_collections == 1:

            def _optimal_bid(valuation, **kwargs):
                if valuation.shape[-1] == self.n_items:
                    return valuation
                return valuation[..., self.single_item_bundles()]

            self._optimal_bid = _optimal_bid
            return True

        return super()._check_and_set_known_bne()

    def _setup_eval_environment(self):
        assert self.known_bne
        assert hasattr(self, '_optimal_bid')

        bne_strategies = [
            ClosureStrategy(partial(self._optimal_bid, player_position=i))  # pylint: disable=no-member
            for i in range(self.n_players)]

        self.bne_env = AuctionEnvironment(
            mechanism=self.mechanism,
            agents=[self._strat_to_bidder(bne_strategies[i], player_position=i,
                                          batch_size=self.config.logging.eval_batch_size,
                                          enable_action_caching=self.config.logging.cache_eval_actions)
                    for i in range(self.n_players)],
            valuation_observation_sampler=self.sampler,
            n_players=self.n_players,
            batch_size=self.config.logging.eval_batch_size,
            strategy_to_player_closure=self._strat_to_bidder
        )
        self.bne_utilities = torch.tensor(
            [self.bne_env.get_reward(a, redraw_valuations=True)
            for a in self.bne_env.agents])
       
    def _get_logdir_hierarchy(self):
        name = ['CAItemBidding', self.payment_rule,
                str(self.n_players) + 'players_' +
                str(self.n_items) + 'items_' +
                str(self.exp_type)]
        if self.n_collections == 1:
            name.append('additive')
        if self.n_collections is not None and self.n_collections > 1:
            name.append(str(self.n_collections) + 'collections')
        if self.unit_demand:
            name.append('unit_demand')

        return os.path.join(*name)

    def _plot(self, plot_data, writer: SummaryWriter or None,
              xlim: list=None, ylim: list=None, labels: list=None,
              x_label="valuation", y_label="item bid", fmts=['o'],
              figure_name: str='bid_function', plot_points=300,
              ):
        plot_data = list(plot_data)

        extensive_plot = True # TODO Nils
        if extensive_plot and plot_data[1].shape[-1] == self.n_items:
            plot_data[0] = plot_data[0].repeat(1, 1, self.n_items)
            plot_data[1] = torch.repeat_interleave(plot_data[1], self.n_bundles, 2)
            subplot_order = [self.n_items, self.n_bundles]
        else:
            # subselection of single-item valuations
            plot_data[0] = plot_data[0][..., self.single_item_bundles()]
            subplot_order = None

        super()._plot(plot_data=plot_data, writer=writer, xlim=xlim, ylim=ylim,
                      labels=labels, x_label=x_label, y_label=y_label, fmts=fmts,
                      figure_name=figure_name, plot_points=plot_points,
                      subplot_order=subplot_order)

        if self.n_bundles == 2:
            super()._plot_3d(plot_data, writer, figure_name)

    def pretrain_transform(self, player_position: int) -> callable:
        """Transformation during pretraining: Truthful bidding for this specific
        setting with combinatorial valuations.
        """
        return lambda valuation: valuation[..., self.single_item_bundles()]

    def single_item_bundles(self):
        """Return indecies of single item bundles"""
        return self._strat_to_bidder(lambda x: x, batch_size=1) \
            .transformation[:self.n_items, :] \
            .sum(0) == 1
=======
        gammas = self.config.setting.correlation_coefficients
        assert gammas is None or gammas[2] == 0.0
        local_gamma, regional_gamma = 0.0, 0.0
        local_corr_method, regional_corr_method = None, None
        if gammas:
            local_gamma = gammas[0]
            regional_gamma = gammas[1]
            local_corr_method = CORRELATION_METHODS[self.config.setting.correlation_types[0]]
            regional_corr_method = CORRELATION_METHODS[self.config.setting.correlation_types[1]]

        self.sampler = LLLLRRGSampler(local_gamma, local_corr_method,
                                      regional_gamma, regional_corr_method,
                                      default_batch_size, default_device)

    def _setup_mechanism(self):
        self.mechanism = LLLLRRGAuction(rule = 'first_price', core_solver = self.setting.core_solver,
                                        parallel = self.hardware.max_cpu_threads, cuda = self.hardware.cuda)

    def _get_logdir_hierarchy(self):
        name = ['LLLLRRG', self.payment_rule, str(self.n_players) + 'p']
        return os.path.join(*name)

    def _plot(self, plot_data, writer: SummaryWriter or None, epoch = None, fmts=['o'], **kwargs):
        super()._plot(plot_data=plot_data, writer = writer, epoch=epoch, fmts=fmts, **kwargs)
        # TODO: 3d plot for LLLLRRG broken because 2nd dim of global player is singular (always 0.0).
        #super()._plot_3d(plot_data = plot_data, writer = writer, epoch=epoch,
        #                 figure_name=kwargs['figure_name'])


    def _set_valuation_bounds(self):
        """Validates input for uniform valuation bounds and converts
        them to required type List[float] if necessary.
        """
        assert self.config.setting.u_lo is not None, """Missing prior information!"""
        assert self.config.setting.u_hi is not None, """Missing prior information!"""
        u_lo = self.config.setting.u_lo
        # Frontend could either provide single number u_lo that is shared or a list for each player.
        if isinstance(u_lo, Iterable): # pylint: disable=isinstance-second-argument-not-valid-type
            assert len(u_lo) == self.n_players
            u_lo = [float(l) for l in u_lo]
        else:
            u_lo = [float(u_lo)] * self.n_players
        self.u_lo = u_lo

        u_hi = self.config.setting.u_hi
        assert isinstance(u_hi, Iterable) # pylint: disable=isinstance-second-argument-not-valid-type
        assert len(u_hi) == self.n_players
        assert u_hi[1:self.n_local] == \
               u_hi[:self.n_local - 1], "local bidders should be identical"
        assert u_hi[self.n_local : self.n_local + self.n_regional - 1] == \
               u_hi[self.n_local+1 : self.n_local + self.n_regional], "regional bidders should be identical"
        assert u_hi[0] < u_hi[self.n_local], "local bidders must be weaker than regional bidders"
        assert u_hi[self.n_local] < u_hi[self.n_local + self.n_regional], "regional bidders must be weaker than global bidders"
        self.u_hi = [float(h) for h in u_hi]

    def _get_model_names(self):
        if self.model_sharing:
            global_name = 'global' if self.n_players - self.n_local - self.n_regional == 1 else 'globals'
            return ['locals', 'regionals', global_name]
        else:
            return super()._get_model_names()

    def _strat_to_bidder(self, strategy, batch_size, player_position=0, enable_action_caching=False):
        return Bidder(strategy, player_position=player_position, batch_size=batch_size,
                      valuation_size=self.valuation_size, observation_size=self.observation_size,
                      bid_size=self.action_size,
                      risk=self.risk, enable_action_caching=enable_action_caching)
>>>>>>> 12e931d4
<|MERGE_RESOLUTION|>--- conflicted
+++ resolved
@@ -21,17 +21,10 @@
 from torch.utils.tensorboard import SummaryWriter
 import torch
 
-<<<<<<< HEAD
-from bnelearn.mechanism import (LLGAuction, LLGFullAuction, LLLLGGAuction,
-                                FirstPriceSealedBidAuction, VickreyAuction)
-from bnelearn.bidder import Bidder, CombinatorialBidder, CombinatorialItemBidder
-
-=======
 from bnelearn.mechanism import (
     LLGAuction, LLGFullAuction, LLLLGGAuction, LLLLRRGAuction
 )
 from bnelearn.bidder import Bidder, CombinatorialBidder
->>>>>>> 12e931d4
 from bnelearn.environment import AuctionEnvironment
 from bnelearn.experiment.configurations import ExperimentConfig
 from bnelearn.experiment.equilibria import truthful_bid
@@ -39,12 +32,7 @@
 from bnelearn.strategy import ClosureStrategy
 
 import bnelearn.util.logging as logging_utils
-<<<<<<< HEAD
-from bnelearn.sampler import (LLGSampler, LLGFullSampler, LLLLGGSampler,
-                              CombinatorialItemSampler)
-=======
 from bnelearn.sampler import LLGSampler, LLGFullSampler, LLLLGGSampler, LLLLRRGSampler
->>>>>>> 12e931d4
 
 # maps config correlation_types to LocalGlobalSampler correlation_method arguments
 CORRELATION_METHODS = {
@@ -551,74 +539,9 @@
         name = ['LLLLGG', self.payment_rule, str(self.n_players) + 'p']
         return os.path.join(*name)
 
-<<<<<<< HEAD
     def _plot(self, plot_data, writer: SummaryWriter or None, fmts=['o'], **kwargs):
         super()._plot(plot_data=plot_data, writer=writer, fmts=fmts, **kwargs)
         super()._plot_3d(plot_data=plot_data, writer=writer,
-                         figure_name=kwargs['figure_name'])
-
-
-class CAItemBiddingExperiment(Experiment):
-    """
-    A combinatorial Experiment where items are sold simultaneously but bidders
-    might have complex preferences.
-    """
-    def __init__(self, config: ExperimentConfig):
-
-        self.config = config
-        self.n_players = config.setting.n_players
-
-        self.n_items = self.action_size = config.setting.n_items
-        self.n_bundles = self.observation_size = self.valuation_size = (2 ** self.n_items) - 1
-        self.payment_rule = config.setting.payment_rule
-
-        self.exp_type = config.setting.exp_type
-        self.exp_params = config.setting.exp_params
-
-        self.u_lo = config.setting.u_lo
-        self.u_hi = config.setting.u_hi
-
-        self.risk = float(config.setting.risk)
-
-        if 'n_collections' in self.exp_params.keys():
-            self.n_collections = self.exp_params['n_collections']
-        else:
-            self.n_collections = None
-
-        self.model_sharing = config.learning.model_sharing
-        if 'one_player_with_unit_demand' in self.exp_params.keys():
-            self.unit_demand = self.exp_params['one_player_with_unit_demand']
-            if self.model_sharing and self.unit_demand:
-                print('No model sharing possible!')
-                self.model_sharing = False
-                config.learning.model_sharing = False
-        else:
-            self.unit_demand = False
-
-        if self.model_sharing:
-            self.n_models = 1
-            self._bidder2model = [0] * self.n_players
-        else:
-            self.n_models = self.n_players
-            self._bidder2model = list(range(self.n_players))
-
-        if not hasattr(self, 'positive_output_point'):
-            self.positive_output_point = torch.tensor([[self.u_hi[0]] * self.n_bundles],
-                                                      dtype=torch.float)
-
-        self.input_length = self.n_bundles
-
-        self.plot_xmin = self.plot_ymin = min(self.u_lo)
-        self.plot_xmax = self.plot_ymax = max(self.u_hi) * self.n_items
-
-        super().__init__(config=config)
-        self.using_bid_language = True
-=======
-    def _plot(self, plot_data, writer: SummaryWriter or None, epoch=None,
-              fmts=['o'], **kwargs):
-        super()._plot(plot_data=plot_data, writer=writer, epoch=epoch,
-                      fmts=fmts, **kwargs)
-        super()._plot_3d(plot_data=plot_data, writer=writer, epoch=epoch,
                          figure_name=kwargs['figure_name'])
 
 
@@ -661,133 +584,11 @@
         self.plot_xmax = max(self.u_hi)
         self.plot_ymin = self.plot_xmin
         self.plot_ymax = self.plot_xmax * 1.05
->>>>>>> 12e931d4
 
     def _setup_sampler(self):
         default_batch_size = self.config.learning.batch_size
         default_device = self.config.hardware.device
 
-<<<<<<< HEAD
-        self.sampler = CombinatorialItemSampler(
-            n_players=self.n_players,
-            n_items=self.n_items,
-            valuation_type=self.exp_type,
-            valuation_dict=self.exp_params,
-            default_batch_size=default_batch_size,
-            default_device=default_device
-        )
-
-    def _strat_to_bidder(self, strategy, batch_size, player_position=0,
-                         enable_action_caching=False) -> CombinatorialItemBidder:
-        return CombinatorialItemBidder(
-            valuation_type=self.exp_type, valuation_dict=self.exp_params,
-            strategy=strategy, player_position=player_position,
-            batch_size=batch_size, valuation_size=self.valuation_size,
-            risk=self.risk, enable_action_caching=enable_action_caching
-        )
-
-    def _setup_mechanism(self):
-        """Setup the mechanism"""
-        if self.payment_rule == 'first_price':
-            self.mechanism_type = FirstPriceSealedBidAuction
-        elif self.payment_rule in ('vcg', 'second_price'):
-            self.mechanism_type = VickreyAuction
-        else:
-            raise ValueError('payment rule unknown')
-
-        self.mechanism = self.mechanism_type(cuda=self.hardware.cuda)
-
-    def _check_and_set_known_bne(self):
-        if self.payment_rule == 'vcg' \
-            and self.config.setting.correlation_types in ['independent', None] \
-            and self.risk == 1.0 \
-            and self.exp_type == 'XOS' \
-            and self.n_collections == 1:
-
-            def _optimal_bid(valuation, **kwargs):
-                if valuation.shape[-1] == self.n_items:
-                    return valuation
-                return valuation[..., self.single_item_bundles()]
-
-            self._optimal_bid = _optimal_bid
-            return True
-
-        return super()._check_and_set_known_bne()
-
-    def _setup_eval_environment(self):
-        assert self.known_bne
-        assert hasattr(self, '_optimal_bid')
-
-        bne_strategies = [
-            ClosureStrategy(partial(self._optimal_bid, player_position=i))  # pylint: disable=no-member
-            for i in range(self.n_players)]
-
-        self.bne_env = AuctionEnvironment(
-            mechanism=self.mechanism,
-            agents=[self._strat_to_bidder(bne_strategies[i], player_position=i,
-                                          batch_size=self.config.logging.eval_batch_size,
-                                          enable_action_caching=self.config.logging.cache_eval_actions)
-                    for i in range(self.n_players)],
-            valuation_observation_sampler=self.sampler,
-            n_players=self.n_players,
-            batch_size=self.config.logging.eval_batch_size,
-            strategy_to_player_closure=self._strat_to_bidder
-        )
-        self.bne_utilities = torch.tensor(
-            [self.bne_env.get_reward(a, redraw_valuations=True)
-            for a in self.bne_env.agents])
-       
-    def _get_logdir_hierarchy(self):
-        name = ['CAItemBidding', self.payment_rule,
-                str(self.n_players) + 'players_' +
-                str(self.n_items) + 'items_' +
-                str(self.exp_type)]
-        if self.n_collections == 1:
-            name.append('additive')
-        if self.n_collections is not None and self.n_collections > 1:
-            name.append(str(self.n_collections) + 'collections')
-        if self.unit_demand:
-            name.append('unit_demand')
-
-        return os.path.join(*name)
-
-    def _plot(self, plot_data, writer: SummaryWriter or None,
-              xlim: list=None, ylim: list=None, labels: list=None,
-              x_label="valuation", y_label="item bid", fmts=['o'],
-              figure_name: str='bid_function', plot_points=300,
-              ):
-        plot_data = list(plot_data)
-
-        extensive_plot = True # TODO Nils
-        if extensive_plot and plot_data[1].shape[-1] == self.n_items:
-            plot_data[0] = plot_data[0].repeat(1, 1, self.n_items)
-            plot_data[1] = torch.repeat_interleave(plot_data[1], self.n_bundles, 2)
-            subplot_order = [self.n_items, self.n_bundles]
-        else:
-            # subselection of single-item valuations
-            plot_data[0] = plot_data[0][..., self.single_item_bundles()]
-            subplot_order = None
-
-        super()._plot(plot_data=plot_data, writer=writer, xlim=xlim, ylim=ylim,
-                      labels=labels, x_label=x_label, y_label=y_label, fmts=fmts,
-                      figure_name=figure_name, plot_points=plot_points,
-                      subplot_order=subplot_order)
-
-        if self.n_bundles == 2:
-            super()._plot_3d(plot_data, writer, figure_name)
-
-    def pretrain_transform(self, player_position: int) -> callable:
-        """Transformation during pretraining: Truthful bidding for this specific
-        setting with combinatorial valuations.
-        """
-        return lambda valuation: valuation[..., self.single_item_bundles()]
-
-    def single_item_bundles(self):
-        """Return indecies of single item bundles"""
-        return self._strat_to_bidder(lambda x: x, batch_size=1) \
-            .transformation[:self.n_items, :] \
-            .sum(0) == 1
-=======
         gammas = self.config.setting.correlation_coefficients
         assert gammas is None or gammas[2] == 0.0
         local_gamma, regional_gamma = 0.0, 0.0
@@ -854,5 +655,4 @@
         return Bidder(strategy, player_position=player_position, batch_size=batch_size,
                       valuation_size=self.valuation_size, observation_size=self.observation_size,
                       bid_size=self.action_size,
-                      risk=self.risk, enable_action_caching=enable_action_caching)
->>>>>>> 12e931d4
+                      risk=self.risk, enable_action_caching=enable_action_caching)