--- conflicted
+++ resolved
@@ -272,8 +272,11 @@
 class LLGFullExperiment(LocalGlobalExperiment):
     """A combinatorial experiment with 2 local and 1 global bidder and 2 items.
 
-    Each bidders bids on both bundles. Local bidder 1 has only a value for the
-    first item, the second only for the second and global only on both.
+    Each bidders bids on all bundles. Local bidder 1 has only a value for the
+    first item, the second only for the second and global only on both. This
+    experiment is therfore more general than the `LLGExperiment` and includes
+    the specifc payment rule from Beck & Ott, where the 2nd local bidder is
+    favored (pays VCG prices).
 
     """
     def __init__(self, config: ExperimentConfig):
@@ -301,7 +304,11 @@
         return self.payment_rule in ['vcg', 'mrcs_favored']
 
     def _optimal_bid(self, valuation, player_position):  # pylint: disable=method-hidden
-        """Equilibrium bid functions."""
+        """Equilibrium bid functions.
+
+        Payment rule `mrcs_favored` is from Beck & Ott (minimum revenue core
+        selecting with one player favored).
+        """
         if not isinstance(valuation, torch.Tensor):
             valuation = torch.as_tensor(valuation, device=self.config.hardware.device)
 
@@ -485,19 +492,8 @@
         return os.path.join(*name)
 
     def _plot(self, plot_data, writer: SummaryWriter or None, epoch=None,
-<<<<<<< HEAD
               fmts=['o'], **kwargs):
         super()._plot(plot_data=plot_data, writer=writer, epoch=epoch,
                       fmts=fmts, **kwargs)
         super()._plot_3d(plot_data=plot_data, writer=writer, epoch=epoch,
-                         figure_name=kwargs['figure_name'])
-=======
-              xlim: list = None, ylim: list = None, labels: list = None,
-              x_label="valuation", y_label="bid", fmts=['o'],
-              figure_name: str = 'bid_function', plot_points=100):
-        super()._plot(plot_data=plot_data, writer=writer, epoch=epoch, xlim=xlim, ylim=ylim,
-                      labels=labels, x_label=x_label, y_label=y_label, fmts=fmts,
-                      figure_name=figure_name, plot_points=plot_points)
-        super()._plot_3d(plot_data=plot_data, writer=writer,
-                         epoch=epoch, figure_name=figure_name)
->>>>>>> d62b34ad
+                         figure_name=kwargs['figure_name'])