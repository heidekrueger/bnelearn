--- conflicted
+++ resolved
@@ -288,46 +288,44 @@
         return os.path.join(*name)
 
     def _plot(self, plot_data, writer: SummaryWriter or None, epoch=None,
-<<<<<<< HEAD
-              xlim: list=None, ylim: list=None, labels: list=None,
+              xlim: list = None, ylim: list = None, labels: list = None,
               x_label="valuation", y_label="bid", fmts=['o'],
-              figure_name: str='bid_function', plot_points=100):
-
+              figure_name: str = 'bid_function', plot_points=100):
         super()._plot(plot_data, writer, epoch, xlim, ylim, labels,
                       x_label, y_label, fmts, figure_name, plot_points)
         super()._plot_3d(plot_data, writer, epoch, figure_name)
 
+
 class CAItemBiddingExperiment(Experiment):
     """
     A combinatorial Experiment where items are sold simultaneously but bidder might have
     complex preferences.
     """
-    def __init__(self, experiment_config: ExperimentConfiguration, learning_config: LearningConfiguration,
-                 logging_config: LoggingConfiguration, gpu_config: GPUController):
-
-        self.n_items = experiment_config.n_units
+    def __init__(self, config: ExperimentConfig):
+
+        self.n_items = config.setting.n_items
         self.n_bundles = (2 ** self.n_items) - 1
-        self.n_players = experiment_config.n_players
-        self.payment_rule = experiment_config.payment_rule
-
-        self.exp_type = experiment_config.exp_type
-        self.exp_params = experiment_config.exp_params
-
-        self.u_lo = experiment_config.u_lo
-        self.u_hi = experiment_config.u_hi
-
-        if 'n_collections' in self.exp_params.keys():
+        self.n_players = config.setting.n_players
+        self.payment_rule = config.setting.payment_rule
+
+        self.exp_type = config.setting.exp_type
+        self.exp_params = config.setting.exp_params
+
+        self.u_lo = config.setting.u_lo
+        self.u_hi = config.setting.u_hi
+
+        if isinstance(self.exp_params, dict) and 'n_collections' in self.exp_params.keys():
             self.n_collections = self.exp_params['n_collections']
         else:
             self.n_collections = None
 
-        self.model_sharing = experiment_config.model_sharing
-        if 'one_player_w_unit_demand' in self.exp_params.keys():
+        self.model_sharing = config.learning.model_sharing
+        if isinstance(self.exp_params, dict) and 'one_player_w_unit_demand' in self.exp_params.keys():
             self.unit_demand = self.exp_params['one_player_w_unit_demand']
             if self.model_sharing and self.unit_demand:
                 print('No model sharing possible!')
                 self.model_sharing = False
-                experiment_config.model_sharing = False
+                config.learning.model_sharing = False
         else:
             self.unit_demand = False
 
@@ -341,25 +339,15 @@
         if not hasattr(self, 'positive_output_point'):
             self.positive_output_point = torch.tensor([[self.u_hi[0]] * self.n_bundles], dtype=torch.float)
 
-        known_bne = False
-
-        if experiment_config.pretrain_transform is not None:
-            self.pretrain_transform = experiment_config.pretrain_transform
-        else:
-            self.pretrain_transform = self.default_pretrain_transform
+        self.pretrain_transform = self.default_pretrain_transform
 
         self.input_length = self.n_bundles
 
         self.plot_xmin = self.plot_ymin = min(self.u_lo)
         self.plot_xmax = self.plot_ymax = max(self.u_hi) * self.n_items
 
-        super().__init__(experiment_config, learning_config, logging_config, gpu_config, known_bne)
+        super().__init__(config=config)
         self.using_bid_language = True
-
-        print('\n=== Hyperparameters ===')
-        for k in learning_config.learner_hyperparams.keys():
-            print('{}: {}'.format(k, learning_config.learner_hyperparams[k]))
-        print('=======================\n')
 
     def _strat_to_bidder(self, strategy, batch_size, player_position=0, cache_actions=False):
         """
@@ -385,7 +373,7 @@
         else:
             raise ValueError('payment rule unknown')
 
-        self.mechanism = self.mechanism_type(cuda=self.gpu_config.cuda)
+        self.mechanism = self.mechanism_type(cuda=self.hardware.cuda)
 
     def _setup_eval_environment(self):
         """Setup the BNE envierment for later evaluation of the learned strategies"""
@@ -435,12 +423,4 @@
 
     def single_item_bundles(self):
         """Return indecies of single item bundles"""
-        return self._strat_to_bidder(lambda x: x, 1).transformation[: self.n_items, :].sum(0) == 1
-=======
-              xlim: list = None, ylim: list = None, labels: list = None,
-              x_label="valuation", y_label="bid", fmts=['o'],
-              figure_name: str = 'bid_function', plot_points=100):
-        super()._plot(plot_data, writer, epoch, xlim, ylim, labels,
-                      x_label, y_label, fmts, figure_name, plot_points)
-        super()._plot_3d(plot_data, writer, epoch, figure_name)
->>>>>>> 90b7d2f9
+        return self._strat_to_bidder(lambda x: x, 1).transformation[: self.n_items, :].sum(0) == 1