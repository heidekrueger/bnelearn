--- conflicted
+++ resolved
@@ -180,15 +180,8 @@
     # cut off bids at top
     cut_off = 4 * u_hi[0]
 
-<<<<<<< HEAD
-=======
-    # @NILS: problem: value_cdf only accepts cpu-tensors now -- before you entered floats
-    # or gpu-tensors
-    #dist = torch.distributions.Uniform(u_lo[0], u_hi[0])
-    #value_cdf = lambda theta: dist.cdf(torch.tensor(theta))
     value_cdf = lambda theta: (theta - u_lo[0]) / (u_hi[0] - u_lo[0])
 
->>>>>>> ce8f7bac
     def _optimal_bid(valuation, player_position=None, return_payoff_dominant=True):
         sigma_bounds = torch.ones_like(valuation, device=valuation.device)
         sigma_bounds[:, 0] = efficiency_parameter * u_hi[0]
@@ -198,10 +191,6 @@
         _p_sigma = (1 - efficiency_parameter) * u_lo[0]  # highest possible p_sigma
 
         def G(theta):
-            value_cdf = torch.distributions.Uniform(
-                torch.tensor(u_lo[0], device=theta.device),
-                torch.tensor(u_hi[0], device=theta.device)
-            ).cdf
             return _p_sigma + (_p_sigma - u_hi[0] * efficiency_parameter * value_cdf(theta)) \
                    / (1 - value_cdf(theta))
 
