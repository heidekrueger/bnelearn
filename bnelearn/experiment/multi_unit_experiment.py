--- conflicted
+++ resolved
@@ -57,14 +57,8 @@
 
     elif payment_rule == 'uniform':
         if experiment_config.n_units == 2 and experiment_config.n_players == 2:
-<<<<<<< HEAD
-            return _optimal_bid_multiuniform2x2
-        elif (
-                experiment_config.n_units == 3 and experiment_config.n_players == 2 and experiment_config.item_interest_limit == 2):
-=======
             return _optimal_bid_multiuniform2x2()
         elif (experiment_config.n_units == 3 and experiment_config.n_players == 2 and experiment_config.item_interest_limit == 2):
->>>>>>> cdf698aa
             return _optimal_bid_multiuniform3x2limit2
 
     return None
@@ -143,16 +137,6 @@
 
     return _optimal_bid
 
-<<<<<<< HEAD
-
-def _optimal_bid_multiuniform2x2(valuation, player_position=None):
-    """ One of the BNE strategies in the multi-unit uniform price auction
-        2 players and 2 units
-    """
-    opt_bid = torch.clone(valuation)
-    opt_bid[:, 1] = 0
-    return opt_bid
-=======
 def _optimal_bid_multiuniform2x2():
     """ Two BNE strategies in the multi-unit uniform price auction
         2 players and 2 units
@@ -169,7 +153,6 @@
         return opt_bid
 
     return [opt_bid_1, opt_bid_2]
->>>>>>> cdf698aa
 
 
 def _optimal_bid_multiuniform3x2limit2(valuation, player_position=None):
@@ -271,14 +254,6 @@
 
     # use interpolation of opt_bid done on first batch
     def _optimal_bid(valuation, player_position=None):
-<<<<<<< HEAD
-        bid = torch.tensor([
-            opt_bid_function[0](valuation[:, 0].cpu().numpy()),
-            opt_bid_function[1](valuation[:, 0].cpu().numpy())
-        ],
-            device=valuation.device,
-            dtype=valuation.dtype
-=======
         print('Warning: BNE is approximated on CPU.')
         bid = torch.tensor(
             [opt_bid_function[0](valuation[:,0].cpu().numpy()),
@@ -286,7 +261,6 @@
             ],
             device = valuation.device,
             dtype = valuation.dtype
->>>>>>> cdf698aa
         ).t_()
         bid[bid < 0] = 0
         return bid
@@ -323,25 +297,20 @@
         if not hasattr(self, 'positive_output_point'):
             self.positive_output_point = torch.tensor([[self.u_hi] * self.n_units], dtype=torch.float)
 
-<<<<<<< HEAD
-        self.constant_marginal_values = self.config.setting.constant_marginal_values
-        self.item_interest_limit = self.config.setting.item_interest_limit
-=======
         # check for available BNE strategy
         self._optimal_bid = None
         if not isinstance(self, SplitAwardExperiment):
-            self._optimal_bid = _multiunit_bne(experiment_config, experiment_config.payment_rule)
-        else:
-            if experiment_config.n_units == 2 and experiment_config.n_players == 2:
+            self._optimal_bid = _multiunit_bne(self.config.setting, self.config.setting.payment_rule)
+        else:
+            if self.config.setting.n_units == 2 and self.config.setting.n_players == 2:
                 self._optimal_bid = [
-                    _optimal_bid_splitaward2x2_1(experiment_config),
-                    _optimal_bid_splitaward2x2_2(experiment_config)
+                    _optimal_bid_splitaward2x2_1(self.config.setting),
+                    _optimal_bid_splitaward2x2_2(self.config.setting)
                 ]
         known_bne = self._optimal_bid is not None
 
-        self.constant_marginal_values = experiment_config.constant_marginal_values
-        self.item_interest_limit = experiment_config.item_interest_limit
->>>>>>> cdf698aa
+        self.constant_marginal_values = self.config.setting.constant_marginal_values
+        self.item_interest_limit = self.config.setting.item_interest_limit
 
         if self.config.setting.pretrain_transform is not None:
             self.pretrain_transform = self.config.setting.pretrain_transform
@@ -407,29 +376,10 @@
 
     def _setup_eval_environment(self):
         """Setup the BNE envierment for later evaluation of the learned strategies"""
-<<<<<<< HEAD
 
         assert self.known_bne
         assert hasattr(self, '_optimal_bid')
-
-        self.bne_strategies = [ClosureStrategy(self._optimal_bid) for i in range(self.n_players)]
-
-        self.bne_env = AuctionEnvironment(
-            mechanism=self.mechanism,
-            agents=[
-                self._strat_to_bidder(bne_strategy, self.logging.eval_batch_size, i)
-                for i, bne_strategy in enumerate(self.bne_strategies)
-                ],
-            n_players=self.n_players,
-            batch_size=self.logging.eval_batch_size,
-            strategy_to_player_closure=self._strat_to_bidder
-            )
-
-        self.bne_utilities = [self.bne_env.get_reward(agent, draw_valuations=True)
-                              for agent in self.bne_env.agents]
-        print('BNE env has been set up.')
-=======
-        
+ 
         if not isinstance(self._optimal_bid, list):
             self._optimal_bid = [self._optimal_bid]
 
@@ -455,7 +405,8 @@
 
             self.bne_utilities[i] = [self.bne_env[i].get_reward(agent, draw_valuations=True)
                                      for agent in self.bne_env[i].agents]
->>>>>>> cdf698aa
+
+        print('BNE env has been set up.')
 
     def _get_logdir_hierarchy(self):
         name = ['MultiUnit', self.payment_rule, str(self.n_players) + 'players_' + str(self.n_units) + 'units']
