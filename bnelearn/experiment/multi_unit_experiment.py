--- conflicted
+++ resolved
@@ -32,46 +32,8 @@
     r"""Mixinthat provides a common implementation of `_setup_eval_environment`
        for both `MultiUnitExperiment` and `SplitAwardExperiment`.
     """
-<<<<<<< HEAD
-    opt_bid = torch.clone(valuation)
-    opt_bid[:, 1] = opt_bid[:, 1] ** 2
-    opt_bid[:, 2] = 0
-    return opt_bid
-
-def _optimal_bid_splitaward2x2_1(experiment_config):
-    """ BNE pooling equilibrium in the split-award auction with 2 players and
-        2 lots (as in Anton and Yao, 1992)
-
-        Returns callable.
-    """
-
-    efficiency_parameter = experiment_config.efficiency_parameter
-    u_lo = experiment_config.u_lo
-    u_hi = experiment_config.u_hi
-
-    # cut off bids at top
-    cut_off = 4 * u_hi[0]
-
-    value_cdf = lambda theta: (theta - u_lo[0]) / (u_hi[0] - u_lo[0])
-
-    def _optimal_bid(valuation, player_position=None, return_payoff_dominant=True):
-        sigma_bounds = torch.ones_like(valuation, device=valuation.device)
-        sigma_bounds[:, 0] = efficiency_parameter * u_hi[0]
-        sigma_bounds[:, 1] = (1 - efficiency_parameter) * u_lo[0]
-        # [:,0]: lower bound and [:,1] upper
-
-        _p_sigma = (1 - efficiency_parameter) * u_lo[0]  # highest possible p_sigma
-
-        def G(theta):
-            return _p_sigma + (_p_sigma - u_hi[0] * efficiency_parameter * value_cdf(theta)) \
-                   / (1 - value_cdf(theta))
-
-        wta_bounds = 2 * sigma_bounds
-        wta_bounds[:, 1] = G(valuation[:, 0])
-=======
     # Mixin class --> false positives in pylint.
     # pylint: disable=no-member,attribute-defined-outside-init,access-member-before-definition
->>>>>>> 12e931d4
 
     def _setup_eval_environment(self):
         """Setup the BNE envierment for later evaluation of the learned strategies."""
@@ -226,18 +188,6 @@
         #     name += [self.config.setting.correlation_types, f"gamma_{self.gamma:.3}"]
         return os.path.join(*name)
 
-<<<<<<< HEAD
-    def _plot(self, **kwargs):
-        super()._plot(**kwargs)
-
-        if self.n_units == 2 and not isinstance(self, SplitAwardExperiment):
-            super()._plot_3d(**kwargs)
-
-    @staticmethod
-    def default_pretrain_transform(input_tensor):
-        """Default pretrain transformation: truthful bidding"""
-        return torch.clone(input_tensor)
-=======
     def _plot(self, plot_data, writer: SummaryWriter or None, epoch=None,
               xlim: list = None, ylim: list = None, labels: list = None,
               x_label="valuation", y_label="bid", fmts=['o'],
@@ -258,7 +208,6 @@
                 plot_data = [d[:, :len(self.models), :] for d in plot_data]
             super()._plot_3d(plot_data=plot_data, writer=writer, epoch=epoch,
                              figure_name=figure_name, labels=labels)
->>>>>>> 12e931d4
 
 
 class SplitAwardExperiment(_MultiUnitSetupEvalMixin, Experiment):
@@ -354,11 +303,6 @@
                 bne_splitaward_2x2_1_factory(self.config.setting, False),
                 bne_splitaward_2x2_2_factory(self.config.setting)
             ]
-<<<<<<< HEAD
-        return True
-
-    def _strat_to_bidder(self, strategy, batch_size, player_position=None, cache_actions=False):
-=======
             return True
         return super()._check_and_set_known_bne()
 
@@ -374,7 +318,6 @@
         return transform
 
     def _strat_to_bidder(self, strategy, batch_size, player_position=None, enable_action_caching=False):
->>>>>>> 12e931d4
         """Standard strat_to_bidder method, but with ReverseBidder"""
         return ReverseBidder(strategy=strategy, player_position=player_position,
                              batch_size=batch_size, bid_size=self.n_units,
