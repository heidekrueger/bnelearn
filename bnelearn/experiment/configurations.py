"""
This module provides dataclasses that are used to hold configs.
The values which are set to None are either not necessary, specific only for certain kinds of experiments or
are set later depending on other values
"""
import dataclasses
import json
from dataclasses import dataclass
from typing import List, Iterable

import torch
import torch.nn as nn


class EnhancedJSONEncoder(json.JSONEncoder):
    def default(self, o):
        if dataclasses.is_dataclass(o):
            return dataclasses.asdict(o)
        return super().default(o)


# Only used on front end
@dataclass
class RunningConfig:
    n_runs: int
    n_epochs: int
    seeds: Iterable[int] = None


@dataclass
class SettingConfig:
    n_players: int
    payment_rule: str
    risk: float

    # SymmetricPriorSingleItemExperiment
    common_prior: torch.distributions.Distribution = None

    # Gaussian Distribution
    valuation_mean: float = None
    valuation_std: float = None

    # Uniform Distribution
    u_lo: list = None
    u_hi: list = None

    # Correlated Valuations, independent by default
    gamma: float = None
    correlation_types: str = None
    correlation_groups: List[List[int]] = None  # player_ids in each group
    correlation_coefficients: List[float] = None  # coefficients in each group

    # Multi-Unit
    n_units: int = None
    pretrain_transform: callable = None
    constant_marginal_values: bool = False
    item_interest_limit: int = None

    # Split-Award
    efficiency_parameter: float = None

    # LLLLGG
    core_solver: str = None
    # parallel: int = 1 in hardware config now


@dataclass
class LearningConfig:
    model_sharing: bool
    learner_hyperparams: dict
    optimizer_type: str
    optimizer_hyperparams: dict
    hidden_nodes: List[int]
    pretrain_iters: int
    batch_size: int
    hidden_activations: List[nn.Module] = None


@dataclass
class LoggingConfig:
    """Controls logging and evaluation aspects of an experiment suite.

    If logging is enabled, the experiment runs will be logged to the following
    directories:
        log_root_dir /
            [setting-specific dir hierarchy determined by Experiment subclasses] /
                experiment_timestamp + experiment_name /
                    run_timestamp + run_seed
    """

    enable_logging: bool  # If false, disables ALL logging
    log_root_dir: str

    # Utility Loss calculation
    util_loss_batch_size: int
    util_loss_grid_size: int
    util_loss_frequency: int

    # Eval vs known bne
    eval_batch_size: int
    cache_eval_actions: bool

    plot_frequency: int
    plot_points: int
    plot_show_inline: bool
    log_metrics: dict


    save_tb_events_to_csv_aggregate: bool
    save_tb_events_to_csv_detailed: bool
    save_tb_events_to_binary_detailed: bool
    save_models: bool
    log_componentwise_norm: bool

    save_figure_to_disk_png: bool
    save_figure_to_disk_svg: bool
    save_figure_data_to_disk: bool

    best_response = False

    # Stopping Criterion #TODO: this section should go into ExperimentConfiguration
    stopping_criterion_rel_util_loss_diff: float = None
    stopping_criterion_frequency: int = 100  # how often (each x iters) to calculate the stopping criterion metric
    stopping_criterion_duration: int = 3  # the x most recent evaluations will be used for calculating stationarity
    stopping_criterion_batch_size: int = 2 ** 10  # TODO: ideally this should be unified with general util_loss batch and grid sizes
    stopping_criterion_grid_size: int = 2 ** 9

<<<<<<< HEAD
    # Utility Loss calculation
    util_loss_batch_size: int = None
    util_loss_grid_size: int = None
    util_loss_frequency: int = 100

    # Eval vs known bne
    eval_batch_size: int = 2 ** 22
    cache_eval_actions: bool = True

    save_tb_events_to_csv_aggregate: bool = True
    save_tb_events_to_csv_detailed: bool = False
    save_tb_events_to_binary_detailed: bool = False
    save_models: bool = True

    save_figure_to_disk_png: bool = True
    save_figure_to_disk_svg: bool = True
    save_figure_data_to_disk: bool = True

    def __post_init__(self):

        self.experiment_dir = self.experiment_timestamp
        if self.experiment_name:
            self.experiment_dir += ' ' + str(self.experiment_name)

        metrics = self.log_metrics
        self.log_metrics = {'opt': False,
                            'l2': False,
                            'util_loss': False,
                            'efficiency': False}
        if metrics is not None:
            for metric, value in metrics.items():
                assert metric in self.log_metrics.keys(), "Metric not known."
                self.log_metrics[metric] = value
        if self.log_metrics['util_loss'] and self.util_loss_batch_size is None:
            self.util_loss_batch_size: int = 2 ** 8
            self.util_loss_grid_size: int = 2 ** 8
        if not self.enable_logging:
            self.save_tb_events_to_csv_aggregate = False
            self.save_tb_events_to_csv_detailed: bool = False
            self.save_tb_events_to_binary_detailed: bool = False
            self.save_models = False
            self.save_figure_to_disk_png = False
            self.save_figure_to_disk_svg = False
            self.save_figure_data_to_disk = False
=======
    export_step_wise_linear_bid_function_size = None
    experiment_dir: str = None
    experiment_name: str = None
>>>>>>> 98400a1e


@dataclass
class HardwareConfig:
    cuda: bool
    specific_gpu: int
    fallback: bool
    max_cpu_threads: int
    device: str = None


@dataclass
class ExperimentConfig:
    experiment_class: str
    running: RunningConfig
    setting: SettingConfig
    learning: LearningConfig
    logging: LoggingConfig
    hardware: HardwareConfig<|MERGE_RESOLUTION|>--- conflicted
+++ resolved
@@ -125,56 +125,9 @@
     stopping_criterion_batch_size: int = 2 ** 10  # TODO: ideally this should be unified with general util_loss batch and grid sizes
     stopping_criterion_grid_size: int = 2 ** 9
 
-<<<<<<< HEAD
-    # Utility Loss calculation
-    util_loss_batch_size: int = None
-    util_loss_grid_size: int = None
-    util_loss_frequency: int = 100
-
-    # Eval vs known bne
-    eval_batch_size: int = 2 ** 22
-    cache_eval_actions: bool = True
-
-    save_tb_events_to_csv_aggregate: bool = True
-    save_tb_events_to_csv_detailed: bool = False
-    save_tb_events_to_binary_detailed: bool = False
-    save_models: bool = True
-
-    save_figure_to_disk_png: bool = True
-    save_figure_to_disk_svg: bool = True
-    save_figure_data_to_disk: bool = True
-
-    def __post_init__(self):
-
-        self.experiment_dir = self.experiment_timestamp
-        if self.experiment_name:
-            self.experiment_dir += ' ' + str(self.experiment_name)
-
-        metrics = self.log_metrics
-        self.log_metrics = {'opt': False,
-                            'l2': False,
-                            'util_loss': False,
-                            'efficiency': False}
-        if metrics is not None:
-            for metric, value in metrics.items():
-                assert metric in self.log_metrics.keys(), "Metric not known."
-                self.log_metrics[metric] = value
-        if self.log_metrics['util_loss'] and self.util_loss_batch_size is None:
-            self.util_loss_batch_size: int = 2 ** 8
-            self.util_loss_grid_size: int = 2 ** 8
-        if not self.enable_logging:
-            self.save_tb_events_to_csv_aggregate = False
-            self.save_tb_events_to_csv_detailed: bool = False
-            self.save_tb_events_to_binary_detailed: bool = False
-            self.save_models = False
-            self.save_figure_to_disk_png = False
-            self.save_figure_to_disk_svg = False
-            self.save_figure_data_to_disk = False
-=======
     export_step_wise_linear_bid_function_size = None
     experiment_dir: str = None
     experiment_name: str = None
->>>>>>> 98400a1e
 
 
 @dataclass
