--- conflicted
+++ resolved
@@ -79,11 +79,8 @@
     hidden_nodes: List[int]
     pretrain_iters: int
     batch_size: int
-<<<<<<< HEAD
     input_normalization: bool
-=======
     redraw_every_iteration: bool
->>>>>>> d81e4695
     hidden_activations: List[nn.Module] = None
 
 @dataclass
