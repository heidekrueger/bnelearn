--- conflicted
+++ resolved
@@ -80,11 +80,8 @@
     hidden_nodes: List[int]
     pretrain_iters: int
     batch_size: int
-<<<<<<< HEAD
     smooth_market: bool
-=======
     redraw_every_iteration: bool
->>>>>>> efc78ec2
     hidden_activations: List[nn.Module] = None
 
 @dataclass
