--- conflicted
+++ resolved
@@ -50,19 +50,10 @@
     u_lo: list = None
     u_hi: list = None
 
-<<<<<<< HEAD
-    # LLG
-    gamma: float = 0.0
-    # ToDo please don't include these (n_local, n_global, n_items) here,
-    #  they are deterministically determined by the experiment subclasses.
-    n_local: int = None
-    n_items: int = None
-=======
     # Correlated Valuations, independent by default
     correlation_types: str = 'independent'
-    correlation_groups: List[List[int]] = None #player_ids in each group
-    correlation_coefficients: List[float] = None #coefficients in each group
->>>>>>> 3e331483
+    correlation_groups: List[List[int]] = None  # player_ids in each group
+    correlation_coefficients: List[float] = None  # coefficients in each group
 
     # Multi-Unit
     n_units: int = None
@@ -88,7 +79,6 @@
     hidden_activations: List[nn.Module] = None
     pretrain_iters: int = 500
     batch_size: int = 2 ** 18
-
 
     def __post_init__(self):
         self.optimizer: Type[Optimizer] = self._set_optimizer(self.optimizer_type)
@@ -139,12 +129,8 @@
     plot_frequency: int = 100
     plot_points: int = 100
     plot_show_inline: bool = True
-<<<<<<< HEAD
     log_metrics: dict = None
-=======
-    log_metrics: list = None
     export_step_wise_linear_bid_function_size = None
->>>>>>> 3e331483
 
     # Stopping Criterion #TODO: this section should go into ExperimentConfiguration
     stopping_criterion_rel_util_loss_diff: float = None
