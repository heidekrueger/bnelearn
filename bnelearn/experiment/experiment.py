--- conflicted
+++ resolved
@@ -223,12 +223,8 @@
                 hidden_nodes=self.learning.hidden_nodes,
                 hidden_activations=self.learning.hidden_activations,
                 ensure_positive_output=self.positive_output_point,
-<<<<<<< HEAD
-                output_length=self.n_items,
+                output_length=self.action_size,
                 mixed_strategy=self.mixed_strategy,
-=======
-                output_length=self.action_size
->>>>>>> 12e931d4
             ).to(self.hardware.device)
 
         self.bidders = [
@@ -243,18 +239,6 @@
         if self.learning.pretrain_iters > 0:
             print('Pretraining...')
 
-<<<<<<< HEAD
-            if self.learning.pretrain_to_bne is not None:
-                pretrain_transforms = [m.strategy.play for m in self.bne_env[0].agents]
-            elif hasattr(self, 'pretrain_transform'):
-                pretrain_transforms = [self.pretrain_transform] * len(self.models)  # pylint: disable=no-member
-            else:
-                pretrain_transforms = [None] * len(self.models)
-
-            for i, (model, transform) in enumerate(zip(self.models, pretrain_transforms)):
-                model.pretrain(self.bidders[self._model2bidder[i][0]].valuations,
-                               self.learning.pretrain_iters, transform)
-=======
             _, obs = self.sampler.draw_profiles()
 
             for i, model in enumerate(self.models):
@@ -262,7 +246,6 @@
                 model.pretrain(obs[:, pos, :], self.learning.pretrain_iters,
                                # bidder specific pretraining (e.g. for LLGFull)
                                self.pretrain_transform(self._model2bidder[i][0]))
->>>>>>> 12e931d4
 
     def _check_and_set_known_bne(self):
         """Checks whether a bne is known for this experiment and sets the corresponding
@@ -545,11 +528,7 @@
                     x[:, agent_idx, plot_idx], y[:, agent_idx, plot_idx],
                     fmts[agent_idx % len(fmts)],
                     label=None if labels is None else labels[agent_idx % len(labels)],
-<<<<<<< HEAD
-                    color=cycle[agent_idx % n_colors] if colors is None else cycle[colors[agent_idx % n_colors]],
-=======
                     color=colors[agent_idx % len(colors)],
->>>>>>> 12e931d4
                 )
 
             # formating
@@ -852,36 +831,6 @@
             ])
 
         if self.logging.best_response:
-<<<<<<< HEAD
-            # Extract return values from `util_loss`
-            observation = torch.stack([r[1][0] for r in util_loss], dim=1)
-            bid = torch.stack([r[1][1] for r in util_loss], dim=1)
-            util_loss = [t[0] for t in util_loss]
-            batch_size = min(self.plot_points, observation.shape[0])
-
-            # Plot
-            labels = ['NPGA_{}'.format(i) for i in range(len(self.models))]
-            fmts = ['bo'] * len(self.models)
-            if self.known_bne and self.logging.log_metrics['opt']:
-                for env_idx, _ in enumerate(self.bne_env):
-                    observation = torch.cat(
-                        [observation[:batch_size, ...], self.v_opt[env_idx][:batch_size, ...]],
-                        dim=1)
-                    bid = torch.cat(
-                        [bid[:batch_size, ...], self.b_opt[env_idx][:batch_size, ...]],
-                        dim=1)
-                    labels += ['BNE {} agent {}'.format('_' + str(env_idx + 1) if len(self.bne_env) > 1 else '', j)
-                               for j in range(len(self.models))]
-                    fmts += ['b--'] * len(self.models)
-
-            self._plot(plot_data=(observation, bid), writer=self.writer,
-                       figure_name='best_responses', y_label='best response',
-                       epoch=epoch, labels=labels, fmts=fmts,
-                       plot_points=self.plot_points)
-
-        ex_ante_util_loss = [util_loss_model.mean() for util_loss_model in util_loss]
-        ex_interim_max_util_loss = [util_loss_model.max() for util_loss_model in util_loss]
-=======
             plot_data = (observations[:, [b[0] for b in self._model2bidder], :],
                          torch.stack(best_responses, 1))
             labels = [f'{self._get_model_names()[i]}' for i in range(len(self.models))]
@@ -891,7 +840,6 @@
                        figure_name='best_responses', y_label='best response',
                        epoch=epoch, labels=labels, fmts=fmts,
                        plot_points=self.plot_points)
->>>>>>> 12e931d4
 
         # calculate different losses
         ex_ante_util_loss = [util_loss_model.mean() for util_loss_model in util_losses]
