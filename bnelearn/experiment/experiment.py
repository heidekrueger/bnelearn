"""
This module defines an experiment. It includes logging and plotting since they
can often be shared by specific experiments.
"""

import os
import time
from abc import ABC, abstractmethod
from time import perf_counter as timer
from typing import Iterable, List
from collections import deque

import matplotlib.pyplot as plt
import numpy as np
import torch
from matplotlib.ticker import FormatStrFormatter, LinearLocator

from mpl_toolkits.mplot3d import Axes3D  # pylint: disable=unused-import

from torch.utils.tensorboard import SummaryWriter

import bnelearn.util.logging as logging_utils
import bnelearn.util.metrics as metrics
from bnelearn.bidder import Bidder
from bnelearn.environment import AuctionEnvironment, Environment
from bnelearn.experiment.configurations import (ExperimentConfiguration,
                                                LearningConfiguration,
                                                LoggingConfiguration)
from bnelearn.experiment.gpu_controller import GPUController
from bnelearn.learner import ESPGLearner, Learner
from bnelearn.mechanism import Mechanism
from bnelearn.strategy import NeuralNetStrategy


# pylint: disable=unnecessary-pass,unused-argument

class Experiment(ABC):
    """Abstract Class representing an experiment"""

    # READ THIS BEFORE TOUCHING THIS SECTION:
    # We are abusing CLASS attributes here to trick the IDE into thinking that INSTANCE attributes exist in the base
    # class. In reality, we set these as INSTANCE attributes in the subclass __init__s or during runtime and our
    # logic guarantees that they will always exist as instance attributes when required.
    # This greatly simplifies readability of the __init__ implementations as it allows simplification of order of calls
    # reduces numbers of passed parameters and avoids repetition of similar concepts in subclasses.
    # DO NOT PUT MUTABLE fields (i.e. instantiated Lists here), otherwise mutating them will hold for all objects
    # of experiment.
    # Make sure everything set here is set to NotImplemented. The actual CLASS attributes should never be accessed!

    # attributes required for general setup logic
    _bidder2model: List[int]  # a list matching each bidder to their Strategy
    n_models: int
    n_items: int
    mechanism: Mechanism
    positive_output_point: torch.Tensor  # shape must be valid model input
    input_length: int

    ## Fields required for plotting
    plot_xmin: float
    plot_xmax: float
    plot_ymin: float
    plot_ymax: float
    ## Optional - set only in some settings

    ## Equilibrium environment
    bne_utilities: torch.Tensor or List[float]  # dimension: n_players
    bne_env: AuctionEnvironment
    _optimal_bid: callable

    def __init__(self, experiment_config: ExperimentConfiguration, learning_config: LearningConfiguration,
                 logging_config: LoggingConfiguration, gpu_config: GPUController, known_bne=False):
        # Configs
        self.experiment_config = experiment_config
        self.learning_config = learning_config
        self.logging_config = logging_config
        self.gpu_config = gpu_config

        # Global Stuff that should be initiated here
        self.plot_frequency = logging_config.plot_frequency
        self.plot_points = min(logging_config.plot_points, learning_config.batch_size)

        # Everything that will be set up per run initioated with none
        self.run_log_dir = None
        self.writer = None
        self.overhead = 0.0

        self.models: Iterable[torch.nn.Module] = None
        self.bidders: Iterable[Bidder] = None
        self.env: Environment = None
        self.learners: Iterable[Learner] = None

        # These are set on first _log_experiment
        self.v_opt: torch.Tensor = None
        self.b_opt: torch.Tensor = None

        self._hparams_metrics = {}
        ### Save locally - can haves
        # Logging
        if logging_config.util_loss_batch_size is not None:
            self.util_loss_batch_size = logging_config.util_loss_batch_size
        if logging_config.util_loss_grid_size is not None:
            self.util_loss_grid_size = logging_config.util_loss_grid_size

        # The following required attrs have already been set in many subclasses in earlier logic.
        # Only set here if they haven't. Don't overwrite.
        if not hasattr(self, 'n_players'):
            self.n_players = experiment_config.n_players
        if not hasattr(self, 'payment_rule'):
            self.payment_rule = experiment_config.payment_rule

        # sets log dir for experiment. Individual runs will log to subdirectories of this.
        self.experiment_log_dir = os.path.join(logging_config.log_root_dir,
                                               self._get_logdir_hierarchy(),
                                               logging_config.experiment_dir)

        ### actual logic
        # Inverse of bidder --> model lookup table
        self._model2bidder: List[List[int]] = [[] for m in range(self.n_models)]
        for b_id, m_id in enumerate(self._bidder2model):
            self._model2bidder[m_id].append(b_id)
        self._model_names = self._get_model_names()

        self._setup_mechanism()

        self.known_bne = known_bne  # needs to be set in subclass and either specified as input or set there
        # Cannot log 'opt' without known bne
        if logging_config.log_metrics['opt'] or logging_config.log_metrics['l2']:
            assert self.known_bne, "Cannot log 'opt'/'l2'/'rmse' without known_bne"

        if self.known_bne:
            self._setup_eval_environment()

    @abstractmethod
    def _setup_mechanism(self):
        pass

    # TODO: move entire name/dir logic out of logger into run. Assigned to Stefan
    @abstractmethod
    def _get_logdir_hierarchy(self):
        pass

    def _get_model_names(self):
        """Returns a list of names of models for use in logging.
        Defaults to agent{ids of agents that use the model} but may be overwritten by subclasses.
        """
        if self.n_models == 1:
            return []
        return ['bidder' + str(bidders[0]) if len(bidders) == 1 else
                'bidders' + ''.join([str(b) for b in bidders])
                for bidders in self._model2bidder]

    @abstractmethod
    def _strat_to_bidder(self, strategy, batch_size, player_position=None, cache_actions=False):
        pass

    def _setup_learners(self):

        self.learners = [
            ESPGLearner(model=model,
                        environment=self.env,
                        hyperparams=self.learning_config.learner_hyperparams,
                        optimizer_type=self.learning_config.optimizer,
                        optimizer_hyperparams=self.learning_config.optimizer_hyperparams,
                        strat_to_player_kwargs={"player_position": self._model2bidder[m_id][0]})
            for m_id, model in enumerate(self.models)]

    def _setup_bidders(self):
        """
        1. Create and save the models and bidders
        2. Save the model parameters
        """
        print('Setting up bidders...')
        self.models = [None] * self.n_models

        for i in range(len(self.models)):
            self.models[i] = NeuralNetStrategy(
                self.input_length,
                hidden_nodes=self.learning_config.hidden_nodes,
                hidden_activations=self.learning_config.hidden_activations,
                ensure_positive_output=self.positive_output_point,
                output_length=self.n_items
            ).to(self.gpu_config.device)

        self.bidders = [
            self._strat_to_bidder(self.models[m_id], batch_size=self.learning_config.batch_size, player_position=i)
            for i, m_id in enumerate(self._bidder2model)]

        self.n_parameters = [sum([p.numel() for p in model.parameters()]) for model in
                             self.models]

        if self.learning_config.pretrain_iters > 0:
            print('\tpretraining...')

            if hasattr(self, 'pretrain_transform'):
                pretrain_transform = self.pretrain_transform  # pylint: disable=no-member
            else:
                pretrain_transform = None

            for i, model in enumerate(self.models):
                model.pretrain(self.bidders[self._model2bidder[i][0]].valuations,
                               self.learning_config.pretrain_iters, pretrain_transform)

    def _setup_eval_environment(self):
        """Overwritten by subclasses with known BNE.
        Sets up an environment used for evaluation of learning agents (e.g.) vs known BNE"""
        raise NotImplementedError("This Experiment has no implemented BNE!")

    def _setup_learning_environment(self):
        self.env = AuctionEnvironment(self.mechanism,
                                      agents=self.bidders,
                                      batch_size=self.learning_config.batch_size,
                                      n_players=self.n_players,
                                      strategy_to_player_closure=self._strat_to_bidder)

    def _init_new_run(self):
        """Setup everything that is specific to an individual run, including everything nondeterministic"""
        self._setup_bidders()
        self._setup_learning_environment()
        self._setup_learners()

        output_dir = self.run_log_dir

        if self.logging_config.log_metrics['opt'] and hasattr(self, 'bne_env'):
            # dim: [points, bidders, items]
            self.v_opt = torch.stack(
                [b.get_valuation_grid(self.plot_points)
                 for b in [self.bne_env.agents[i[0]] for i in self._model2bidder]],
                dim=1
            )
            self.b_opt = torch.stack(
                [self._optimal_bid(self.v_opt[:, m, :], player_position=b[0])
                 for m, b in enumerate(self._model2bidder)],
                dim=1
            )
            if self.v_opt.shape[0] != self.plot_points:
                print('´plot_points´ changed due to ´get_valuation_gird´')
                self.plot_points = self.v_opt.shape[0]

        is_ipython = 'inline' in plt.get_backend()
        if is_ipython:
            from IPython import display
        plt.rcParams['figure.figsize'] = [8, 5]

        if self.logging_config.enable_logging:
            os.makedirs(output_dir, exist_ok=False)
            if self.logging_config.save_figure_to_disk_png:
                os.mkdir(os.path.join(output_dir, 'png'))
            if self.logging_config.save_figure_to_disk_svg:
                os.mkdir(os.path.join(output_dir, 'svg'))
            if self.logging_config.save_models:
                os.mkdir(os.path.join(output_dir, 'models'))

            print('Started run. Logging to {}'.format(output_dir))
            self.fig = plt.figure()
            self.writer = logging_utils.CustomSummaryWriter(output_dir, flush_secs=30)

            tic = timer()
            if self.logging_config.enable_logging:
                self._log_hyperparams()
            elapsed = timer() - tic
        else:
            print('Logging disabled.')
            elapsed = 0
        self.overhead += elapsed

    def _exit_run(self):
        """Cleans up a run after it is completed"""
        if self.logging_config.enable_logging and self.logging_config.save_models:
            self._save_models(directory=self.run_log_dir)

        del self.writer  # make this explicit to force cleanup and closing of tb-logfiles
        self.writer = None

        if self.gpu_config.cuda:
            torch.cuda.empty_cache()
            torch.cuda.ipc_collect()
        # if torch.cuda.memory_allocated() > 0:
        #    warnings.warn('Theres a memory leak')

    def _training_loop(self, epoch):
        """Actual training in each iteration."""
        tic = timer()
        # save current params to calculate update norm
        prev_params = [torch.nn.utils.parameters_to_vector(model.parameters())
                       for model in self.models]

        # update model
        utilities = torch.tensor([
            learner.update_strategy_and_evaluate_utility()
            for learner in self.learners
        ])

        if self.logging_config.enable_logging:
            self._cur_epoch_log_params = {'utilities': utilities, 'prev_params': prev_params}
            elapsed_overhead = self._evaluate_and_log_epoch(epoch=epoch)
            print('epoch {}:\t elapsed {:.2f}s, overhead {:.3f}s'.format(epoch, timer() - tic, elapsed_overhead))
        else:
            print('epoch {}:\t elapsed {:.2f}s'.format(epoch, timer() - tic))
        return utilities

    def run(self, epochs, n_runs: int = 1, seeds: Iterable[int] = None):
        """Runs the experiment implemented by this class for `epochs` number of iterations."""
        if not seeds:
            seeds = list(range(n_runs))

        assert len(seeds) == n_runs, "Number of seeds doesn't match number of runs."

        for run_id, seed in enumerate(seeds):
            print(f'Running experiment {run_id} (using seed {seed})')
            self.run_log_dir = os.path.join(
                self.experiment_log_dir,
                f'{run_id:02d} ' + time.strftime('%H.%M.%S ') + str(seed))
            torch.random.manual_seed(seed)
            torch.cuda.manual_seed_all(seed)
            np.random.seed(seed)
            if self.logging_config.stopping_criterion_rel_util_loss_diff:
                # stopping_list = np.empty((self.n_models,0))
                stopping_criterion_length = self.logging_config.stopping_criterion_duration
                stopping_queue = deque(maxlen=stopping_criterion_length)
                stopping_criterion_batch_size = min(self.logging_config.util_loss_batch_size,
                                                    self.logging_config.stopping_criterion_batch_size)
                stopping_criterion_grid_size = self.logging_config.stopping_criterion_grid_size
                stopping_criterion_frequency = self.logging_config.stopping_criterion_frequency
                stop = False

            self._init_new_run()

            for e in range(epochs + 1):
                utilities = self._training_loop(epoch=e)

                # Check stopping criterion
                if self.logging_config.stopping_criterion_rel_util_loss_diff is not None and \
                        e > 0 and not e % stopping_criterion_frequency:
                    start_time = timer()

                    # Compute relative utility loss
                    loss_ex_ante, _ = self._calculate_metrics_util_loss(
                        create_plot_output=False,
                        batch_size=stopping_criterion_batch_size,
                        grid_size=stopping_criterion_grid_size)
                    rel_util_loss = 1 - utilities / (utilities + torch.tensor(loss_ex_ante))
                    stopping_queue.append(rel_util_loss)

                    # Check for convergence when enough data is available
                    if len(stopping_queue) == stopping_queue.maxlen:
                        values = torch.stack(tuple(stopping_queue))
                        stop = self._check_convergence(values, epoch=e)

                    self.overhead = self.overhead + timer() - start_time
                    if stop:
                        print(f'Stopping criterion reached after {e} iterations.')
                        break

            self._hparams_metrics = {
                'epsilon_relative': self._cur_epoch_log_params['epsilon_relative'],
                'epsilon_absolute': self._cur_epoch_log_params['epsilon_absolute']
            }
            if 'util_loss_ex_ante' in self._cur_epoch_log_params:
                self._hparams_metrics['util_loss_ex_ante'] = self._cur_epoch_log_params['util_loss_ex_ante']

            if self.logging_config.enable_logging:
                self._log_experiment_params()

            self._exit_run()

        # Once all runs are done, convert tb event files to csv
        if self.logging_config.enable_logging and (
                self.logging_config.save_tb_events_to_csv_detailed or
                self.logging_config.save_tb_events_to_csv_aggregate or
                self.logging_config.save_tb_events_to_binary_detailed):
            print('Tabulating tensorboard logs...')
            logging_utils.tabulate_tensorboard_logs(
                experiment_dir=self.experiment_log_dir,
                write_detailed=self.logging_config.save_tb_events_to_csv_detailed,
                write_aggregate=self.logging_config.save_tb_events_to_csv_aggregate,
                write_binary=self.logging_config.save_tb_events_to_binary_detailed)

            # logging_utils.print_aggregate_tensorboard_logs(self.experiment_log_dir)
            print('Finished.')

    def _check_convergence(self, values: torch.Tensor, stopping_criterion: float = None, epoch: int = None):
        """
        Checks whether difference in stored values is below stopping criterion
        for each model and logs per-player differences to tensorboard.

        args:
            values: Tensor(n_values x n_models)
        returns: bool (True if stopping criterion fulfilled)
        """
        if stopping_criterion is None:
            stopping_criterion = self.logging_config.stopping_criterion_rel_util_loss_diff

        diffs = values.max(0)[0] - values.min(0)[0]  # size: n_models
        log_params = {'stopping_criterion': diffs}
        self.writer.add_metrics_dict(log_params, self._model_names, epoch, group_prefix='meta')

        return diffs.max().le(stopping_criterion).item()

    ########################################################################################################
    ####################################### Moved logging to here ##########################################
    ########################################################################################################

    # TODO Stefan: method only uses self in eval and for output point
    def _plot(self, plot_data, writer: SummaryWriter or None, epoch=None,
              xlim: list = None, ylim: list = None, labels: list = None,
              x_label="valuation", y_label="bid", fmts: list = None,
              figure_name: str = 'bid_function', plot_points=100):
        """
        This implements plotting simple 2D data.

        Args
            plot_data: tuple of two pytorch tensors first beeing for x axis, second for y.
                Both of dimensions (batch_size, n_models, n_bundles)
            writer: could be replaced by self.writer
            epoch: int, epoch or iteration number
            xlim: list of floats, x axis limits for all n_bundles dimensions
            ylim: list of floats, y axis limits for all n_bundles dimensions
            labels: list of str lables for legend
            fmts: list of str for matplotlib markers and lines
            figure_name: str, for seperate plot saving of e.g. bids and util_loss,
            plot_point: int of number of ploting points for each strategy in each subplot
        """

        if fmts is None:
            fmts = ['o']

        x = plot_data[0].detach().cpu().numpy()
        y = plot_data[1].detach().cpu().numpy()
        n_batch, n_players, n_bundles = y.shape

        n_batch = min(plot_points, n_batch)
        x = x[:n_batch, :, :]
        y = y[:n_batch, :, :]

        # create the plot
        fig, axs = plt.subplots(nrows=1, ncols=n_bundles, sharey=True)
        plt.cla()
        if not isinstance(axs, np.ndarray):
            axs = [axs]  # one plot only

        cycle = plt.rcParams['axes.prop_cycle'].by_key()['color']

        # actual plotting
        for plot_idx in range(n_bundles):
            for agent_idx in range(n_players):
                axs[plot_idx].plot(
                    x[:, agent_idx, plot_idx], y[:, agent_idx, plot_idx],
                    fmts[agent_idx % len(fmts)],
                    label=None if labels is None else labels[agent_idx % len(labels)],
                    color=cycle[agent_idx % len(set(fmts))],
                )

            # formating
            axs[plot_idx].set_xlabel(x_label)
            if plot_idx == 0:
                axs[plot_idx].set_ylabel(y_label)
                if n_players < 10 and labels is not None:
                    axs[plot_idx].legend(loc='upper left')

            """
            set axis limits based on function parameters ´xlim´, ´ylim´ if provided otherwise
            based on ´self.plot_xmin´ etc. object attributes. In either case, these variables
            can also be lists for sperate limits of individual plots.
            """
            lims = (xlim, ylim)
            set_lims = (axs[plot_idx].set_xlim, axs[plot_idx].set_ylim)
            str_lims = (['plot_xmin', 'plot_xmax'], ['plot_ymin', 'plot_ymax'])
            for lim, set_lim, str_lim in zip(lims, set_lims, str_lims):
                a, b = None, None
                if lim is not None:  # use parameters ´xlim´ etc.
                    if isinstance(lim[0], list):
                        a, b = lim[plot_idx][0], lim[plot_idx][1]
                    else:
                        a, b = lim[0], lim[1]
                elif hasattr(self, str_lim[0]):  # use attributes ´self.plot_xmin´ etc.
                    if isinstance(eval('self.' + str(str_lim[0])), list):
                        a = eval('self.' + str(str_lim[plot_idx]))[0]
                        b = eval('self.' + str(str_lim[plot_idx]))[1]
                    else:
                        a, b = eval('self.' + str(str_lim[0])), eval('self.' + str(str_lim[1]))
                if a is not None:
                    set_lim(a, b)  # call matplotlib function

            axs[plot_idx].locator_params(axis='x', nbins=5)
        title = plt.title if n_bundles == 1 else plt.suptitle
        title('iteration {}'.format(epoch))

        logging_utils.process_figure(fig, epoch=epoch, figure_name=figure_name, tb_group='eval',
                                     tb_writer=writer, display=self.logging_config.plot_show_inline,
                                     output_dir=self.run_log_dir,
                                     save_png=self.logging_config.save_figure_to_disk_png,
                                     save_svg=self.logging_config.save_figure_to_disk_svg)
        return fig

    # TODO: stefan only uses self in output_dir, nowhere else --> can we move this to utils.plotting? etc?
    def _plot_3d(self, plot_data, writer, epoch, figure_name):
        """
        Creating 3d plots. Provide grid if no plot_data is provided
        Args
            plot_data: tuple of two pytorch tensors first beeing the independent, the second the dependent
                Dimensions of first (batch_size, n_models, n_bundles)
                Dimensions of second (batch_size, n_models, 1 or n_bundles), 1 if util_loss
        """
        independent_var = plot_data[0]
        dependent_var = plot_data[1]
        batch_size, n_models, n_bundles = independent_var.shape
        assert n_bundles == 2, "cannot plot != 2 bundles"
        n_plots = dependent_var.shape[2]
        # create the plot
        fig = plt.figure()
        for model in range(n_models):
            for plot in range(n_plots):
                ax = fig.add_subplot(n_models, n_plots, model * n_plots + plot + 1, projection='3d')
                ax.plot_trisurf(
                    independent_var[:, model, 0].detach().cpu().numpy(),
                    independent_var[:, model, 1].detach().cpu().numpy(),
                    dependent_var[:, model, plot].reshape(batch_size).detach().cpu().numpy(),
                    color='yellow',
                    linewidth=0.2,
                    antialiased=True
                )
                ax.zaxis.set_major_locator(LinearLocator(10))
                ax.zaxis.set_major_formatter(FormatStrFormatter('%.02f'))
                ax.set_title('model {}, bundle {}'.format(model, plot))
                ax.view_init(20, -135)
        fig.suptitle('iteration {}'.format(epoch), size=16)
        fig.tight_layout()

        logging_utils.process_figure(fig, epoch=epoch, figure_name=figure_name + '_3d', tb_group='eval',
                                     tb_writer=writer, display=self.logging_config.plot_show_inline,
                                     output_dir=self.run_log_dir,
                                     save_png=self.logging_config.save_figure_to_disk_png,
                                     save_svg=self.logging_config.save_figure_to_disk_svg)
        return fig

    def _evaluate_and_log_epoch(self, epoch: int) -> float:
        """
        Checks which metrics have to be logged and performs logging and plotting.
        Returns:
            - elapsed time in seconds
            - Stefan todos / understanding quesitons
            - TODO: takes log_params. can it be
        """
        start_time = timer()

        # calculate infinity-norm of update step
        new_params = [torch.nn.utils.parameters_to_vector(model.parameters())
                      for model in self.models]
        self._cur_epoch_log_params['update_norm'] = [
            (new_params[i] - self._cur_epoch_log_params['prev_params'][i]).norm(float('inf'))
            for i in range(self.n_models)]
        del self._cur_epoch_log_params['prev_params']

        # logging metrics
        if self.logging_config.log_metrics['opt']:
            self._cur_epoch_log_params['utility_vs_bne'], self._cur_epoch_log_params['epsilon_relative'], \
            self._cur_epoch_log_params['epsilon_absolute'] = self._calculate_metrics_known_bne()

        if self.logging_config.log_metrics['l2']:
            self._cur_epoch_log_params['L_2'], self._cur_epoch_log_params[
                'L_inf'] = self._calculate_metrics_action_space_norms()

        if self.logging_config.log_metrics['util_loss'] and (epoch % self.logging_config.util_loss_frequency) == 0:
            create_plot_output = epoch % self.logging_config.plot_frequency == 0
            self._cur_epoch_log_params['util_loss_ex_ante'], self._cur_epoch_log_params['util_loss_ex_interim'] = \
                self._calculate_metrics_util_loss(create_plot_output, epoch)

        # plotting
        if epoch % self.logging_config.plot_frequency == 0:
            print("\tcurrent utilities: " + str(self._cur_epoch_log_params['utilities'].tolist()))

            unique_bidders = [self.env.agents[i[0]] for i in self._model2bidder]
            v = torch.stack(
                [b.valuations[:self.plot_points, ...] for b in unique_bidders],
                dim=1
            )
            b = torch.stack([b.get_action()[:self.plot_points, ...]
                             for b in unique_bidders], dim=1)

            labels = ['NPGA_{}'.format(i) for i in range(len(self.models))]
            fmts = ['bo'] * len(self.models)
            if self.logging_config.log_metrics['opt']:
                print(
                    "\tutilities vs BNE: {}\n\tepsilon (abs/rel): ({}, {})" \
                        .format(
                        self._cur_epoch_log_params['utility_vs_bne'].tolist(),
                        self._cur_epoch_log_params['epsilon_relative'].tolist(),
                        self._cur_epoch_log_params['epsilon_absolute'].tolist()
                    )
                )
                v = torch.cat([v, self.v_opt], dim=1)
                b = torch.cat([b, self.b_opt], dim=1)
                labels += ['BNE_{}'.format(i) for i in range(len(self.models))]
                fmts += ['b--'] * len(self.models)

            self._plot(plot_data=(v, b), writer=self.writer, figure_name='bid_function',
                       epoch=epoch, labels=labels, fmts=fmts, plot_points=self.plot_points)

        self.overhead = self.overhead + timer() - start_time
        self._cur_epoch_log_params['overhead_hours'] = self.overhead / 3600
        if self.writer:
            self.writer.add_metrics_dict(self._cur_epoch_log_params, self._model_names, epoch, group_prefix='eval')
        return timer() - start_time

    def _calculate_metrics_known_bne(self):
        """
        Compare performance to BNE and return:
        utility_vs_bne
        epsilon_relative
        epsilon_absolute

        Each is a list of length self.n_models
        """
        # shorthand for model to bidder index conversion
        m2b = lambda m: self._model2bidder[m][0]

        # length: n_models
        utility_vs_bne = torch.tensor([
            self.bne_env.get_reward(
                self._strat_to_bidder(
                    model, player_position=m2b(i),
                    batch_size=self.logging_config.eval_batch_size
                ),
                draw_valuations=False  # False because we want to use cached actions when set, reevaluation is expensive
            ) for i, model in enumerate(self.models)
        ])
        epsilon_relative = torch.tensor(
            [1 - utility_vs_bne[i] / self.bne_utilities[m2b(i)] for i, model in enumerate(self.models)])
        epsilon_absolute = torch.tensor(
            [self.bne_utilities[m2b(i)] - utility_vs_bne[i] for i, model in enumerate(self.models)])

        return utility_vs_bne, epsilon_relative, epsilon_absolute

    def _calculate_metrics_action_space_norms(self):
        """
        Calculate "action space distance" of model and bne-strategy

        Returns:
            L_2 and L_inf, each a list of length self.models
        """
        # shorthand for model to agent
        m2a = lambda m: self.bne_env.agents[self._model2bidder[m][0]]

        L_2 = [metrics.norm_strategy_and_actions(model, m2a(i).get_action(), m2a(i).valuations, 2)
               for i, model in enumerate(self.models)]
        L_inf = [metrics.norm_strategy_and_actions(model, m2a(i).get_action(), m2a(i).valuations, float('inf'))
                 for i, model in enumerate(self.models)]
        return L_2, L_inf

<<<<<<< HEAD
    def _calculate_metrics_util_loss(self, create_plot_output: bool, epoch: int = None, batch_size=None,
                                     grid_size=None):
=======
    def _calculate_metrics_util_loss(self, create_plot_output: bool, epoch: int = None,
                                     batch_size = None, grid_size = None):
>>>>>>> 5aaa062f
        """
        Compute mean util_loss of current policy and return
        ex interim util_loss (ex ante util_loss is the average of that tensor)

        Returns:
            ex_ante_util_loss: List[torch.tensor] of length self.n_models
            ex_interim_max_util_loss: List[torch.tensor] of length self.n_models
        """

        env = self.env
        if batch_size is None:
            batch_size = self.logging_config.util_loss_batch_size
        if grid_size is None:
            grid_size = self.logging_config.util_loss_grid_size

        assert batch_size <= env.batch_size, "Util_loss for larger than actual batch size not implemented."
        bid_profile = torch.zeros(batch_size, env.n_players, env.agents[0].n_items,
                                  dtype=env.agents[0].valuations.dtype, device=env.mechanism.device)

        # Only supports regret_batch_size <= batch_size
        for agent in env.agents:
            bid_profile[:, agent.player_position, :] = agent.get_action()[:batch_size, ...]

        torch.cuda.empty_cache()
        util_loss = [
            metrics.ex_interim_util_loss(
                env.mechanism, bid_profile, self.bidders[player_positions[0]],
                self.bidders[player_positions[0]].valuations[:batch_size, ...],
                self.bidders[player_positions[0]].get_valuation_grid(grid_size, True)
            )
            for player_positions in self._model2bidder
        ]
        ex_ante_util_loss = [model_tuple[0].mean() for model_tuple in util_loss]
        ex_interim_max_util_loss = [model_tuple[0].max() for model_tuple in util_loss]
        if not hasattr(self, '_max_util_loss'):
            self._max_util_loss = ex_interim_max_util_loss
        if create_plot_output:
            # Transform to output with dim(batch_size, n_models, n_bundle), for util_losses n_bundle=1
            util_losses = torch.stack([util_loss[r][0] for r in range(len(util_loss))], dim=1)[:, :, None]
            valuations = torch.stack([util_loss[r][1] for r in range(len(util_loss))], dim=1)
            plot_output = (valuations, util_losses)
            self._plot(plot_data=plot_output, writer=self.writer,
<<<<<<< HEAD
                       ylim=[0, max(ex_interim_max_util_loss).cpu()],
=======
                       ylim=[0, max(self._max_util_loss).cpu()],
>>>>>>> 5aaa062f
                       figure_name='util_loss_landscape', y_label='ex-interim loss',
                       epoch=epoch, plot_points=self.plot_points)
        return ex_ante_util_loss, ex_interim_max_util_loss

    def _log_experiment_params(self):
        # TODO: write out all experiment params (complete dict) #See issue #113
        # TODO: Stefan: this currently called _per run_. is this desired behavior?

        h_params = {'hyperparameters/batch_size': self.learning_config.batch_size,
                    'hyperparameters/pretrain_iters': self.learning_config.pretrain_iters,
                    'hyperparameters/hidden_nodes': str(self.learning_config.hidden_nodes),
                    'hyperparameters/hidden_activations': str(self.learning_config.hidden_activations),
                    'hyperparameters/optimizer_hyperparams': str(self.learning_config.optimizer_hyperparams),
                    'hyperparameters/optimizer_type': self.learning_config.optimizer_type}


        self.writer.add_hparams(hparam_dict=h_params, metric_dict=self._hparams_metrics)

    def _log_hyperparams(self, epoch=0):
        """Everything that should be logged on every learning_rate update"""

        for i, model in enumerate(self.models):
            self.writer.add_text('hyperparameters/neural_net_spec', str(model), epoch)  # ToDO To hyperparams
            self.writer.add_graph(model, self.env.agents[i].valuations)

    def _save_models(self, directory):
        # TODO: maybe we should also log out all pointwise util_losses in the ending-epoch to disk to
        # use it to make nicer plots for a publication? --> will be done elsewhere. Logging. Assigned to @Hlib/@Stefan
        for model, player_position in zip(self.models, self._model2bidder):
            name = 'model_' + str(player_position[0]) + '.pt'
            torch.save(model.state_dict(), os.path.join(directory, 'models', name))<|MERGE_RESOLUTION|>--- conflicted
+++ resolved
@@ -647,13 +647,8 @@
                  for i, model in enumerate(self.models)]
         return L_2, L_inf
 
-<<<<<<< HEAD
-    def _calculate_metrics_util_loss(self, create_plot_output: bool, epoch: int = None, batch_size=None,
-                                     grid_size=None):
-=======
     def _calculate_metrics_util_loss(self, create_plot_output: bool, epoch: int = None,
                                      batch_size = None, grid_size = None):
->>>>>>> 5aaa062f
         """
         Compute mean util_loss of current policy and return
         ex interim util_loss (ex ante util_loss is the average of that tensor)
@@ -696,11 +691,7 @@
             valuations = torch.stack([util_loss[r][1] for r in range(len(util_loss))], dim=1)
             plot_output = (valuations, util_losses)
             self._plot(plot_data=plot_output, writer=self.writer,
-<<<<<<< HEAD
-                       ylim=[0, max(ex_interim_max_util_loss).cpu()],
-=======
                        ylim=[0, max(self._max_util_loss).cpu()],
->>>>>>> 5aaa062f
                        figure_name='util_loss_landscape', y_label='ex-interim loss',
                        epoch=epoch, plot_points=self.plot_points)
         return ex_ante_util_loss, ex_interim_max_util_loss
