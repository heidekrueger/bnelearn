"""
This module defines an experiment. It includes logging and plotting since they
can often be shared by specific experiments.
"""


import os
from sys import platform
import time
from inspect import getmembers
from abc import ABC, abstractmethod
from time import perf_counter as timer
from typing import Iterable, List, Callable
from collections import deque

import warnings
import traceback

import matplotlib.pyplot as plt
import numpy as np
import torch
from matplotlib.ticker import FormatStrFormatter, LinearLocator

from mpl_toolkits.mplot3d import Axes3D  # pylint: disable=unused-import

from torch.utils.tensorboard import SummaryWriter

import bnelearn.util.logging as logging_utils
import bnelearn.util.metrics as metrics
import bnelearn.learner as learners
from bnelearn.bidder import Bidder
from bnelearn.environment import AuctionEnvironment, Environment
from bnelearn.experiment.configurations import (ExperimentConfig)
from bnelearn.mechanism import Mechanism
from bnelearn.strategy import NeuralNetStrategy
from bnelearn.sampler import ValuationObservationSampler


# pylint: disable=unnecessary-pass,unused-argument

class Experiment(ABC):
    """Abstract Class representing an experiment"""

    # READ THIS BEFORE TOUCHING THIS SECTION:
    # We are abusing CLASS attributes here to trick the IDE into thinking that INSTANCE attributes exist in the base
    # class. In reality, we set these as INSTANCE attributes in the subclass __init__s or during runtime and our
    # logic guarantees that they will always exist as instance attributes when required.
    # This greatly simplifies readability of the __init__ implementations as it allows simplification of order of calls
    # reduces numbers of passed parameters and avoids repetition of similar concepts in subclasses.
    # DO NOT PUT MUTABLE fields (i.e. instantiated Lists here), otherwise mutating them will hold for all objects
    # of experiment.
    # Make sure everything set here is set to NotImplemented. The actual CLASS attributes should never be accessed!

    # attributes required for general setup logic
    _bidder2model: List[int]  # a list matching each bidder to their Strategy
    n_models: int
    valuation_size: int
    observation_size: int
    action_size: int
    mechanism: Mechanism
    positive_output_point: torch.Tensor  # shape must be valid model input
    input_length: int
    epoch: int

    ## Fields required for plotting
    plot_xmin: float
    plot_xmax: float
    plot_ymin: float
    plot_ymax: float
    _max_util_loss: float
    ## Optional - set only in some settings

    ## Equilibrium environment
    bne_utilities: torch.Tensor or List[float]  # dimension: n_players
    bne_env: AuctionEnvironment or List[AuctionEnvironment]
    _optimal_bid: Callable or List[Callable]

    def __init__(self, config: ExperimentConfig):
        # Configs, params are duplicated for the ease of usage and brevity
        self.config = config
        self.running = config.running
        self.setting = config.setting
        self.learning = config.learning
        self.logging = config.logging
        self.hardware = config.hardware

        # Global Stuff that should be initiated here
        self.plot_frequency = self.logging.plot_frequency
        self.plot_points = min(self.logging.plot_points, self.learning.batch_size)

        # Everything that will be set up per run initiated with none
        self.run_log_dir = None
        self.writer = None
        self.overhead = 0.0

        self.sampler: ValuationObservationSampler = None
        self.models: Iterable[torch.nn.Module] = None
        self.bidders: Iterable[Bidder] = None
        self.env: Environment = None
        self.learners: Iterable[learners.Learner] = None

        # These are set on first _log_experiment
        self.v_opt: torch.Tensor = None
        self.b_opt: torch.Tensor = None

        self._hparams_metrics = {}
        ### Save locally - can haves
        # Logging
        if self.logging.util_loss_batch_size is not None:
            self.util_loss_batch_size = self.logging.util_loss_batch_size
        if self.logging.util_loss_grid_size is not None:
            self.util_loss_grid_size = self.logging.util_loss_grid_size
        self.n_parameters = None
        self._cur_epoch_log_params = {}

        # TODO: Get rid of these. payment rule should not be part of the
        # experiment interface.
        # The following required attrs have already been set in many subclasses in earlier logic.
        # Only set here if they haven't. Don't overwrite.
        if not hasattr(self, 'n_players'):
            self.n_players = self.setting.n_players
        if not hasattr(self, 'payment_rule'):
            self.payment_rule = self.setting.payment_rule

        # sets log dir for experiment. Individual runs will log to subdirectories of this.
        self.experiment_log_dir = os.path.join(self.logging.log_root_dir,
                                               self._get_logdir_hierarchy(),
                                               self.logging.experiment_dir)

        ### actual logic
        # Inverse of bidder --> model lookup table
        self._model2bidder: List[List[int]] = [[] for _ in range(self.n_models)]
        for b_id, m_id in enumerate(self._bidder2model):
            self._model2bidder[m_id].append(b_id)
        self._model_names = self._get_model_names()

        self._setup_mechanism()
        self._setup_sampler()

        self.known_bne = self._check_and_set_known_bne()
        if self.known_bne:
            self._setup_eval_environment()
        else:
            self.logging.log_metrics['opt'] = False

        self.using_bid_language = False

    @abstractmethod
    def _setup_mechanism(self):
        pass

    # TODO: move entire name/dir logic out of logger into run. Assigned to Stefan
    @abstractmethod
    def _get_logdir_hierarchy(self):
        pass

    def _get_model_names(self):
        """Returns a list of names of models for use in logging.
        Defaults to agent{ids of agents that use the model} but may be overwritten by subclasses.
        """
        if self.n_models == 1:
            return ['bidder']
        return ['bidder' + str(bidders[0]) if len(bidders) == 1 else
                'bidders' + ''.join([str(b) for b in bidders])
                for bidders in self._model2bidder]

    @abstractmethod
    def _setup_sampler(self):
        """Defines and initializes a sampler to retrieve observations and
           valuations.
        """

    @abstractmethod
    def _strat_to_bidder(self, strategy, batch_size, player_position=None, enable_action_caching=False) -> Bidder:
        pass

    def _setup_learners(self):
        """Setup learner.

        All classes within `bnelearn.learner` are considered.
        """
        available_learners = dict(getmembers(learners))

        assert self.learning.learner_type in available_learners.keys(), \
            f'Learner `{self.learning.learner_type}` unkonwn.'

        self.learners = [
            available_learners[self.learning.learner_type](
                model=model,
                environment=self.env,
                hyperparams=self.learning.learner_hyperparams,
                optimizer_type=self.learning.optimizer,
                optimizer_hyperparams=self.learning.optimizer_hyperparams,
<<<<<<< HEAD
                smooth_market=self.learning.smooth_market,
=======
                scheduler_type=self.learning.scheduler,
                scheduler_hyperparams=self.learning.scheduler_hyperparams,
>>>>>>> efc78ec2
                strat_to_player_kwargs={"player_position": self._model2bidder[m_id][0]}
            )
            for m_id, model in enumerate(self.models)]

    def pretrain_transform(self, player_position: int) -> callable:
        """Some experiments need specific pretraining transformations. In
        most cases, pretraining to the truthful bid (i.e. the identity function)
        is sufficient.

        Args:
            player_position (:int:) the player for which the transformation is
                requested.

        Returns
            (:callable:) pretraining transformation
        """
        return lambda x: x

    def _setup_bidders(self):
        """
        1. Create and save the models and bidders
        2. Save the model parameters
        """
        print('\tSetting up bidders...')
        # this method is part of the init workflow, so we #pylint: disable=attribute-defined-outside-init
        self.models = [None] * self.n_models

        for i in range(len(self.models)):
            self.models[i] = NeuralNetStrategy(
                self.observation_size,
                hidden_nodes=self.learning.hidden_nodes,
                hidden_activations=self.learning.hidden_activations,
                ensure_positive_output=self.positive_output_point,
                output_length=self.action_size,
            ).to(self.hardware.device)

        self.bidders = [
            self._strat_to_bidder(strategy=self.models[m_id],
                                  batch_size=self.learning.batch_size,
                                  player_position=i)
            for i, m_id in enumerate(self._bidder2model)]

        self.n_parameters = [sum([p.numel() for p in model.parameters()]) for model in
                             self.models]

        if self.learning.pretrain_iters > 0:
            print('Pretraining...')

            _, obs = self.sampler.draw_profiles()

            for i, model in enumerate(self.models):
                pos = self._model2bidder[i][0]
                model.pretrain(obs[:, pos, :], self.learning.pretrain_iters,
                               # bidder specific pretraining (e.g. for LLGFull)
                               self.pretrain_transform(self._model2bidder[i][0]))

    def _check_and_set_known_bne(self):
        """Checks whether a bne is known for this experiment and sets the corresponding
           `_optimal_bid` function.
        """
        print("No BNE was found for this experiment.")
        return False

    def _setup_eval_environment(self):
        """Overwritten by subclasses with known BNE.
        Sets up an environment used for evaluation of learning agents (e.g.) vs known BNE"""
        raise NotImplementedError("This Experiment has no implemented BNE. No eval env was created.")

    def _setup_learning_environment(self):
        self.env = AuctionEnvironment(self.mechanism,
                                      agents=self.bidders,
                                      valuation_observation_sampler=self.sampler,
                                      batch_size=self.learning.batch_size,
                                      n_players=self.n_players,
                                      strategy_to_player_closure=self._strat_to_bidder,
                                      redraw_every_iteration=self.learning.redraw_every_iteration)

    def _init_new_run(self):
        """Setup everything that is specific to an individual run, including everything nondeterministic"""
        self._setup_bidders()
        self._setup_learning_environment()
        self._setup_learners()
        self.epoch = 0

        if self.logging.log_metrics['opt'] and hasattr(self, 'bne_env'):

            if not isinstance(self.bne_env, list):
                # TODO Nils: should perhaps always be a list, even when there is only one BNE
                # TODO Stefan: Yes, we should not do any type conversions here, these should be lists from the beginning.
                self.bne_env: List[Environment] = [self.bne_env]
                self._optimal_bid: List[Callable] = [self._optimal_bid]
                self.bne_utilities = [self.bne_utilities]

            self._setup_plot_equilibirum_data()

        is_ipython = 'inline' in plt.get_backend()
        if is_ipython:
            from IPython import display  # pylint: disable=unused-import,import-outside-toplevel
        plt.rcParams['figure.figsize'] = [8, 5]

        print('Stating run...')

        if self.logging.enable_logging:
            # Create summary writer object and create output dirs if necessary
            self._initialize_logging()
            self.fig = plt.figure()

            tic = timer()
            # self._log_experiment_params()
            # self._log_hyperparams()
            # self._log_experiment_params()
            logging_utils.save_experiment_config(self.experiment_log_dir, self.config)
            logging_utils.log_git_commit_hash(self.experiment_log_dir)
            elapsed = timer() - tic
        else:
            print('\tLogging disabled.')
            elapsed = 0
        self.overhead += elapsed

    def _setup_plot_equilibirum_data(self):
        # set up list for (multiple) BNE valuations and bids
        self.v_opt = [None] * len(self.bne_env)
        self.b_opt = [None] * len(self.bne_env)

        # Switch needed for high dimensional settings, where we can't
        # exactly match the requested grid (see e.g. multi-unit simplex)
        grid_size_differs = False

        # Draw valuations and corresponding equilibrium bids in all the
        # availabe BNE
        for bne_id, bne_env in enumerate(self.bne_env):
            # dim: [points, models, valuation_size]
            # get one representative player for each model
            model_players = [m[0] for m in self._model2bidder]

            self.v_opt[bne_id] = torch.stack(
                [self.sampler.generate_reduced_grid(i, self.plot_points) for i in model_players],
                dim=1)

            self.b_opt[bne_id] = torch.stack(
                [self._optimal_bid[bne_id](
                    self.v_opt[bne_id][:, model_id, :],
                    player_position=model_players[model_id])
                 for model_id in range(len(model_players))],
                dim=1)
            if self.v_opt[bne_id].shape[0] != self.plot_points:
                grid_size_differs = True

        if grid_size_differs:
            print('´plot_points´ changed due to get_valuation_grid')
            self.plot_points = self.v_opt[0].shape[0]

    def _initialize_logging(self):
        """Creates output directories if necessary and
        initializes the self.writer object for writing tensorboard logs.
        """
        output_dir = self.run_log_dir
        os.makedirs(output_dir, exist_ok=False)
        if self.logging.save_figure_to_disk_png:
            os.mkdir(os.path.join(output_dir, 'png'))
        if self.logging.save_figure_to_disk_svg:
            os.mkdir(os.path.join(output_dir, 'svg'))
        if self.logging.save_models:
            os.mkdir(os.path.join(output_dir, 'models'))
        self.writer = logging_utils.CustomSummaryWriter(output_dir, flush_secs=30)
        print('\tLogging to {}.'.format(output_dir))

    def _exit_run(self, global_step=None):
        """Cleans up a run after it is completed"""
        if self.logging.enable_logging:
            self._log_experiment_params(global_step=global_step)

            if self.logging.save_models:
                self._save_models(directory=self.run_log_dir)

        del self.writer  # make this explicit to force cleanup and closing of tb-logfiles
        self.writer = None

        if self.hardware.cuda:
            torch.cuda.empty_cache()
            torch.cuda.ipc_collect()

    def _training_loop(self):
        """Actual training in each iteration."""
        tic = timer()
        # save current params to calculate update norm
        prev_params = [torch.nn.utils.parameters_to_vector(model.parameters())
                       for model in self.models]

        # update model
        tic_training = timer()
        utilities = torch.tensor([
            learner.update_strategy_and_evaluate_utility()
            for learner in self.learners
        ])
        elapsed_training = timer() - tic_training

        if self.logging.enable_logging:
            # pylint: disable=attribute-defined-outside-init
            self._cur_epoch_log_params = {
                'utilities': utilities.detach(),
                'prev_params': prev_params,
                'elapsed_training': elapsed_training
            }
            elapsed_overhead = self._evaluate_and_log_epoch()
            print('epoch {}:\telapsed {:.2f}s, overhead {:.3f}s'.format(self.epoch, timer() - tic, elapsed_overhead),
                  end="\r")
        else:
            print('epoch {}:\telapsed {:.2f}s'.format(self.epoch, timer() - tic),
                  end="\r")
        return utilities

    def run(self) -> bool:
        """Runs the experiment implemented by this class, i.e. all defined runs.

        If a run fails for whatever reason, a warning will be raised and the
        next run will be triggered until all runs have completed/failed.

        Returns:
            success (bool): True if all runs ran successfully, false otherwise.
        """

        encountered_errors: bool = False

        if not self.running.seeds:
            self.running.seeds = list(range(self.running.n_runs))

        assert sum(1 for _ in self.running.seeds) == self.running.n_runs, \
            "Number of seeds doesn't match number of runs."

        for run_id, seed in enumerate(self.running.seeds):
            print(f'\n\nRunning experiment {run_id} (using seed {seed})')
            try:
                t = time.strftime('%T ')
                if platform == 'win32':
                    t = t.replace(':', '.')

                self.run_log_dir = os.path.join(
                    self.experiment_log_dir,
                    f'{run_id:02d} ' + t + str(seed)
                    )

                torch.random.manual_seed(seed)
                torch.cuda.manual_seed_all(seed)
                np.random.seed(seed)

                self._init_new_run()

                if self.logging.enable_logging:
                    self._plot_current_strategies()

                for _ in range(self.running.n_epochs + 1):
                    utilities = self._training_loop()
                    self.epoch += 1

                if self.logging.enable_logging and (
                        self.logging.export_step_wise_linear_bid_function_size is not None):
                    bidders = [self.bidders[self._model2bidder[m][0]] for m in range(self.n_models)]
                    logging_utils.export_stepwise_linear_bid(
                        experiment_dir=self.run_log_dir, bidders=bidders,
                        step=self.logging.export_step_wise_linear_bid_function_size)
            except Exception as e:
                encountered_errors = True
                tb = traceback.format_exc()
                print("\t Error... aborting run.")
                warnings.warn(f"WARNING: Run {run_id} failed with {type(e)}! Traceback:\n{tb}")

            finally:
                self._exit_run()

        # Once all runs are done, convert tb event files to csv
        if self.logging.enable_logging and (
                self.logging.save_tb_events_to_csv_detailed or
                self.logging.save_tb_events_to_csv_aggregate or
                self.logging.save_tb_events_to_binary_detailed):
            print('Tabulating tensorboard logs...', end=' ')
            logging_utils.tabulate_tensorboard_logs(
                experiment_dir=self.experiment_log_dir,
                write_detailed=self.logging.save_tb_events_to_csv_detailed,
                write_aggregate=self.logging.save_tb_events_to_csv_aggregate,
                write_binary=self.logging.save_tb_events_to_binary_detailed)

            # logging_utils.print_aggregate_tensorboard_logs(self.experiment_log_dir)
            print('finished.')

        return not encountered_errors



    ########################################################################################################
    ####################################### Moved logging to here ##########################################
    ########################################################################################################

    # TODO Stefan: method only uses self in eval and for output point
    def _plot(self, plot_data, writer: SummaryWriter or None,
              xlim: list = None, ylim: list = None, labels: list = None,
              x_label="valuation", y_label="bid", fmts: list = None,
              figure_name: str = 'bid_function', plot_points=100,
              subplot_order: list = None):
        """
        This implements plotting simple 2D data.

        Args
            plot_data: tuple of two pytorch tensors first beeing for x axis, second for y.
                Both of dimensions (batch_size, n_models, n_bundles)
            writer: could be replaced by self.writer
            xlim: list of floats, x axis limits for all n_bundles dimensions
            ylim: list of floats, y axis limits for all n_bundles dimensions
            labels: list of str lables for legend
            fmts: list of str for matplotlib markers and lines
            figure_name: str, for seperate plot saving of e.g. bids and util_loss,
            plot_point: int of number of ploting points for each strategy in each subplot
            subplot_order: [nrows, ncols], list of two int, for ordering of subplots.
        """

        if fmts is None:
            fmts = ['o']

        x = plot_data[0].detach().cpu().numpy()
        y = plot_data[1].detach().cpu().numpy()
        n_batch, n_players, n_bundles = y.shape

        n_batch = min(plot_points, n_batch)
        x = x[:n_batch, :, :]
        y = y[:n_batch, :, :]

        if subplot_order in (None, [1, 1]):  # not provided or only single plot
            subplot_order = [1, n_bundles]
            ax_idx = list(range(n_bundles))  # list index for plots
        else:
            ax_idx = list(zip(
                sorted(list(range(subplot_order[0])) * subplot_order[1]),
                list(range(subplot_order[1])) * subplot_order[0]
            ))  # tuple index for cols x rows of plots

        # create the plot
        fig, axs = plt.subplots(nrows=subplot_order[0], ncols=subplot_order[1],
                                sharex=subplot_order[0] > 1, sharey=True)
        plt.cla()
        if not isinstance(axs, np.ndarray):
            axs = [axs] # one plot only

        # Set the colors s.t. the models' actions and the (possibly multiple)
        # BNEs can be differentated
        available_colors = plt.rcParams['axes.prop_cycle'].by_key()['color']
        if not self.config.logging.log_metrics['opt']:
            colors = available_colors
        else:
            colors = available_colors[:self.n_models * len(self._optimal_bid)]

        # actual plotting
        for plot_idx in range(n_bundles):
            for agent_idx in range(n_players):
                axs[ax_idx[plot_idx]].plot(
                    x[:, agent_idx, plot_idx], y[:, agent_idx, plot_idx],
                    fmts[agent_idx % len(fmts)],
                    label=None if labels is None else labels[agent_idx % len(labels)],
                    color=colors[agent_idx % len(colors)],
                )

            # formating
            if subplot_order[0] == 1 or ax_idx[plot_idx][0] == subplot_order[0] - 1:
                add = ' {' + format(ax_idx[plot_idx][1] + 1, '0{}b'.format(subplot_order[0])) + '}' \
                    if subplot_order[0] > 1 else ''
                if subplot_order[0] > 1:
                    axs[ax_idx[plot_idx]].tick_params(axis='x', labelrotation=90)
                axs[ax_idx[plot_idx]].set_xlabel(
                    x_label + add if not isinstance(x_label, list) else x_label[plot_idx])
                # axs[plot_idx].set_xlabel(
                #     x_label + add if not isinstance(x_label, list) else x_label[plot_idx])
            if plot_idx == 0 or (subplot_order[0] > 1 and ax_idx[plot_idx][1] == 0):
                add = ' ' + str(ax_idx[plot_idx][0]) if subplot_order[0] > 1 else ''
                axs[ax_idx[plot_idx]].set_ylabel(y_label + add)
                if n_players < 10 and labels is not None:
                    axs[ax_idx[plot_idx]].legend(loc='upper left')

            # Set axis limits based on function parameters ´xlim´, ´ylim´ if provided otherwise
            # based on ´self.plot_xmin´ etc. object attributes. In either case, these variables
            # can also be lists for sperate limits of individual plots.
            lims = (xlim, ylim)
            set_lims = (axs[ax_idx[plot_idx]].set_xlim, axs[ax_idx[plot_idx]].set_ylim)
            str_lims = (['plot_xmin', 'plot_xmax'], ['plot_ymin', 'plot_ymax'])
            # pylint: disable=eval-used
            for lim, set_lim, str_lim in zip(lims, set_lims, str_lims):
                a, b = None, None
                if lim is not None:  # use parameters ´xlim´ etc.
                    if isinstance(lim[0], list):
                        a, b = lim[plot_idx][0], lim[plot_idx][1]
                    else:
                        a, b = lim[0], lim[1]
                elif hasattr(self, str_lim[0]):  # use attributes ´self.plot_xmin´ etc.
                    if isinstance(eval('self.' + str(str_lim[0])), list):
                        a = eval('self.' + str(str_lim[0]))[plot_idx]
                        b = eval('self.' + str(str_lim[1]))[plot_idx]
                    else:
                        a = eval('self.' + str(str_lim[0]))
                        b = eval('self.' + str(str_lim[1]))
                if a is not None:
                    set_lim(a, b)  # call matplotlib function

            axs[ax_idx[plot_idx]].locator_params(axis='x', nbins=5)
        title = plt.title if n_bundles == 1 else plt.suptitle
        title('iteration {}'.format(self.epoch))

        logging_utils.process_figure(fig, epoch=self.epoch, figure_name=figure_name, tb_group='eval',
                                     tb_writer=writer, display=self.logging.plot_show_inline,
                                     output_dir=self.run_log_dir,
                                     save_png=self.logging.save_figure_to_disk_png,
                                     save_svg=self.logging.save_figure_to_disk_svg)
        return fig

    def _plot_current_strategies(self):
        unique_bidders = [i[0] for i in self._model2bidder]
        # TODO: possibly want to use old valuations, but currently it uses
        #       those from the util_loss, not those that were used during self-play
        o = torch.stack(
            [self.env._observations[:self.plot_points, b, ...] for b in unique_bidders],
            dim=1
        )
        b = torch.stack([self.env.agents[b[0]].get_action(o[:, i, ...])
                            for i, b in enumerate(self._model2bidder)], dim=1)

        labels = [f'NPGA {self._get_model_names()[i]}' for i in range(len(self.models))]
        fmts = ['o'] * len(self.models)
        if self.known_bne and self.logging.log_metrics['opt']:
            for env_idx, _ in enumerate(self.bne_env):
                o = torch.cat([o, self.v_opt[env_idx]], dim=1)
                b = torch.cat([b, self.b_opt[env_idx]], dim=1)
                labels += [
                    f"BNE{str(env_idx + 1) if len(self.bne_env) > 1 else ''} {self._get_model_names()[j]}"
                    for j in range(len(self.models))]
                fmts += ['--'] * len(self.models)

        self._plot(plot_data=(o, b), writer=self.writer, figure_name='bid_function',
                   labels=labels, fmts=fmts, plot_points=self.plot_points)

    # TODO: stefan only uses self in output_dir, nowhere else --> can we move this to utils.plotting? etc?
    def _plot_3d(self, plot_data, writer, labels: list = None, zlim: list = None,
                 figure_name: str = 'bid_function'):
        """
        Creating 3d plots. Provide grid if no plot_data is provided
        Args
            plot_data: tuple of two pytorch tensors first beeing the independent, the second the dependent
                Dimensions of first (batch_size, n_models, n_bundles)
                Dimensions of second (batch_size, n_models, 1 or n_bundles), 1 if util_loss
        """
        independent_var = plot_data[0]
        dependent_var = plot_data[1]
        batch_size, n_models, n_bundles = independent_var.shape
        assert n_bundles == 2, "cannot 3d plot != 2 bundles"
        n_plots = dependent_var.shape[2]

        if labels is None:
            labels = ['model ' + str(i) for i in range(n_models)]

        # create the plot
        fig = plt.figure()
        for label, model in zip(labels, range(n_models)):
            for plot in range(n_plots):
                ax = fig.add_subplot(n_models, n_plots, model * n_plots + plot + 1,
                                     projection='3d')
                ax.plot_trisurf(
                    independent_var[:, model, 0].detach().cpu().numpy(),
                    independent_var[:, model, 1].detach().cpu().numpy(),
                    dependent_var[:, model, plot].reshape(batch_size).detach().cpu().numpy(),
                    color='yellow',
                    linewidth=0.2,
                    antialiased=True
                )
                ax.set_xlabel('valuation 1')
                ax.set_ylabel('valuation 2')
                if zlim is not None:
                    ax.set_zlim(zlim)
                ax.zaxis.set_major_locator(LinearLocator(10))
                ax.zaxis.set_major_formatter(FormatStrFormatter('%.02f'))
                ax.set_title(f'{label}, bundle {plot}')
                ax.view_init(20, -135)
        fig.suptitle(f'iteration {self.epoch}', size=16)
        fig.tight_layout()

        logging_utils.process_figure(fig, epoch=self.epoch, figure_name=figure_name + '_3d',
                                     tb_group='eval', tb_writer=writer,
                                     display=self.logging.plot_show_inline,
                                     output_dir=self.run_log_dir,
                                     save_png=self.logging.save_figure_to_disk_png,
                                     save_svg=self.logging.save_figure_to_disk_svg)
        return fig

    def _evaluate_and_log_epoch(self) -> float:
        """
        Checks which metrics have to be logged and performs logging and plotting.
        Returns:
            - elapsed time in seconds
            - Stefan todos / understanding quesitons
            - TODO: takes log_params. can it be
        """
        start_time = timer()

        # calculate infinity-norm of update step
        new_params = [torch.nn.utils.parameters_to_vector(model.parameters())
                      for model in self.models]
        self._cur_epoch_log_params['update_norm'] = [
            (new_params[i] - self._cur_epoch_log_params['prev_params'][i]).norm(float('inf'))
            for i in range(self.n_models)]
        self._cur_epoch_log_params['gradient_norm'] = [
            model.get_gradient_norm() for model in self.models]
        del self._cur_epoch_log_params['prev_params']

        # logging metrics
        # TODO: should just check if logging is enabled in general... if bne_exists and we log, we always want this
        if self.known_bne and self.logging.log_metrics['opt']:
            utility_vs_bne, epsilon_relative, epsilon_absolute = self._calculate_metrics_known_bne()
            L_2, L_inf = self._calculate_metrics_action_space_norms()
            for i in range(len(self.bne_env)):
                n = '_bne' + str(i + 1) if len(self.bne_env) > 1 else ''
                self._cur_epoch_log_params['utility_vs_bne' + (n if n == '' else n[4:])] \
                    = utility_vs_bne[i]
                self._cur_epoch_log_params['epsilon_relative' + n] = epsilon_relative[i]
                self._cur_epoch_log_params['epsilon_absolute' + n] = epsilon_absolute[i]
                self._cur_epoch_log_params['L_2' + n] = L_2[i]
                self._cur_epoch_log_params['L_inf' + n] = L_inf[i]

        if self.logging.log_metrics['util_loss'] and (self.epoch % self.logging.util_loss_frequency) == 0:
            create_plot_output = self.epoch % self.logging.plot_frequency == 0
            self._cur_epoch_log_params['util_loss_ex_ante'], \
            self._cur_epoch_log_params['util_loss_ex_interim'], \
            self._cur_epoch_log_params['estimated_relative_ex_ante_util_loss'] = \
                self._calculate_metrics_util_loss(create_plot_output)

            print("\tcurrent est. ex-interim loss:" + str(
                [f"{l.item():.4f}" for l in self._cur_epoch_log_params['util_loss_ex_interim']]))

        if self.logging.log_metrics['PoA']:
            self._cur_epoch_log_params['PoA'] = self._calculate_metrics_PoA()

        if self.logging.log_metrics['epsilon'] and (self.epoch % self.logging.util_loss_frequency) == 0:
            with torch.no_grad():
                self._cur_epoch_log_params['epsilon'] = metrics.verify_epsilon_bne(
                    exp=self, grid_size=self.logging.util_loss_grid_size,
                    opponent_batch_size=min(self.logging.util_loss_batch_size, self.learning.batch_size))

        if self.logging.log_metrics['efficiency'] and (self.epoch % self.logging.util_loss_frequency) == 0:
            self._cur_epoch_log_params['efficiency'] = \
                self.env.get_efficiency(self.env)

        if self.logging.log_metrics['revenue'] and (self.epoch % self.logging.util_loss_frequency) == 0:
            self._cur_epoch_log_params['revenue'] = \
                self.env.get_revenue(self.env)

        # plotting
        if self.epoch % self.logging.plot_frequency == 0 and self.epoch > 0:
            print("\tcurrent utilities: " + str(self._cur_epoch_log_params['utilities'].tolist()))
            self._plot_current_strategies()

        self.overhead = self.overhead + timer() - start_time
        self._cur_epoch_log_params['overhead_hours'] = self.overhead / 3600
        if self.writer:
            self.writer.add_metrics_dict(
                self._cur_epoch_log_params, self._model_names, self.epoch,
                group_prefix=None, metric_tag_mapping = metrics.MAPPING_METRICS_TAGS)
        return timer() - start_time

    def _calculate_metrics_known_bne(self):
        """
        Compare performance to BNE and return:
            utility_vs_bne: List[Tensor] of length `len(self.bne_env)`, length of Tensor `n_models`.
            epsilon_relative: List[Tensor] of length `len(self.bne_env)`, length of Tensor `n_models`.
            epsilon_absolute: List[Tensor] of length `len(self.bne_env)`, length of Tensor `n_models`.

        These are all lists of lists. The outer list corrsponds to which BNE is comapred
        (usually there's only one BNE). Each inner list is of length `self.n_models`.
        """
        # shorthand for model to bidder index conversion
        m2b = lambda m: self._model2bidder[m][0]

        utility_vs_bne = [None] * len(self.bne_env)
        epsilon_relative = [None] * len(self.bne_env)
        epsilon_absolute = [None] * len(self.bne_env)

        for bne_idx, bne_env in enumerate(self.bne_env):
            # generally redraw bne_vals, except when this is expensive!
            # length: n_models
            # TODO Stefan: this seems to be false in most settings, even when not desired.
            redraw_bne_vals = not self.logging.cache_eval_actions
            # length: n_models
            utility_vs_bne[bne_idx] = torch.tensor([
                bne_env.get_strategy_reward(
                    strategy=model,
                    player_position=m2b(m),
                    redraw_valuations=redraw_bne_vals
                ) for m, model in enumerate(self.models)
            ])
            epsilon_relative[bne_idx] = torch.tensor(
                [1 - utility_vs_bne[bne_idx][i] / self.bne_utilities[bne_idx][m2b(i)]
                 for i, model in enumerate(self.models)]
            )
            epsilon_absolute[bne_idx] = torch.tensor(
                [self.bne_utilities[bne_idx][m2b(i)] - utility_vs_bne[bne_idx][i]
                 for i, model in enumerate(self.models)]
            )

        return utility_vs_bne, epsilon_relative, epsilon_absolute

    def _calculate_metrics_action_space_norms(self):
        """
        Calculate "action space distance" of model and bne-strategy. If
        `self.logging.log_componentwise_norm` is set to true, will only
        return norm of the best action dimension.

        Returns:
            L_2 and L_inf: each a List[Tensor] of length `len(self.bne_env)`, length of Tensor `n_models`.
        """

        L_2 = [None] * len(self.bne_env)
        L_inf = [None] * len(self.bne_env)
        for bne_idx, bne_env in enumerate(self.bne_env):
            # shorthand for model to agent

            # we are only using m2a locally within this loop, so we can safely ignore the following pylint warning:
            # pylint: disable=cell-var-from-loop

            m2a = lambda m: bne_env.agents[self._model2bidder[m][0]]
            m2o = lambda m: bne_env._observations[:, self._model2bidder[m][0], :]

            L_2[bne_idx] = torch.tensor([
                metrics.norm_strategy_and_actions(
                    strategy=model,
                    actions=m2a(i).get_action(m2o(i)),
                    valuations=m2o(i),
                    p=2,
                    componentwise=self.logging.log_componentwise_norm
                )
                for i, model in enumerate(self.models)
            ])
            L_inf[bne_idx] = torch.tensor([
                metrics.norm_strategy_and_actions(
                    strategy=model,
                    actions=m2a(i).get_action(m2o(i)),
                    valuations=m2o(i),
                    p=float('inf'),
                    componentwise=self.logging.log_componentwise_norm
                )
                for i, model in enumerate(self.models)
            ])
        return L_2, L_inf

    def _calculate_metrics_util_loss(self, create_plot_output: bool, epoch: int = None,
                                     batch_size=None, grid_size=None, opponent_batch_size=None):
        """
        Compute mean util_loss of current policy and return ex interim util
        loss (ex ante util_loss is the average of that tensor).

        Returns:
            ex_ante_util_loss: List[torch.tensor] of length self.n_models
            ex_interim_max_util_loss: List[torch.tensor] of length self.n_models
        """

        env = self.env
        if batch_size is None:
            # take min of both in case the requested batch size is too large for the env
            batch_size = min(self.logging.util_loss_batch_size, self.learning.batch_size)
        if grid_size is None:
            grid_size = self.logging.util_loss_grid_size

        assert batch_size <= env.batch_size, \
            "Util_loss for larger than actual batch size not implemented."

        with torch.no_grad():  # don't need any gradient information here
            # TODO: currently we don't know where exactly a memory leak is
            observations = self.env._observations[:batch_size, :, :]
            util_losses, best_responses = zip(*[
                metrics.ex_interim_util_loss(
                    env=env,
                    player_position=player_positions[0],
                    agent_observations=observations[:, player_positions[0], :],
                    grid_size=grid_size,
                    opponent_batch_size=opponent_batch_size
                )
                for player_positions in self._model2bidder
            ])

        if self.logging.best_response:
            plot_data = (observations[:, [b[0] for b in self._model2bidder], :],
                         torch.stack(best_responses, 1))
            labels = [f'{self._get_model_names()[i]}' for i in range(len(self.models))]
            fmts = ['o'] * len(self.models)
            self._plot(plot_data=plot_data, writer=self.writer,
                       ylim=[0, self.sampler.support_bounds.max().item()],
                       figure_name='best_responses', y_label='best response',
                       labels=labels, fmts=fmts,
                       plot_points=self.plot_points)

        # calculate different losses
        ex_ante_util_loss = [util_loss_model.mean() for util_loss_model in util_losses]
        ex_interim_max_util_loss = [util_loss_model.max() for util_loss_model in util_losses]
        estimated_relative_ex_ante_util_loss = [
            (1 - u / (u + l)).item()
            for u, l in zip(
                [self.env.get_reward(self.env.agents[self._model2bidder[m][0]]).detach()
                for m in range(len(self.models))],
                ex_ante_util_loss)
        ]

        # plotting
        if create_plot_output:

            # keep track of upper bound for plotting
            if not hasattr(self, '_max_util_loss'):
                self._max_util_loss = ex_interim_max_util_loss

            # Transform to output with dim(batch_size, n_models, n_bundle), for util_losses n_bundle=1
            util_losses = torch.stack(list(util_losses), dim=1).unsqueeze_(-1)
            observations = self.env._observations[:batch_size, :, :]
            plot_data = (observations[:, [b[0] for b in self._model2bidder], :], util_losses)
            labels = [f'{self._get_model_names()[i]}' for i in range(len(self.models))]
            fmts = ['o'] * len(self.models)
            self._plot(plot_data=plot_data, writer=self.writer,
                       ylim=[0, max(self._max_util_loss).detach().item()],
                       figure_name='util_loss_landscape', y_label='ex-interim loss',
                       labels=labels, fmts=fmts, plot_points=self.plot_points)

        return ex_ante_util_loss, ex_interim_max_util_loss, estimated_relative_ex_ante_util_loss

    def _calculate_metrics_PoA(self):
        """
        Calculate ratio of achived welfare to maximal welfare by brute force.
        Can be seen as a ound for the (Bayesian) Price of Anarchy.
        """

        # calculate actual allocations
        env = self.env
        bid_profile = torch.zeros(env.batch_size, env.n_players, env.agents[0].bid_size,
                                  device=self.env.mechanism.device)
        for pos, bid in self.env._generate_agent_actions():
            bid_profile[:, pos, :] = bid
        allocations, _ = self.env.mechanism.play(bid_profile)

        # compare to welfare maximum
        return self.env.get_PoA(allocations)

    def _log_experiment_params(self, global_step=None):
        """Logging of paramters after learning finished.

        Arguments:
            global_step, int: number of completed iterations/epochs. Will usually
                be equal to `self.running.n_epochs`

        Returns:
            Writes to `self.writer`.

        """
        # TODO: write out all experiment params (complete dict) #See issue #113
        # TODO: Stefan: this currently called _per run_. is this desired behavior?
        for i, model in enumerate(self.models):
            self.writer.add_text('hyperparameters/neural_net_spec', str(model))
            self.writer.add_graph(model, self.env._observations[:, i, :])

        h_params = {'hyperparameters/batch_size': self.learning.batch_size,
                    'hyperparameters/pretrain_iters': self.learning.pretrain_iters,
                    'hyperparameters/hidden_nodes': str(self.learning.hidden_nodes),
                    'hyperparameters/hidden_activations': str(self.learning.hidden_activations),
                    'hyperparameters/optimizer_hyperparams': str(self.learning.optimizer_hyperparams),
                    'hyperparameters/optimizer_type': self.learning.optimizer_type}

        ignored_metrics = ['utilities', 'update_norm', 'overhead_hours']
        filtered_metrics = filter(lambda elem: elem[0] not in ignored_metrics,
                                  self._cur_epoch_log_params.items())
        try:
            for k, v in filtered_metrics:
                if isinstance(v, (list, torch.Tensor)):
                    for model_number, metric in enumerate(v):
                        self._hparams_metrics["metrics/" + k+"_"+str(model_number)] = metric
                elif isinstance(v, int) or isinstance(v, float):
                    self._hparams_metrics["metrics/" + k] = v
                else:
                    print("the type ", type(v), " is not supported as a metric")
        except Exception as e:  # pylint: disable=broad-except
            print(e)
        self.writer.add_hparams(hparam_dict=h_params, metric_dict=self._hparams_metrics,
                                global_step=global_step)

    def _save_models(self, directory):
        # TODO: maybe we should also log out all pointwise util_losses in the ending-epoch to disk to
        # use it to make nicer plots for a publication? --> will be done elsewhere. Logging. Assigned to @Hlib/@Stefan
        for model, player_position in zip(self.models, self._model2bidder):
            name = 'model_' + str(player_position[0]) + '.pt'
            torch.save(model.state_dict(), os.path.join(directory, 'models', name))<|MERGE_RESOLUTION|>--- conflicted
+++ resolved
@@ -191,12 +191,9 @@
                 hyperparams=self.learning.learner_hyperparams,
                 optimizer_type=self.learning.optimizer,
                 optimizer_hyperparams=self.learning.optimizer_hyperparams,
-<<<<<<< HEAD
-                smooth_market=self.learning.smooth_market,
-=======
                 scheduler_type=self.learning.scheduler,
                 scheduler_hyperparams=self.learning.scheduler_hyperparams,
->>>>>>> efc78ec2
+                smooth_market=self.learning.smooth_market,
                 strat_to_player_kwargs={"player_position": self._model2bidder[m_id][0]}
             )
             for m_id, model in enumerate(self.models)]
