"""
This module defines an experiment. It includes logging and plotting since they
can often be shared by specific experiments.
"""

<<<<<<< HEAD
=======

import os
from sys import platform
import time
from inspect import getmembers
>>>>>>> 95ea6ea1
from abc import ABC, abstractmethod
from time import perf_counter as timer
from typing import Iterable, List, Callable
import warnings
import traceback


import numpy as np
import torch
from matplotlib.ticker import FormatStrFormatter, LinearLocator
import matplotlib.pyplot as plt

from mpl_toolkits.mplot3d import Axes3D  # pylint: disable=unused-import

from torch.utils.tensorboard import SummaryWriter

<<<<<<< HEAD
=======
import bnelearn.util.logging as logging_utils
import bnelearn.util.metrics as metrics
import bnelearn.learner as learners
>>>>>>> 95ea6ea1
from bnelearn.bidder import Bidder
from bnelearn.environment import AuctionEnvironment, Environment
from bnelearn.experiment.configurations import (ExperimentConfig)
from bnelearn.mechanism import Mechanism
from bnelearn.strategy import NeuralNetStrategy
from bnelearn.sampler import ValuationObservationSampler

# pylint: disable=unnecessary-pass,unused-argument

class Experiment(ABC):
    """Abstract Class representing an experiment"""

    # READ THIS BEFORE TOUCHING THIS SECTION:
    # We are abusing CLASS attributes here to trick the IDE into thinking that INSTANCE attributes exist in the base
    # class. In reality, we set these as INSTANCE attributes in the subclass __init__s or during runtime and our
    # logic guarantees that they will always exist as instance attributes when required.
    # This greatly simplifies readability of the __init__ implementations as it allows simplification of order of calls
    # reduces numbers of passed parameters and avoids repetition of similar concepts in subclasses.
    # DO NOT PUT MUTABLE fields (i.e. instantiated Lists here), otherwise mutating them will hold for all objects
    # of experiment.
    # Make sure everything set here is set to NotImplemented. The actual CLASS attributes should never be accessed!

    # attributes required for general setup logic
    _bidder2model: List[int]  # a list matching each bidder to their Strategy
    n_models: int
    valuation_size: int
    observation_size: int
    action_size: int
    mechanism: Mechanism
    positive_output_point: torch.Tensor  # shape must be valid model input
    input_length: int

    ## Equilibrium environment
    bne_utilities: torch.Tensor or List[float]  # dimension: n_players
    bne_env: AuctionEnvironment or List[AuctionEnvironment]
    _optimal_bid: Callable or List[Callable]

    def __init__(self, config: ExperimentConfig):
        # Configs, params are duplicated for the ease of usage and brevity
        self.config = config
        self.running = config.running
        self.setting = config.setting
        self.logging = config.logging
        self.learning = config.learning
        self.hardware = config.hardware

        self.sampler: ValuationObservationSampler = None
        self.models: Iterable[torch.nn.Module] = None
        self.bidders: Iterable[Bidder] = None
        self.env: Environment = None
        self.learners: Iterable[Learner] = None

        # TODO: Get rid of these. payment rule should not be part of the
        # experiment interface.
        # The following required attrs have already been set in many subclasses in earlier logic.
        # Only set here if they haven't. Don't overwrite.
        if not hasattr(self, 'n_players'):
            self.n_players = self.setting.n_players
        if not hasattr(self, 'payment_rule'):
            self.payment_rule = self.setting.payment_rule        

        ### actual logic
        # Inverse of bidder --> model lookup table
        self._model2bidder: List[List[int]] = [[] for _ in range(self.n_models)]
        for b_id, m_id in enumerate(self._bidder2model):
            self._model2bidder[m_id].append(b_id)
        self._model_names = self._get_model_names()

        self._setup_mechanism()
        self._setup_sampler()

        self.known_bne = self._check_and_set_known_bne()
        if self.known_bne:
            self._setup_eval_environment()
        
        # Logger is instantiated in the subclasses
        self.logger = None

    @abstractmethod
    def _setup_mechanism(self):
        pass

    # TODO: move entire name/dir logic out of logger into run. Assigned to Stefan
    @abstractmethod
    def _get_logdir_hierarchy(self):
        pass

    def _get_model_names(self):
        """Returns a list of names of models for use in logging.
        Defaults to agent{ids of agents that use the model} but may be overwritten by subclasses.
        """
        if self.n_models == 1:
            return []
        return ['bidder' + str(bidders[0]) if len(bidders) == 1 else
                'bidders' + ''.join([str(b) for b in bidders])
                for bidders in self._model2bidder]

    @abstractmethod
    def _setup_sampler(self):
        """Defines and initializes a sampler to retrieve observations and
           valuations.
        """

    @abstractmethod
    def _strat_to_bidder(self, strategy, batch_size, player_position=None, enable_action_caching=False) -> Bidder:
        pass

    def _setup_learners(self):
        """Setup learner.

        All classes within `bnelearn.learner` are considered.
        """
        available_learners = dict(getmembers(learners))

        assert self.learning.learner_type in available_learners.keys(), \
            f'Learner `{self.learning.learner_type}` unkonwn.'

        self.learners = [
            available_learners[self.learning.learner_type](
                model=model,
                environment=self.env,
                hyperparams=self.learning.learner_hyperparams,
                optimizer_type=self.learning.optimizer,
                optimizer_hyperparams=self.learning.optimizer_hyperparams,
                strat_to_player_kwargs={"player_position": self._model2bidder[m_id][0]}
            )
            for m_id, model in enumerate(self.models)]

    def _setup_bidders(self):
        """
        1. Create and save the models and bidders
        2. Save the model parameters
        """
        print('\tSetting up bidders...')
        # this method is part of the init workflow, so we #pylint: disable=attribute-defined-outside-init
        self.models = [None] * self.n_models

        for i in range(len(self.models)):
            self.models[i] = NeuralNetStrategy(
                self.observation_size,
                hidden_nodes=self.learning.hidden_nodes,
                hidden_activations=self.learning.hidden_activations,
                ensure_positive_output=self.positive_output_point.to('cpu'),  # models init. on cpu
                output_length=self.action_size
            ).to(self.hardware.device)

        self.bidders = [
            self._strat_to_bidder(strategy=self.models[m_id], batch_size=self.learning.batch_size, player_position=i)
            for i, m_id in enumerate(self._bidder2model)]

        self.n_parameters = [sum([p.numel() for p in model.parameters()]) for model in
                             self.models]

        if self.learning.pretrain_iters > 0:
            print('Pretraining...')

            if hasattr(self, 'pretrain_transform'):
                pretrain_transform = self.pretrain_transform  # pylint: disable=no-member
            else:
                pretrain_transform = None

            _, obs = self.sampler.draw_profiles()

            for i, model in enumerate(self.models):
                pos = self._model2bidder[i][0]
                model.pretrain(obs[:, pos, :],
                               self.learning.pretrain_iters, pretrain_transform)

    def _check_and_set_known_bne(self):
        """Checks whether a bne is known for this experiment and sets the corresponding
           `_optimal_bid` function.
        """
        print("No BNE was found for this experiment.")
        return False

    def _setup_eval_environment(self):
        """Overwritten by subclasses with known BNE.
        Sets up an environment used for evaluation of learning agents (e.g.) vs known BNE"""
        raise NotImplementedError("This Experiment has no implemented BNE. No eval env was created.")

    def _setup_learning_environment(self):
        self.env = AuctionEnvironment(self.mechanism,
                                      agents=self.bidders,
                                      valuation_observation_sampler=self.sampler,
                                      batch_size=self.learning.batch_size,
                                      n_players=self.n_players,
                                      strategy_to_player_closure=self._strat_to_bidder)

    def _init_new_run(self):
        """Setup everything that is specific to an individual run, including everything nondeterministic"""
        self._setup_bidders()
        self._setup_learning_environment()
        self._setup_learners()

        if self.logger is not None:
            self.logger.init_new_run(models = self.models, env = self.env, bne_utilities = self.bne_utilities)


    def _exit_run(self, global_step=None):
        """Cleans up a run after it is completed"""
        if self.logger is not None:
            self.logger.exit_run(global_step=global_step)

        if self.hardware.cuda:
            torch.cuda.empty_cache()
            torch.cuda.ipc_collect()

    def _training_loop(self, epoch):
        """Actual training in each iteration."""
        tic = timer()
        # save current params to calculate update norm
        prev_params = [torch.nn.utils.parameters_to_vector(model.parameters())
                       for model in self.models]

        # update model
        utilities = torch.tensor([
            learner.update_strategy_and_evaluate_utility()
            for learner in self.learners
        ])

        if self.logger is not None:
            self.logger.log_epoch(epoch, utilities, prev_params)
        
        print('epoch {}:\telapsed {:.2f}s'.format(epoch, timer() - tic), end="\r")
        return utilities

    def run(self) -> bool:
        """Runs the experiment implemented by this class, i.e. all defined runs.

        If a run fails for whatever reason, a warning will be raised and the
        next run will be triggered until all runs have completed/failed.

        Returns:
            success (bool): True if all runs ran successfully, false otherwise.
        """
        encountered_errors: bool = False

        if not self.running.seeds:
            self.running.seeds = list(range(self.running.n_runs))

        assert sum(1 for _ in self.running.seeds) == self.running.n_runs, \
            "Number of seeds doesn't match number of runs."

        for run_id, seed in enumerate(self.running.seeds):
            print(f'\nRunning experiment {run_id} (using seed {seed})')
            epoch = None
            try:
                if self.logger is not None:
                    self.logger.set_current_run(run_id=run_id, seed=seed)              

                torch.random.manual_seed(seed)
                torch.cuda.manual_seed_all(seed)
                np.random.seed(seed)

                self._init_new_run()

                for epoch in range(self.running.n_epochs + 1):
                    utilities = self._training_loop(epoch=epoch)
                
                if self.logger is not None and self.logging.export_step_wise_linear_bid_function_size is not None:
                    bidders = [self.bidders[self._model2bidder[m][0]] for m in range(self.n_models)]
                    self.logger.export_stepwise_linear_bid(bidders=bidders)                    

            except Exception as e:
                encountered_errors = True
                tb = traceback.format_exc()
                print("\t Error... aborting run.")
                warnings.warn(f"WARNING: Run {run_id} failed with {type(e)}! Traceback:\n{tb}")

            finally:
                self._exit_run(global_step=epoch)

        if self.logger is not None:
            self.logger.tabulate_tensorboard_logs()   

        return not encountered_errors


    ########################################################################################################
    ####################################### Moved logging to here ##########################################
    ########################################################################################################
    # TODO Stefan: method only uses self in eval and for output point
    def _plot(self, plot_data, writer: SummaryWriter or None, epoch=None,
              xlim: list = None, ylim: list = None, labels: list = None,
              x_label="valuation", y_label="bid", fmts: list = None,
              colors: list = None, figure_name: str = 'bid_function',
              plot_points=100):
        """
        This implements plotting simple 2D data.

        Args
            plot_data: tuple of two pytorch tensors first beeing for x axis, second for y.
                Both of dimensions (batch_size, n_models, n_bundles)
            writer: could be replaced by self.writer
            epoch: int, epoch or iteration number
            xlim: list of floats, x axis limits for all n_bundles dimensions
            ylim: list of floats, y axis limits for all n_bundles dimensions
            labels: list of str lables for legend
            fmts: list of str for matplotlib markers and lines
            figure_name: str, for seperate plot saving of e.g. bids and util_loss,
            plot_point: int of number of ploting points for each strategy in each subplot
        """

        if fmts is None:
            fmts = ['o']

        x = plot_data[0].detach().cpu().numpy()
        y = plot_data[1].detach().cpu().numpy()
        n_batch, n_players, n_bundles = y.shape

        n_batch = min(plot_points, n_batch)
        x = x[:n_batch, :, :]
        y = y[:n_batch, :, :]

        # create the plot
        fig, axs = plt.subplots(nrows=1, ncols=n_bundles, sharey=True)
        plt.cla()
        if not isinstance(axs, np.ndarray):
            axs = [axs]  # one plot only

        cycle = plt.rcParams['axes.prop_cycle'].by_key()['color']
        n_colors = int(np.ceil(len(fmts) / 2)) if self.config.logging.log_metrics['opt'] else len(fmts)

        # actual plotting
        for plot_idx in range(n_bundles):
            for agent_idx in range(n_players):
                axs[plot_idx].plot(
                    x[:, agent_idx, plot_idx], y[:, agent_idx, plot_idx],
                    fmts[agent_idx % len(fmts)],
                    label=None if labels is None else labels[agent_idx % len(labels)],
                    color=cycle[agent_idx % n_colors] if colors is None else cycle[colors[agent_idx]],
                )

            # formating
            axs[plot_idx].set_xlabel(
                x_label if not isinstance(x_label, list) else x_label[plot_idx]
            )
            if plot_idx == 0:
                axs[plot_idx].set_ylabel(y_label)
                if n_players < 10 and labels is not None:
                    axs[plot_idx].legend(loc='upper left')

            # Set axis limits based on function parameters ´xlim´, ´ylim´ if provided otherwise
            # based on ´self.plot_xmin´ etc. object attributes. In either case, these variables
            # can also be lists for sperate limits of individual plots.
            lims = (xlim, ylim)
            set_lims = (axs[plot_idx].set_xlim, axs[plot_idx].set_ylim)
            str_lims = (['plot_xmin', 'plot_xmax'], ['plot_ymin', 'plot_ymax'])

            for lim, set_lim, str_lim in zip(lims, set_lims, str_lims):
                a, b = None, None
                if lim is not None:  # use parameters ´xlim´ etc.
                    if isinstance(lim[0], list):
                        a, b = lim[plot_idx][0], lim[plot_idx][1]
                    else:
                        a, b = lim[0], lim[1]
                elif hasattr(self, str_lim[0]):  # use attributes ´self.plot_xmin´ etc.
                    if isinstance(eval('self.' + str(str_lim[0])), list):
                        a = eval('self.' + str(str_lim[0]))[plot_idx]
                        b = eval('self.' + str(str_lim[1]))[plot_idx]
                    else:
                        a = eval('self.' + str(str_lim[0]))
                        b = eval('self.' + str(str_lim[1]))
                if a is not None:
                    set_lim(a, b)  # call matplotlib function

            axs[plot_idx].locator_params(axis='x', nbins=5)
        title = plt.title if n_bundles == 1 else plt.suptitle
        title('iteration {}'.format(epoch))

        self.logger.process_figure(fig, epoch=epoch, figure_name=figure_name, tb_group='eval', tb_writer=writer)
        return fig

    # TODO: stefan only uses self in output_dir, nowhere else --> can we move this to utils.plotting? etc?
    def _plot_3d(self, plot_data, writer, epoch, labels: list = None,
                 figure_name: str = 'bid_function'):
        """
        Creating 3d plots. Provide grid if no plot_data is provided
        Args
            plot_data: tuple of two pytorch tensors first beeing the independent, the second the dependent
                Dimensions of first (batch_size, n_models, n_bundles)
                Dimensions of second (batch_size, n_models, 1 or n_bundles), 1 if util_loss
        """
        independent_var = plot_data[0]
        dependent_var = plot_data[1]
        batch_size, n_models, n_bundles = independent_var.shape
        assert n_bundles == 2, "cannot 3d plot != 2 bundles"
        n_plots = dependent_var.shape[2]

        if labels is None:
            labels = ['model ' + str(i) for i in range(n_models)]

        # create the plot
        fig = plt.figure()
        for label, model in zip(labels, range(n_models)):
            for plot in range(n_plots):
                ax = fig.add_subplot(n_models, n_plots, model * n_plots + plot + 1,
                                     projection='3d')
                ax.plot_trisurf(
                    independent_var[:, model, 0].detach().cpu().numpy(),
                    independent_var[:, model, 1].detach().cpu().numpy(),
                    dependent_var[:, model, plot].reshape(batch_size).detach().cpu().numpy(),
                    color='yellow',
                    linewidth=0.2,
                    antialiased=True
                )
                ax.zaxis.set_major_locator(LinearLocator(10))
                ax.zaxis.set_major_formatter(FormatStrFormatter('%.02f'))
                ax.set_title(f'{label}, bundle {plot}')
                ax.view_init(20, -135)
        fig.suptitle(f'iteration {epoch}', size=16)
        fig.tight_layout()

<<<<<<< HEAD
        self.logger.process_figure(fig, epoch=epoch, figure_name=figure_name + '_3d', tb_group='eval', tb_writer=writer)
        return fig
=======
        logging_utils.process_figure(fig, epoch=epoch, figure_name=figure_name + '_3d',
                                     tb_group='eval', tb_writer=writer,
                                     display=self.logging.plot_show_inline,
                                     output_dir=self.run_log_dir,
                                     save_png=self.logging.save_figure_to_disk_png,
                                     save_svg=self.logging.save_figure_to_disk_svg)
        return fig

    def _evaluate_and_log_epoch(self, epoch: int) -> float:
        """
        Checks which metrics have to be logged and performs logging and plotting.
        Returns:
            - elapsed time in seconds
            - Stefan todos / understanding quesitons
            - TODO: takes log_params. can it be
        """
        start_time = timer()

        # calculate infinity-norm of update step
        new_params = [torch.nn.utils.parameters_to_vector(model.parameters())
                      for model in self.models]
        self._cur_epoch_log_params['update_norm'] = [
            (new_params[i] - self._cur_epoch_log_params['prev_params'][i]).norm(float('inf'))
            for i in range(self.n_models)]
        del self._cur_epoch_log_params['prev_params']

        # logging metrics
        # TODO: should just check if logging is enabled in general... if bne_exists and we log, we always want this
        if self.known_bne and self.logging.log_metrics['opt']:
            utility_vs_bne, epsilon_relative, epsilon_absolute = self._calculate_metrics_known_bne()
            L_2, L_inf = self._calculate_metrics_action_space_norms()
            for i in range(len(self.bne_env)):
                n = '_bne' + str(i + 1) if len(self.bne_env) > 1 else ''
                self._cur_epoch_log_params['utility_vs_bne' + (n if n == '' else n[4:])] \
                    = utility_vs_bne[i]
                self._cur_epoch_log_params['epsilon_relative' + n] = epsilon_relative[i]
                self._cur_epoch_log_params['epsilon_absolute' + n] = epsilon_absolute[i]
                self._cur_epoch_log_params['L_2' + n] = L_2[i]
                self._cur_epoch_log_params['L_inf' + n] = L_inf[i]

        if self.logging.log_metrics['util_loss'] and (epoch % self.logging.util_loss_frequency) == 0:
            create_plot_output = epoch % self.logging.plot_frequency == 0
            self._cur_epoch_log_params['util_loss_ex_ante'], \
            self._cur_epoch_log_params['util_loss_ex_interim'], \
            self._cur_epoch_log_params['estimated_relative_ex_ante_util_loss'] = \
                self._calculate_metrics_util_loss(create_plot_output, epoch)
            print("\tcurrent est. ex-interim loss:" + str(
                [f"{l.item():.4f}" for l in self._cur_epoch_log_params['util_loss_ex_interim']]))

        if self.logging.log_metrics['efficiency'] and (epoch % self.logging.util_loss_frequency) == 0:
            self._cur_epoch_log_params['efficiency'] = \
                self.env.get_efficiency(self.env)

        if self.logging.log_metrics['revenue'] and (epoch % self.logging.util_loss_frequency) == 0:
            self._cur_epoch_log_params['revenue'] = \
                self.env.get_revenue(self.env)

        # plotting
        if epoch % self.logging.plot_frequency == 0:
            print("\tcurrent utilities: " + str(self._cur_epoch_log_params['utilities'].tolist()))

            unique_bidders = [i[0] for i in self._model2bidder]
            # TODO: possibly want to use old valuations, but currently it uses
            #       those from the util_loss, not those that were used during self-play
            o = torch.stack(
                [self.env._observations[:self.plot_points, b, ...] for b in unique_bidders],
                dim=1
            )
            b = torch.stack([self.env.agents[b[0]].get_action(o[:, i, ...])
                             for i, b in enumerate(self._model2bidder)], dim=1)

            labels = ['NPGA agent {}'.format(i) for i in range(len(self.models))]
            fmts = ['o'] * len(self.models)
            if self.known_bne and self.logging.log_metrics['opt']:
                for env_idx, _ in enumerate(self.bne_env):
                    o = torch.cat([o, self.v_opt[env_idx]], dim=1)
                    b = torch.cat([b, self.b_opt[env_idx]], dim=1)
                    labels += [f"BNE{'_' + str(env_idx + 1) if len(self.bne_env) > 1 else ''} agent {j}"
                               for j in range(len(self.models))]
                    fmts += ['--'] * len(self.models)

            self._plot(plot_data=(o, b), writer=self.writer, figure_name='bid_function',
                       epoch=epoch, labels=labels, fmts=fmts, plot_points=self.plot_points)

        self.overhead = self.overhead + timer() - start_time
        self._cur_epoch_log_params['overhead_hours'] = self.overhead / 3600
        if self.writer:
            self.writer.add_metrics_dict(
                self._cur_epoch_log_params, self._model_names, epoch,
                group_prefix=None, metric_tag_mapping = metrics.MAPPING_METRICS_TAGS)
        return timer() - start_time

    def _calculate_metrics_known_bne(self):
        """
        Compare performance to BNE and return:
            utility_vs_bne: List[Tensor] of length `len(self.bne_env)`, length of Tensor `n_models`.
            epsilon_relative: List[Tensor] of length `len(self.bne_env)`, length of Tensor `n_models`.
            epsilon_absolute: List[Tensor] of length `len(self.bne_env)`, length of Tensor `n_models`.

        These are all lists of lists. The outer list corrsponds to which BNE is comapred
        (usually there's only one BNE). Each inner list is of length `self.n_models`.
        """
        # shorthand for model to bidder index conversion
        m2b = lambda m: self._model2bidder[m][0]

        utility_vs_bne = [None] * len(self.bne_env)
        epsilon_relative = [None] * len(self.bne_env)
        epsilon_absolute = [None] * len(self.bne_env)

        for bne_idx, bne_env in enumerate(self.bne_env):
            # generally redraw bne_vals, except when this is expensive!
            # length: n_models
            # TODO Stefan: this seems to be false in most settings, even when not desired.
            redraw_bne_vals = not self.logging.cache_eval_actions
            # length: n_models
            utility_vs_bne[bne_idx] = torch.tensor([
                bne_env.get_strategy_reward(
                    strategy=model,
                    player_position=m2b(m),
                    redraw_valuations=redraw_bne_vals
                ) for m, model in enumerate(self.models)
            ])
            epsilon_relative[bne_idx] = torch.tensor(
                [1 - utility_vs_bne[bne_idx][i] / self.bne_utilities[bne_idx][m2b(i)]
                 for i, model in enumerate(self.models)]
            )
            epsilon_absolute[bne_idx] = torch.tensor(
                [self.bne_utilities[bne_idx][m2b(i)] - utility_vs_bne[bne_idx][i]
                 for i, model in enumerate(self.models)]
            )

        return utility_vs_bne, epsilon_relative, epsilon_absolute

    def _calculate_metrics_action_space_norms(self):
        """
        Calculate "action space distance" of model and bne-strategy. If
        `self.logging.log_componentwise_norm` is set to true, will only
        return norm of the best action dimension.

        Returns:
            L_2 and L_inf: each a List[Tensor] of length `len(self.bne_env)`, length of Tensor `n_models`.
        """

        L_2 = [None] * len(self.bne_env)
        L_inf = [None] * len(self.bne_env)
        for bne_idx, bne_env in enumerate(self.bne_env):
            # shorthand for model to agent

            # we are only using m2a locally within this loop, so we can safely ignore the following pylint warning:
            # pylint: disable=cell-var-from-loop

            m2a = lambda m: bne_env.agents[self._model2bidder[m][0]]
            m2o = lambda m: bne_env._observations[:, self._model2bidder[m][0], :]

            L_2[bne_idx] = torch.tensor([
                metrics.norm_strategy_and_actions(
                    strategy=model,
                    actions=m2a(i).get_action(),
                    valuations=m2o(i),
                    p=2,
                    componentwise=self.logging.log_componentwise_norm
                )
                for i, model in enumerate(self.models)
            ])
            L_inf[bne_idx] = torch.tensor([
                metrics.norm_strategy_and_actions(
                    strategy=model,
                    actions=m2a(i).get_action(),
                    valuations=m2o(i),
                    p=float('inf'),
                    componentwise=self.logging.log_componentwise_norm
                )
                for i, model in enumerate(self.models)
            ])
        return L_2, L_inf

    def _calculate_metrics_util_loss(self, create_plot_output: bool, epoch: int = None,
                                     batch_size=None, grid_size=None):
        """
        Compute mean util_loss of current policy and return ex interim util
        loss (ex ante util_loss is the average of that tensor).

        Returns:
            ex_ante_util_loss: List[torch.tensor] of length self.n_models
            ex_interim_max_util_loss: List[torch.tensor] of length self.n_models
        """

        env = self.env
        if batch_size is None:
            # take min of both in case the requested batch size is too large for the env
            batch_size = min(self.logging.util_loss_batch_size, self.learning.batch_size)
        if grid_size is None:
            grid_size = self.logging.util_loss_grid_size

        assert batch_size <= env.batch_size, \
            "Util_loss for larger than actual batch size not implemented."

        with torch.no_grad():  # don't need any gradient information here
            # TODO: currently we don't know where exactly a mmory leak is
            observations = self.env._observations[:batch_size, :, :]
            util_losses, best_responses = zip(*[
                metrics.ex_interim_util_loss(
                    env=env,
                    player_position=player_positions[0],
                    agent_observations=observations[:, player_positions[0], :],
                    grid_size=grid_size
                )
                for player_positions in self._model2bidder
            ])

        if self.logging.best_response:
            plot_data = (observations[:, [b[0] for b in self._model2bidder], :],
                         torch.stack(best_responses, 1))
            labels = ['NPGA_{}'.format(i) for i in range(len(self.models))]
            fmts = ['o'] * len(self.models)
            self._plot(plot_data=plot_data, writer=self.writer,
                       ylim=[0, self.sampler.support_bounds.max().item()],
                       figure_name='best_responses', y_label='best response',
                       colors=list(range(len(self.models))), epoch=epoch,
                       labels=labels, fmts=fmts, plot_points=self.plot_points)

        # calculate different losses
        ex_ante_util_loss = [util_loss_model.mean() for util_loss_model in util_losses]
        ex_interim_max_util_loss = [util_loss_model.max() for util_loss_model in util_losses]
        estimated_relative_ex_ante_util_loss = [
            (1 - u / (u + l)).item()
            for u, l in zip(
                [self.env.get_reward(self.env.agents[self._model2bidder[m][0]]).detach()
                for m in range(len(self.models))],
                ex_ante_util_loss)
        ]

        # plotting
        if create_plot_output:

            # keep track of upper bound for plotting
            if not hasattr(self, '_max_util_loss'):
                self._max_util_loss = ex_interim_max_util_loss

            # Transform to output with dim(batch_size, n_models, n_bundle), for util_losses n_bundle=1
            util_losses = torch.stack(list(util_losses), dim=1).unsqueeze_(-1)
            observations = self.env._observations[:batch_size, :, :]
            plot_data = (observations[:, [b[0] for b in self._model2bidder], :], util_losses)
            labels = ['NPGA_{}'.format(i) for i in range(len(self.models))]
            fmts = ['o'] * len(self.models)
            self._plot(plot_data=plot_data, writer=self.writer,
                       ylim=[0, max(self._max_util_loss).detach().item()],
                       figure_name='util_loss_landscape', y_label='ex-interim loss',
                       colors=list(range(len(self.models))), epoch=epoch,
                       labels=labels, fmts=fmts, plot_points=self.plot_points)

        return ex_ante_util_loss, ex_interim_max_util_loss, estimated_relative_ex_ante_util_loss

    def _log_experiment_params(self, global_step=None):
        """Logging of paramters after learning finished.

        Arguments:
            global_step, int: number of completed iterations/epochs. Will usually
                be equal to `self.running.n_epochs`

        Returns:
            Writes to `self.writer`.

        """
        # TODO: write out all experiment params (complete dict) #See issue #113
        # TODO: Stefan: this currently called _per run_. is this desired behavior?
        for i, model in enumerate(self.models):
            self.writer.add_text('hyperparameters/neural_net_spec', str(model))
            self.writer.add_graph(model, self.env._observations[:, i, :])

        h_params = {'hyperparameters/batch_size': self.learning.batch_size,
                    'hyperparameters/pretrain_iters': self.learning.pretrain_iters,
                    'hyperparameters/hidden_nodes': str(self.learning.hidden_nodes),
                    'hyperparameters/hidden_activations': str(self.learning.hidden_activations),
                    'hyperparameters/optimizer_hyperparams': str(self.learning.optimizer_hyperparams),
                    'hyperparameters/optimizer_type': self.learning.optimizer_type}

        ignored_metrics = ['utilities', 'update_norm', 'overhead_hours']
        filtered_metrics = filter(lambda elem: elem[0] not in ignored_metrics,
                                  self._cur_epoch_log_params.items())
        try:
            for k, v in filtered_metrics:
                if isinstance(v, (list, torch.Tensor)):
                    for model_number, metric in enumerate(v):
                        self._hparams_metrics["metrics/" + k+"_"+str(model_number)] = metric
                elif isinstance(v, int) or isinstance(v, float):
                    self._hparams_metrics["metrics/" + k] = v
                else:
                    print("the type ", type(v), " is not supported as a metric")
        except Exception as e:  # pylint: disable=broad-except
            print(e)
        self.writer.add_hparams(hparam_dict=h_params, metric_dict=self._hparams_metrics,
                                global_step=global_step)

    def _save_models(self, directory):
        # TODO: maybe we should also log out all pointwise util_losses in the ending-epoch to disk to
        # use it to make nicer plots for a publication? --> will be done elsewhere. Logging. Assigned to @Hlib/@Stefan
        for model, player_position in zip(self.models, self._model2bidder):
            name = 'model_' + str(player_position[0]) + '.pt'
            torch.save(model.state_dict(), os.path.join(directory, 'models', name))
>>>>>>> 95ea6ea1
<|MERGE_RESOLUTION|>--- conflicted
+++ resolved
@@ -3,14 +3,12 @@
 can often be shared by specific experiments.
 """
 
-<<<<<<< HEAD
-=======
-
-import os
-from sys import platform
-import time
+
+#import os
+#from sys import platform
+#import time
 from inspect import getmembers
->>>>>>> 95ea6ea1
+
 from abc import ABC, abstractmethod
 from time import perf_counter as timer
 from typing import Iterable, List, Callable
@@ -27,12 +25,10 @@
 
 from torch.utils.tensorboard import SummaryWriter
 
-<<<<<<< HEAD
-=======
-import bnelearn.util.logging as logging_utils
-import bnelearn.util.metrics as metrics
-import bnelearn.learner as learners
->>>>>>> 95ea6ea1
+#import bnelearn.util.logging as logging_utils
+#import bnelearn.util.metrics as metrics
+#import bnelearn.learner as learners
+
 from bnelearn.bidder import Bidder
 from bnelearn.environment import AuctionEnvironment, Environment
 from bnelearn.experiment.configurations import (ExperimentConfig)
@@ -446,308 +442,5 @@
         fig.suptitle(f'iteration {epoch}', size=16)
         fig.tight_layout()
 
-<<<<<<< HEAD
         self.logger.process_figure(fig, epoch=epoch, figure_name=figure_name + '_3d', tb_group='eval', tb_writer=writer)
         return fig
-=======
-        logging_utils.process_figure(fig, epoch=epoch, figure_name=figure_name + '_3d',
-                                     tb_group='eval', tb_writer=writer,
-                                     display=self.logging.plot_show_inline,
-                                     output_dir=self.run_log_dir,
-                                     save_png=self.logging.save_figure_to_disk_png,
-                                     save_svg=self.logging.save_figure_to_disk_svg)
-        return fig
-
-    def _evaluate_and_log_epoch(self, epoch: int) -> float:
-        """
-        Checks which metrics have to be logged and performs logging and plotting.
-        Returns:
-            - elapsed time in seconds
-            - Stefan todos / understanding quesitons
-            - TODO: takes log_params. can it be
-        """
-        start_time = timer()
-
-        # calculate infinity-norm of update step
-        new_params = [torch.nn.utils.parameters_to_vector(model.parameters())
-                      for model in self.models]
-        self._cur_epoch_log_params['update_norm'] = [
-            (new_params[i] - self._cur_epoch_log_params['prev_params'][i]).norm(float('inf'))
-            for i in range(self.n_models)]
-        del self._cur_epoch_log_params['prev_params']
-
-        # logging metrics
-        # TODO: should just check if logging is enabled in general... if bne_exists and we log, we always want this
-        if self.known_bne and self.logging.log_metrics['opt']:
-            utility_vs_bne, epsilon_relative, epsilon_absolute = self._calculate_metrics_known_bne()
-            L_2, L_inf = self._calculate_metrics_action_space_norms()
-            for i in range(len(self.bne_env)):
-                n = '_bne' + str(i + 1) if len(self.bne_env) > 1 else ''
-                self._cur_epoch_log_params['utility_vs_bne' + (n if n == '' else n[4:])] \
-                    = utility_vs_bne[i]
-                self._cur_epoch_log_params['epsilon_relative' + n] = epsilon_relative[i]
-                self._cur_epoch_log_params['epsilon_absolute' + n] = epsilon_absolute[i]
-                self._cur_epoch_log_params['L_2' + n] = L_2[i]
-                self._cur_epoch_log_params['L_inf' + n] = L_inf[i]
-
-        if self.logging.log_metrics['util_loss'] and (epoch % self.logging.util_loss_frequency) == 0:
-            create_plot_output = epoch % self.logging.plot_frequency == 0
-            self._cur_epoch_log_params['util_loss_ex_ante'], \
-            self._cur_epoch_log_params['util_loss_ex_interim'], \
-            self._cur_epoch_log_params['estimated_relative_ex_ante_util_loss'] = \
-                self._calculate_metrics_util_loss(create_plot_output, epoch)
-            print("\tcurrent est. ex-interim loss:" + str(
-                [f"{l.item():.4f}" for l in self._cur_epoch_log_params['util_loss_ex_interim']]))
-
-        if self.logging.log_metrics['efficiency'] and (epoch % self.logging.util_loss_frequency) == 0:
-            self._cur_epoch_log_params['efficiency'] = \
-                self.env.get_efficiency(self.env)
-
-        if self.logging.log_metrics['revenue'] and (epoch % self.logging.util_loss_frequency) == 0:
-            self._cur_epoch_log_params['revenue'] = \
-                self.env.get_revenue(self.env)
-
-        # plotting
-        if epoch % self.logging.plot_frequency == 0:
-            print("\tcurrent utilities: " + str(self._cur_epoch_log_params['utilities'].tolist()))
-
-            unique_bidders = [i[0] for i in self._model2bidder]
-            # TODO: possibly want to use old valuations, but currently it uses
-            #       those from the util_loss, not those that were used during self-play
-            o = torch.stack(
-                [self.env._observations[:self.plot_points, b, ...] for b in unique_bidders],
-                dim=1
-            )
-            b = torch.stack([self.env.agents[b[0]].get_action(o[:, i, ...])
-                             for i, b in enumerate(self._model2bidder)], dim=1)
-
-            labels = ['NPGA agent {}'.format(i) for i in range(len(self.models))]
-            fmts = ['o'] * len(self.models)
-            if self.known_bne and self.logging.log_metrics['opt']:
-                for env_idx, _ in enumerate(self.bne_env):
-                    o = torch.cat([o, self.v_opt[env_idx]], dim=1)
-                    b = torch.cat([b, self.b_opt[env_idx]], dim=1)
-                    labels += [f"BNE{'_' + str(env_idx + 1) if len(self.bne_env) > 1 else ''} agent {j}"
-                               for j in range(len(self.models))]
-                    fmts += ['--'] * len(self.models)
-
-            self._plot(plot_data=(o, b), writer=self.writer, figure_name='bid_function',
-                       epoch=epoch, labels=labels, fmts=fmts, plot_points=self.plot_points)
-
-        self.overhead = self.overhead + timer() - start_time
-        self._cur_epoch_log_params['overhead_hours'] = self.overhead / 3600
-        if self.writer:
-            self.writer.add_metrics_dict(
-                self._cur_epoch_log_params, self._model_names, epoch,
-                group_prefix=None, metric_tag_mapping = metrics.MAPPING_METRICS_TAGS)
-        return timer() - start_time
-
-    def _calculate_metrics_known_bne(self):
-        """
-        Compare performance to BNE and return:
-            utility_vs_bne: List[Tensor] of length `len(self.bne_env)`, length of Tensor `n_models`.
-            epsilon_relative: List[Tensor] of length `len(self.bne_env)`, length of Tensor `n_models`.
-            epsilon_absolute: List[Tensor] of length `len(self.bne_env)`, length of Tensor `n_models`.
-
-        These are all lists of lists. The outer list corrsponds to which BNE is comapred
-        (usually there's only one BNE). Each inner list is of length `self.n_models`.
-        """
-        # shorthand for model to bidder index conversion
-        m2b = lambda m: self._model2bidder[m][0]
-
-        utility_vs_bne = [None] * len(self.bne_env)
-        epsilon_relative = [None] * len(self.bne_env)
-        epsilon_absolute = [None] * len(self.bne_env)
-
-        for bne_idx, bne_env in enumerate(self.bne_env):
-            # generally redraw bne_vals, except when this is expensive!
-            # length: n_models
-            # TODO Stefan: this seems to be false in most settings, even when not desired.
-            redraw_bne_vals = not self.logging.cache_eval_actions
-            # length: n_models
-            utility_vs_bne[bne_idx] = torch.tensor([
-                bne_env.get_strategy_reward(
-                    strategy=model,
-                    player_position=m2b(m),
-                    redraw_valuations=redraw_bne_vals
-                ) for m, model in enumerate(self.models)
-            ])
-            epsilon_relative[bne_idx] = torch.tensor(
-                [1 - utility_vs_bne[bne_idx][i] / self.bne_utilities[bne_idx][m2b(i)]
-                 for i, model in enumerate(self.models)]
-            )
-            epsilon_absolute[bne_idx] = torch.tensor(
-                [self.bne_utilities[bne_idx][m2b(i)] - utility_vs_bne[bne_idx][i]
-                 for i, model in enumerate(self.models)]
-            )
-
-        return utility_vs_bne, epsilon_relative, epsilon_absolute
-
-    def _calculate_metrics_action_space_norms(self):
-        """
-        Calculate "action space distance" of model and bne-strategy. If
-        `self.logging.log_componentwise_norm` is set to true, will only
-        return norm of the best action dimension.
-
-        Returns:
-            L_2 and L_inf: each a List[Tensor] of length `len(self.bne_env)`, length of Tensor `n_models`.
-        """
-
-        L_2 = [None] * len(self.bne_env)
-        L_inf = [None] * len(self.bne_env)
-        for bne_idx, bne_env in enumerate(self.bne_env):
-            # shorthand for model to agent
-
-            # we are only using m2a locally within this loop, so we can safely ignore the following pylint warning:
-            # pylint: disable=cell-var-from-loop
-
-            m2a = lambda m: bne_env.agents[self._model2bidder[m][0]]
-            m2o = lambda m: bne_env._observations[:, self._model2bidder[m][0], :]
-
-            L_2[bne_idx] = torch.tensor([
-                metrics.norm_strategy_and_actions(
-                    strategy=model,
-                    actions=m2a(i).get_action(),
-                    valuations=m2o(i),
-                    p=2,
-                    componentwise=self.logging.log_componentwise_norm
-                )
-                for i, model in enumerate(self.models)
-            ])
-            L_inf[bne_idx] = torch.tensor([
-                metrics.norm_strategy_and_actions(
-                    strategy=model,
-                    actions=m2a(i).get_action(),
-                    valuations=m2o(i),
-                    p=float('inf'),
-                    componentwise=self.logging.log_componentwise_norm
-                )
-                for i, model in enumerate(self.models)
-            ])
-        return L_2, L_inf
-
-    def _calculate_metrics_util_loss(self, create_plot_output: bool, epoch: int = None,
-                                     batch_size=None, grid_size=None):
-        """
-        Compute mean util_loss of current policy and return ex interim util
-        loss (ex ante util_loss is the average of that tensor).
-
-        Returns:
-            ex_ante_util_loss: List[torch.tensor] of length self.n_models
-            ex_interim_max_util_loss: List[torch.tensor] of length self.n_models
-        """
-
-        env = self.env
-        if batch_size is None:
-            # take min of both in case the requested batch size is too large for the env
-            batch_size = min(self.logging.util_loss_batch_size, self.learning.batch_size)
-        if grid_size is None:
-            grid_size = self.logging.util_loss_grid_size
-
-        assert batch_size <= env.batch_size, \
-            "Util_loss for larger than actual batch size not implemented."
-
-        with torch.no_grad():  # don't need any gradient information here
-            # TODO: currently we don't know where exactly a mmory leak is
-            observations = self.env._observations[:batch_size, :, :]
-            util_losses, best_responses = zip(*[
-                metrics.ex_interim_util_loss(
-                    env=env,
-                    player_position=player_positions[0],
-                    agent_observations=observations[:, player_positions[0], :],
-                    grid_size=grid_size
-                )
-                for player_positions in self._model2bidder
-            ])
-
-        if self.logging.best_response:
-            plot_data = (observations[:, [b[0] for b in self._model2bidder], :],
-                         torch.stack(best_responses, 1))
-            labels = ['NPGA_{}'.format(i) for i in range(len(self.models))]
-            fmts = ['o'] * len(self.models)
-            self._plot(plot_data=plot_data, writer=self.writer,
-                       ylim=[0, self.sampler.support_bounds.max().item()],
-                       figure_name='best_responses', y_label='best response',
-                       colors=list(range(len(self.models))), epoch=epoch,
-                       labels=labels, fmts=fmts, plot_points=self.plot_points)
-
-        # calculate different losses
-        ex_ante_util_loss = [util_loss_model.mean() for util_loss_model in util_losses]
-        ex_interim_max_util_loss = [util_loss_model.max() for util_loss_model in util_losses]
-        estimated_relative_ex_ante_util_loss = [
-            (1 - u / (u + l)).item()
-            for u, l in zip(
-                [self.env.get_reward(self.env.agents[self._model2bidder[m][0]]).detach()
-                for m in range(len(self.models))],
-                ex_ante_util_loss)
-        ]
-
-        # plotting
-        if create_plot_output:
-
-            # keep track of upper bound for plotting
-            if not hasattr(self, '_max_util_loss'):
-                self._max_util_loss = ex_interim_max_util_loss
-
-            # Transform to output with dim(batch_size, n_models, n_bundle), for util_losses n_bundle=1
-            util_losses = torch.stack(list(util_losses), dim=1).unsqueeze_(-1)
-            observations = self.env._observations[:batch_size, :, :]
-            plot_data = (observations[:, [b[0] for b in self._model2bidder], :], util_losses)
-            labels = ['NPGA_{}'.format(i) for i in range(len(self.models))]
-            fmts = ['o'] * len(self.models)
-            self._plot(plot_data=plot_data, writer=self.writer,
-                       ylim=[0, max(self._max_util_loss).detach().item()],
-                       figure_name='util_loss_landscape', y_label='ex-interim loss',
-                       colors=list(range(len(self.models))), epoch=epoch,
-                       labels=labels, fmts=fmts, plot_points=self.plot_points)
-
-        return ex_ante_util_loss, ex_interim_max_util_loss, estimated_relative_ex_ante_util_loss
-
-    def _log_experiment_params(self, global_step=None):
-        """Logging of paramters after learning finished.
-
-        Arguments:
-            global_step, int: number of completed iterations/epochs. Will usually
-                be equal to `self.running.n_epochs`
-
-        Returns:
-            Writes to `self.writer`.
-
-        """
-        # TODO: write out all experiment params (complete dict) #See issue #113
-        # TODO: Stefan: this currently called _per run_. is this desired behavior?
-        for i, model in enumerate(self.models):
-            self.writer.add_text('hyperparameters/neural_net_spec', str(model))
-            self.writer.add_graph(model, self.env._observations[:, i, :])
-
-        h_params = {'hyperparameters/batch_size': self.learning.batch_size,
-                    'hyperparameters/pretrain_iters': self.learning.pretrain_iters,
-                    'hyperparameters/hidden_nodes': str(self.learning.hidden_nodes),
-                    'hyperparameters/hidden_activations': str(self.learning.hidden_activations),
-                    'hyperparameters/optimizer_hyperparams': str(self.learning.optimizer_hyperparams),
-                    'hyperparameters/optimizer_type': self.learning.optimizer_type}
-
-        ignored_metrics = ['utilities', 'update_norm', 'overhead_hours']
-        filtered_metrics = filter(lambda elem: elem[0] not in ignored_metrics,
-                                  self._cur_epoch_log_params.items())
-        try:
-            for k, v in filtered_metrics:
-                if isinstance(v, (list, torch.Tensor)):
-                    for model_number, metric in enumerate(v):
-                        self._hparams_metrics["metrics/" + k+"_"+str(model_number)] = metric
-                elif isinstance(v, int) or isinstance(v, float):
-                    self._hparams_metrics["metrics/" + k] = v
-                else:
-                    print("the type ", type(v), " is not supported as a metric")
-        except Exception as e:  # pylint: disable=broad-except
-            print(e)
-        self.writer.add_hparams(hparam_dict=h_params, metric_dict=self._hparams_metrics,
-                                global_step=global_step)
-
-    def _save_models(self, directory):
-        # TODO: maybe we should also log out all pointwise util_losses in the ending-epoch to disk to
-        # use it to make nicer plots for a publication? --> will be done elsewhere. Logging. Assigned to @Hlib/@Stefan
-        for model, player_position in zip(self.models, self._model2bidder):
-            name = 'model_' + str(player_position[0]) + '.pt'
-            torch.save(model.state_dict(), os.path.join(directory, 'models', name))
->>>>>>> 95ea6ea1
