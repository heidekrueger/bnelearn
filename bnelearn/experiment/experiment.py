"""
This module defines an experiment. It includes logging and plotting since they
can often be shared by specific experiments.
"""

import os
import time
from abc import ABC, abstractmethod
from time import perf_counter as timer
from typing import Iterable, List
from collections import deque

import matplotlib.pyplot as plt
import numpy as np
import torch
from matplotlib.ticker import FormatStrFormatter, LinearLocator
from mpl_toolkits.mplot3d import Axes3D # pylint: disable=unused-import
from torch.utils.tensorboard import SummaryWriter
import bnelearn.util.logging as logging_utils
import bnelearn.util.metrics as metrics
from bnelearn.bidder import Bidder
from bnelearn.environment import AuctionEnvironment, Environment
from bnelearn.experiment.configurations import (ExperimentConfiguration,
                                                LearningConfiguration,
                                                LoggingConfiguration)
from bnelearn.experiment.gpu_controller import GPUController
from bnelearn.learner import ESPGLearner, Learner
from bnelearn.mechanism import Mechanism
from bnelearn.strategy import NeuralNetStrategy

# pylint: disable=unnecessary-pass,unused-argument

class Experiment(ABC):
    """Abstract Class representing an experiment"""

    # READ THIS BEFORE TOUCHING THIS SECTION:
    # We are abusing CLASS attributes here to trick the IDE into thinking that INSTANCE attributes exist in the base
    # class. In reality, we set these as INSTANCE attributes in the subclass __init__s or during runtime and our
    # logic guarantees that they will always exist as instance attributes when required.
    # This greatly simplifies readability of the __init__ implementations as it allows simplification of order of calls
    # reduces numbers of passed parameters and avoids repetition of similar concepts in subclasses.
    # DO NOT PUT MUTABLE fields (i.e. instantiated Lists here), otherwise mutating them will hold for all objects
    # of experiment.
    # Make sure everything set here is set to NotImplemented. The actual CLASS attributes should never be accessed!

    # attributes required for general setup logic
    _bidder2model: List[int]  # a list matching each bidder to their Strategy
    n_models: int
    n_items: int
    mechanism: Mechanism
    positive_output_point: torch.Tensor # shape must be valid model input
    input_length: int

    ## Fields required for plotting
    plot_xmin: float
    plot_xmax: float
    plot_ymin: float
    plot_ymax: float
    ## Optional - set only in some settings

    ## Equilibrium environment
    bne_utilities: torch.Tensor or List[float]  # dimension: n_players
    bne_env: AuctionEnvironment
    _optimal_bid: callable

    def __init__(self, experiment_config: ExperimentConfiguration, learning_config: LearningConfiguration,
                 logging_config: LoggingConfiguration, gpu_config: GPUController, known_bne=False):
        # Configs
        self.experiment_config = experiment_config
        self.learning_config = learning_config
        self.logging_config = logging_config
        self.gpu_config = gpu_config

        # Global Stuff that should be initiated here
        self.plot_frequency = logging_config.plot_frequency
        self.plot_points = min(logging_config.plot_points, learning_config.batch_size)

        # Everything that will be set up per run initioated with none
        self.run_log_dir = None
        self.writer = None
        self.overhead = 0.0

        self.models: Iterable[torch.nn.Module] = None
        self.bidders: Iterable[Bidder] = None
        self.env: Environment = None
        self.learners: Iterable[Learner] = None

        # These are set on first _log_experiment
        self.v_opt: torch.Tensor = None
        self.b_opt: torch.Tensor = None

        ### Save locally - can haves
        # Logging
        if logging_config.util_loss_batch_size is not None:
            self.util_loss_batch_size = logging_config.util_loss_batch_size
        if logging_config.util_loss_grid_size is not None:
            self.util_loss_grid_size = logging_config.util_loss_grid_size



        # The following required attrs have already been set in many subclasses in earlier logic.
        # Only set here if they haven't. Don't overwrite.
        if not hasattr(self, 'n_players'):
            self.n_players = experiment_config.n_players
        if not hasattr(self, 'payment_rule'):
            self.payment_rule = experiment_config.payment_rule
        if not hasattr(self, 'correlation_groups'):
            # TODO Stefan: quick hack, only works properly for LLG
            self.correlation_groups = None
            self.correlation_devices = None

        # sets log dir for experiment. Individual runs will log to subdirectories of this.
        self.experiment_log_dir = os.path.join(logging_config.log_root_dir,
                                               self._get_logdir_hierarchy(),
                                               logging_config.experiment_dir)

        ### actual logic
        # Inverse of bidder --> model lookup table
        self._model2bidder: List[List[int]] = [[] for m in range(self.n_models)]
        for b_id, m_id in enumerate(self._bidder2model):
            self._model2bidder[m_id].append(b_id)
        self._model_names = self._get_model_names()

        self._setup_mechanism()

        self.known_bne = known_bne  # needs to be set in subclass and either specified as input or set there
        # Cannot log 'opt' without known bne
        if logging_config.log_metrics['opt'] or logging_config.log_metrics['l2']:
            assert self.known_bne, "Cannot log 'opt'/'l2'/'rmse' without known_bne"

        if self.known_bne:
            self._setup_eval_environment()



    @abstractmethod
    def _setup_mechanism(self):
        pass

    # TODO: move entire name/dir logic out of logger into run. Assigned to Stefan
    @abstractmethod
    def _get_logdir_hierarchy(self):
        pass

    def _get_model_names(self):
        """Returns a list of names of models for use in logging.
        Defaults to agent{ids of agents that use the model} but may be overwritten by subclasses.
        """
        if self.n_models ==1:
            return []
        return ['bidder' + str(bidders[0]) if len(bidders)==1 else
                'bidders'+ ''.join([str(b) for b in bidders])
                for bidders in self._model2bidder]

    @abstractmethod
    def _strat_to_bidder(self, strategy, batch_size, player_position=None, cache_actions=False):
        pass

    def _setup_learners(self):

        self.learners = [
            ESPGLearner(model=model,
                        environment=self.env,
                        hyperparams=self.learning_config.learner_hyperparams,
                        optimizer_type=self.learning_config.optimizer,
                        optimizer_hyperparams=self.learning_config.optimizer_hyperparams,
                        strat_to_player_kwargs={"player_position": self._model2bidder[m_id][0]})
            for m_id, model in enumerate(self.models)]

    def _setup_bidders(self):
        """
        1. Create and save the models and bidders
        2. Save the model parameters
        """
        print('Setting up bidders...')
        self.models = [None] * self.n_models

        for i in range(len(self.models)):
            self.models[i] = NeuralNetStrategy(
                self.input_length,
                hidden_nodes=self.learning_config.hidden_nodes,
                hidden_activations=self.learning_config.hidden_activations,
                ensure_positive_output=self.positive_output_point,
                output_length=self.n_items
            ).to(self.gpu_config.device)

        self.bidders = [
            self._strat_to_bidder(self.models[m_id], batch_size=self.learning_config.batch_size, player_position=i)
            for i, m_id in enumerate(self._bidder2model)]

        self.n_parameters = [sum([p.numel() for p in model.parameters()]) for model in
                             self.models]

        if self.learning_config.pretrain_iters > 0:
            print('\tpretraining...')

            if hasattr(self, 'pretrain_transform'):
                pretrain_transform = self.pretrain_transform # pylint: disable=no-member
            else:
                pretrain_transform = None

            for i, model in enumerate(self.models):
                model.pretrain(self.bidders[self._model2bidder[i][0]].valuations,
                               self.learning_config.pretrain_iters, pretrain_transform)

    def _setup_eval_environment(self):
        """Overwritten by subclasses with known BNE.
        Sets up an environment used for evaluation of learning agents (e.g.) vs known BNE"""
        raise NotImplementedError("This Experiment has no implemented BNE!")

    def _setup_learning_environment(self):
        print(f'Learning env correlation {self.correlation_groups} \n {self.correlation_devices}.')
        self.env = AuctionEnvironment(self.mechanism,
                                      agents=self.bidders,
                                      batch_size=self.learning_config.batch_size,
                                      n_players=self.n_players,
                                      strategy_to_player_closure=self._strat_to_bidder,
                                      correlation_groups=self.correlation_groups,
                                      correlation_devices=self.correlation_devices)

    def _init_new_run(self):
        """Setup everything that is specific to an individual run, including everything nondeterministic"""
        self._setup_bidders()
        self._setup_learning_environment()
        self._setup_learners()

        output_dir = self.run_log_dir

        if self.logging_config.log_metrics['opt'] and hasattr(self, 'bne_env'):
            # dim: [points, bidders, items]
            self.v_opt = torch.stack(
                [b.get_valuation_grid(self.plot_points)
                 for b in [self.bne_env.agents[i[0]] for i in self._model2bidder]],
                dim=1
            )
            self.b_opt = torch.stack(
                [self._optimal_bid(self.v_opt[:, m, :], player_position=b[0])
                 for m, b in enumerate(self._model2bidder)],
                dim=1
            )
            if self.v_opt.shape[0] != self.plot_points:
                print('´plot_points´ changed due to ´get_valuation_gird´')
                self.plot_points = self.v_opt.shape[0]

        is_ipython = 'inline' in plt.get_backend()
        if is_ipython:
            from IPython import display
        plt.rcParams['figure.figsize'] = [8, 5]

        if self.logging_config.enable_logging:
            os.makedirs(output_dir, exist_ok=False)
            if self.logging_config.save_figure_to_disk_png :
                os.mkdir(os.path.join(output_dir, 'png'))
            if self.logging_config.save_figure_to_disk_svg:
                os.mkdir(os.path.join(output_dir, 'svg'))
            if self.logging_config.save_models:
                os.mkdir(os.path.join(output_dir, 'models'))

            print('Started run. Logging to {}'.format(output_dir))
            self.fig = plt.figure()
            self.writer = logging_utils.CustomSummaryWriter(output_dir, flush_secs=30)

            tic = timer()
            if self.logging_config.enable_logging:
                self._log_experiment_params() #TODO: should probably be called only once, not every run
                self._log_hyperparams()
            elapsed = timer() - tic
        else:
            print('Logging disabled.')
            elapsed = 0
        self.overhead += elapsed

    def _exit_run(self):
        """Cleans up a run after it is completed"""
        if self.logging_config.enable_logging and self.logging_config.save_models:
            self._save_models(directory = self.run_log_dir)

        del self.writer #make this explicit to force cleanup and closing of tb-logfiles
        self.writer = None

        torch.cuda.empty_cache()
        torch.cuda.ipc_collect()
        # if torch.cuda.memory_allocated() > 0:
        #    warnings.warn('Theres a memory leak')

    def _training_loop(self, epoch):
        """Actual training in each iteration."""
        tic = timer()
        # save current params to calculate update norm
        prev_params = [torch.nn.utils.parameters_to_vector(model.parameters())
                       for model in self.models]

        # update model
        utilities = torch.tensor([
            learner.update_strategy_and_evaluate_utility()
            for learner in self.learners
        ])

        if self.logging_config.enable_logging:
            log_params = {'utilities': utilities, 'prev_params': prev_params}
            elapsed_overhead = self._evaluate_and_log_epoch(log_params=log_params, epoch=epoch)
            print('epoch {}:\t elapsed {:.2f}s, overhead {:.3f}s'.format(epoch, timer() - tic, elapsed_overhead))
        else:
            print('epoch {}:\t elapsed {:.2f}s'.format(epoch, timer() - tic))

        return utilities


    def run(self, epochs, n_runs: int = 1, seeds: Iterable[int] = None):
        """Runs the experiment implemented by this class for `epochs` number of iterations."""
        if not seeds:
            seeds = list(range(n_runs))

        assert len(seeds) == n_runs, "Number of seeds doesn't match number of runs."

        for run_id, seed in enumerate(seeds):
            print(f'Running experiment {run_id} (using seed {seed})')
            self.run_log_dir = os.path.join(
                self.experiment_log_dir,
                f'{run_id:02d} ' + time.strftime('%H.%M.%S ') + str(seed))
            torch.random.manual_seed(seed)
            torch.cuda.manual_seed_all(seed)
            np.random.seed(seed)
            if self.logging_config.stopping_criterion_rel_util_loss_diff:
                #stopping_list = np.empty((self.n_models,0))
                stopping_criterion_length = self.logging_config.stopping_criterion_duration
                stopping_queue = deque(maxlen = stopping_criterion_length)
                stopping_criterion_batch_size = min(self.logging_config.util_loss_batch_size, 
                                                    self.logging_config.stopping_criterion_batch_size)
                stopping_criterion_grid_size = self.logging_config.stopping_criterion_grid_size
                stopping_criterion_frequency = self.logging_config.stopping_criterion_frequency
                stop = False

            self._init_new_run()

            for e in range(epochs+1):
                utilities = self._training_loop(epoch=e)

                # Check stopping criterion
                if self.logging_config.stopping_criterion_rel_util_loss_diff is not None and \
                        e>0 and not e % stopping_criterion_frequency:
                    start_time = timer()

                    # Compute relative utility loss
                    loss_ex_ante, _ = self._calculate_metrics_util_loss(
                        create_plot_output = False,
                        batch_size = stopping_criterion_batch_size,
                        grid_size = stopping_criterion_grid_size)
                    rel_util_loss = 1 - utilities/(utilities + torch.tensor(loss_ex_ante))
                    stopping_queue.append(rel_util_loss)

                    # Check for convergence when enough data is available
                    if len(stopping_queue) == stopping_queue.maxlen:
                        values = torch.stack(tuple(stopping_queue))
                        stop = self._check_convergence(values, epoch=e)

                    self.overhead = self.overhead + timer() - start_time
                    if stop:
                        print(f'Stopping criterion reached after {e} iterations.')
                        break

            if self.logging_config.enable_logging and (
                    self.logging_config.export_step_wise_linear_bid_function_size is not None):
                bidders = [self.bidders[self._model2bidder[m][0]] for m in range(self.n_models)]
                logging_utils.export_stepwise_linear_bid(
                    experiment_dir=self.run_log_dir, bidders=bidders,
                    step=self.logging_config.export_step_wise_linear_bid_function_size)

            self._exit_run()

        # Once all runs are done, convert tb event files to csv
        if self.logging_config.enable_logging and (
                self.logging_config.save_tb_events_to_csv_detailed or
                self.logging_config.save_tb_events_to_csv_aggregate or
                self.logging_config.save_tb_events_to_binary_detailed):

            print('Tabulating tensorboard logs...')
            logging_utils.tabulate_tensorboard_logs(
                experiment_dir=self.experiment_log_dir,
                write_detailed=self.logging_config.save_tb_events_to_csv_detailed,
                write_aggregate=self.logging_config.save_tb_events_to_csv_aggregate,
                write_binary=self.logging_config.save_tb_events_to_binary_detailed)

            #logging_utils.print_aggregate_tensorboard_logs(self.experiment_log_dir)
            print('Finished.')

    def _check_convergence(self, values: torch.Tensor, stopping_criterion: float = None, epoch: int = None):
        """
        Checks whether difference in stored values is below stopping criterion
        for each model and logs per-player differences to tensorboard.

        args:
            values: Tensor(n_values x n_models)
        returns: bool (True if stopping criterion fulfilled)
        """
        if stopping_criterion is None:
            stopping_criterion = self.logging_config.stopping_criterion_rel_util_loss_diff

        diffs = values.max(0)[0] - values.min(0)[0] # size: n_models
        log_params = {'stopping_criterion': diffs}
        self.writer.add_metrics_dict(log_params, self._model_names, epoch, group_prefix = 'meta')

        return diffs.max().le(stopping_criterion).item()

    ########################################################################################################
    ####################################### Moved logging to here ##########################################
    ########################################################################################################


    # TODO Stefan: method only uses self in eval and for output point
    def _plot(self, plot_data, writer: SummaryWriter or None, epoch=None,
              xlim: list = None, ylim: list = None, labels: list = None,
              x_label="valuation", y_label="bid", fmts: list = None,
              figure_name: str = 'bid_function', plot_points=100):
        """
        This implements plotting simple 2D data.

        Args
            plot_data: tuple of two pytorch tensors first beeing for x axis, second for y.
                Both of dimensions (batch_size, n_models, n_bundles)
            writer: could be replaced by self.writer
            epoch: int, epoch or iteration number
            xlim: list of floats, x axis limits for all n_bundles dimensions
            ylim: list of floats, y axis limits for all n_bundles dimensions
            labels: list of str lables for legend
            fmts: list of str for matplotlib markers and lines
            figure_name: str, for seperate plot saving of e.g. bids and util_loss,
            plot_point: int of number of ploting points for each strategy in each subplot
        """

        if fmts is None:
            fmts = ['o']

        x = plot_data[0].detach().cpu().numpy()
        y = plot_data[1].detach().cpu().numpy()
        n_batch, n_players, n_bundles = y.shape

        n_batch = min(plot_points, n_batch)
        x = x[:n_batch, :, :]
        y = y[:n_batch, :, :]

        # create the plot
        fig, axs = plt.subplots(nrows=1, ncols=n_bundles, sharey=True)
        plt.cla()
        if not isinstance(axs, np.ndarray):
            axs = [axs]  # one plot only

        cycle = plt.rcParams['axes.prop_cycle'].by_key()['color']
        n_colors = int(len(fmts) / 2) if self.logging_config.log_metrics['opt'] else len(fmts)

        # actual plotting
        for plot_idx in range(n_bundles):
            for agent_idx in range(n_players):
                axs[plot_idx].plot(
                    x[:, agent_idx, plot_idx], y[:, agent_idx, plot_idx],
                    fmts[agent_idx % len(fmts)],
                    label=None if labels is None else labels[agent_idx % len(labels)],
                    color=cycle[agent_idx % n_colors],
                )

            # formating
            axs[plot_idx].set_xlabel(x_label)
            if plot_idx == 0:
                axs[plot_idx].set_ylabel(y_label)
                if n_players < 10 and labels is not None:
                    axs[plot_idx].legend(loc='upper left')

            """
            set axis limits based on function parameters ´xlim´, ´ylim´ if provided otherwise
            based on ´self.plot_xmin´ etc. object attributes. In either case, these variables
            can also be lists for sperate limits of individual plots.
            """
            lims = (xlim, ylim)
            set_lims = (axs[plot_idx].set_xlim, axs[plot_idx].set_ylim)
            str_lims = (['plot_xmin', 'plot_xmax'], ['plot_ymin', 'plot_ymax'])
            for lim, set_lim, str_lim in zip(lims, set_lims, str_lims):
                a, b = None, None
                if lim is not None: # use parameters ´xlim´ etc.
                    if isinstance(lim[0], list):
                        a, b = lim[plot_idx][0], lim[plot_idx][1]
                    else:
                        a, b = lim[0], lim[1]
                elif hasattr(self, str_lim[0]): # use attributes ´self.plot_xmin´ etc.
                    if isinstance(eval('self.' + str(str_lim[0])), list):
                        a = eval('self.' + str(str_lim[plot_idx]))[0]
                        b = eval('self.' + str(str_lim[plot_idx]))[1]
                    else:
                        a, b = eval('self.' + str(str_lim[0])), eval('self.' + str(str_lim[1]))
                if a is not None:
                    set_lim(a, b) # call matplotlib function

            axs[plot_idx].locator_params(axis='x', nbins=5)
        title = plt.title if n_bundles == 1 else plt.suptitle
        title('iteration {}'.format(epoch))

        logging_utils.process_figure(fig, epoch=epoch, figure_name=figure_name, tb_group='eval',
                                     tb_writer=writer, display=self.logging_config.plot_show_inline,
                                     output_dir=self.run_log_dir,
                                     save_png=self.logging_config.save_figure_to_disk_png,
                                     save_svg = self.logging_config.save_figure_to_disk_svg)
        return fig

    # TODO: stefan only uses self in output_dir, nowhere else --> can we move this to utils.plotting? etc?
    def _plot_3d(self, plot_data, writer, epoch, figure_name):
        """
        Creating 3d plots. Provide grid if no plot_data is provided
        Args
            plot_data: tuple of two pytorch tensors first beeing the independent, the second the dependent
                Dimensions of first (batch_size, n_models, n_bundles)
                Dimensions of second (batch_size, n_models, 1 or n_bundles), 1 if util_loss
        """
        independent_var = plot_data[0]
        dependent_var = plot_data[1]
        batch_size, n_models, n_bundles = independent_var.shape
        assert n_bundles == 2, "cannot plot != 2 bundles"
        n_plots = dependent_var.shape[2]
        # create the plot
        fig = plt.figure()
        for model in range(n_models):
            for plot in range(n_plots):
                ax = fig.add_subplot(n_models, n_plots, model * n_plots + plot + 1, projection='3d')
                ax.plot_trisurf(
                    independent_var[:, model, 0].detach().cpu().numpy(),
                    independent_var[:, model, 1].detach().cpu().numpy(),
                    dependent_var[:, model, plot].reshape(batch_size).detach().cpu().numpy(),
                    color='yellow',
                    linewidth=0.2,
                    antialiased=True
                )
                ax.zaxis.set_major_locator(LinearLocator(10))
                ax.zaxis.set_major_formatter(FormatStrFormatter('%.02f'))
                ax.set_title('model {}, bundle {}'.format(model, plot))
                ax.view_init(20, -135)
        fig.suptitle('iteration {}'.format(epoch), size=16)
        fig.tight_layout()

        logging_utils.process_figure(fig, epoch=epoch, figure_name=figure_name+'_3d', tb_group='eval',
                                     tb_writer=writer, display=self.logging_config.plot_show_inline,
                                     output_dir=self.run_log_dir,
                                     save_png=self.logging_config.save_figure_to_disk_png,
                                     save_svg = self.logging_config.save_figure_to_disk_svg)
        return fig

    def _evaluate_and_log_epoch(self, log_params: dict, epoch: int) -> float:
        """
        Checks which metrics have to be logged and performs logging and plotting.
        Returns:
            - elapsed time in seconds
            - Stefan todos / understanding quesitons
            - TODO: takes log_params. can it be
        """
        start_time = timer()

        # calculate infinity-norm of update step
        new_params = [torch.nn.utils.parameters_to_vector(model.parameters())
                      for model in self.models]
        log_params['update_norm'] = [(new_params[i] - log_params['prev_params'][i]).norm(float('inf'))
                                     for i in range(self.n_models)]
        del log_params['prev_params']

        # logging metrics
        if self.logging_config.log_metrics['opt']:
            log_params['utility_vs_bne'], log_params['epsilon_relative'], log_params['epsilon_absolute'] = \
                self._calculate_metrics_known_bne()

        if self.logging_config.log_metrics['l2']:
            log_params['L_2'], log_params['L_inf'] = self._calculate_metrics_action_space_norms()

        if self.logging_config.log_metrics['util_loss'] and (epoch % self.logging_config.util_loss_frequency) == 0:
            create_plot_output = epoch % self.logging_config.plot_frequency == 0
            log_params['util_loss_ex_ante'], log_params['util_loss_ex_interim'] = \
                self._calculate_metrics_util_loss(create_plot_output, epoch)

        # plotting
        if epoch % self.logging_config.plot_frequency == 0:
            print("\tcurrent utilities: " + str(log_params['utilities'].tolist()))

            unique_bidders = [self.env.agents[i[0]] for i in self._model2bidder]
            v = torch.stack(
                [b.valuations[:self.plot_points, ...] for b in unique_bidders],
                dim=1
            )
            b = torch.stack([b.get_action()[:self.plot_points, ...]
                             for b in unique_bidders], dim=1)

            labels = ['NPGA_{}'.format(i) for i in range(len(self.models))]
            fmts = ['bo'] * len(self.models)
            if self.logging_config.log_metrics['opt']:
                print(
                    "\tutilities vs BNE: {}\n\tepsilon (abs/rel): ({}, {})" \
                        .format(
                            log_params['utility_vs_bne'].tolist(),
                            log_params['epsilon_relative'].tolist(),
                            log_params['epsilon_absolute'].tolist()
                    )
                )
                v = torch.cat([v, self.v_opt], dim=1)
                b = torch.cat([b, self.b_opt], dim=1)
                labels += ['BNE_{}'.format(i) for i in range(len(self.models))]
                fmts += ['b--'] * len(self.models)

            self._plot(plot_data=(v, b), writer=self.writer, figure_name='bid_function',
                       epoch=epoch, labels=labels, fmts=fmts, plot_points=self.plot_points)

        self.overhead = self.overhead + timer() - start_time
        log_params['overhead_hours'] = self.overhead / 3600
        if self.writer:
            self.writer.add_metrics_dict(log_params, self._model_names, epoch, group_prefix = 'eval')
        return timer() - start_time


    def _calculate_metrics_known_bne(self):
        """
        Compare performance to BNE and return:
        utility_vs_bne
        epsilon_relative
        epsilon_absolute

        Each is a list of length self.n_models
        """
        # shorthand for model to bidder index conversion
        m2b = lambda m: self._model2bidder[m][0]

        # generally redraw bne_vals, except when this is expensive!
        # TODO Stefan: this seems to be false in most settings, even when not 
        # desired.
        redraw_bne_vals = not self.logging_config.cache_eval_actions
        # length: n_models
        utility_vs_bne = torch.tensor([
<<<<<<< HEAD
            self.bne_env.get_reward(
                model, player_position=m2b(i),
                draw_valuations=False # False because we want to use cached actions when set, reevaluation is expensive
            ) for i, model in enumerate(self.models)
=======
            self.bne_env.get_strategy_reward(
                model,
                player_position = m2b(m),
                draw_valuations=redraw_bne_vals,
                use_env_valuations= not redraw_bne_vals
                # TODO: Stefan. Is strat_to_player_kwargs needed here?
                # if yes, get from self.learners[m] (???)
            ) for m, model in enumerate(self.models)
>>>>>>> b1633a6e
        ])
        epsilon_relative = torch.tensor(
            [1 - utility_vs_bne[i] / self.bne_utilities[m2b(i)] for i, model in enumerate(self.models)])
        epsilon_absolute = torch.tensor(
            [self.bne_utilities[m2b(i)] - utility_vs_bne[i] for i, model in enumerate(self.models)])

        return utility_vs_bne, epsilon_relative, epsilon_absolute

    def _calculate_metrics_action_space_norms(self):
        """
        Calculate "action space distance" of model and bne-strategy

        Returns:
            L_2 and L_inf, each a list of length self.models
        """
        # shorthand for model to agent
        m2a = lambda m: self.bne_env.agents[self._model2bidder[m][0]]

        L_2 = [metrics.norm_strategy_and_actions(model, m2a(i).get_action(), m2a(i).valuations, 2)
               for i, model in enumerate(self.models)]
        L_inf = [metrics.norm_strategy_and_actions(model, m2a(i).get_action(), m2a(i).valuations, float('inf'))
                 for i, model in enumerate(self.models)]
        return L_2, L_inf

    def _calculate_metrics_util_loss(self, create_plot_output: bool, epoch: int = None,
                                     batch_size = None, grid_size = None):
        """
        Compute mean util_loss of current policy and return
        ex interim util_loss (ex ante util_loss is the average of that tensor)

        Returns:
            ex_ante_util_loss: List[torch.tensor] of length self.n_models
            ex_interim_max_util_loss: List[torch.tensor] of length self.n_models
        """

        env = self.env
        if batch_size is None:
            batch_size = self.logging_config.util_loss_batch_size
        if grid_size is None:
            grid_size = self.logging_config.util_loss_grid_size

        assert batch_size <= env.batch_size, "Util_loss for larger than actual batch size not implemented."
        bid_profile = torch.zeros(batch_size, env.n_players, env.agents[0].n_items,
                                  dtype=env.agents[0].valuations.dtype, device=env.mechanism.device)

        # Only supports regret_batch_size <= batch_size
        for agent in env.agents:
            bid_profile[:, agent.player_position, :] = agent.get_action()[:batch_size, ...]

        torch.cuda.empty_cache()
        util_loss = [
            metrics.ex_interim_util_loss(
                env.mechanism, bid_profile, self.bidders[player_positions[0]],
                self.bidders[player_positions[0]].valuations[:batch_size, ...],
                self.bidders[player_positions[0]].get_valuation_grid(grid_size, True)
            )
            for player_positions in self._model2bidder
        ]
        ex_ante_util_loss = [model_tuple[0].mean() for model_tuple in util_loss]
        ex_interim_max_util_loss = [model_tuple[0].max() for model_tuple in util_loss]
        if not hasattr(self, '_max_util_loss'):
            self._max_util_loss = ex_interim_max_util_loss
        if create_plot_output:
            # Transform to output with dim(batch_size, n_models, n_bundle), for util_losses n_bundle=1
            util_losses = torch.stack([util_loss[r][0] for r in range(len(util_loss))], dim=1)[:, :, None]
            valuations = torch.stack([util_loss[r][1] for r in range(len(util_loss))], dim=1)
            plot_output = (valuations, util_losses)
            self._plot(plot_data=plot_output, writer=self.writer,
                       ylim=[0, max(self._max_util_loss).cpu()],
                       figure_name='util_loss_landscape', y_label='ex-interim loss',
                       epoch=epoch, plot_points=self.plot_points)
        return ex_ante_util_loss, ex_interim_max_util_loss

    def _log_experiment_params(self):
        # TODO: write out all experiment params (complete dict) #See issue #113
        # TODO: Stefan: this currently called _per run_. is this desired behavior?
        pass

    def _log_hyperparams(self, epoch=0):
        """Everything that should be logged on every learning_rate update"""

        for i, model in enumerate(self.models):
            self.writer.add_text('hyperparameters/neural_net_spec', str(model), epoch)
            self.writer.add_graph(model, self.env.agents[i].valuations)

        self.writer.add_scalar('hyperparameters/batch_size', self.learning_config.batch_size, epoch)
        self.writer.add_scalar(
            'hyperparameters/pretrain_iters',
            self.learning_config.pretrain_iters,
            epoch
        )

    def _save_models(self, directory):
        # TODO: maybe we should also log out all pointwise util_losses in the ending-epoch to disk to
        # use it to make nicer plots for a publication? --> will be done elsewhere. Logging. Assigned to @Hlib/@Stefan
        for model, player_position in zip(self.models, self._model2bidder):
            name = 'model_' + str(player_position[0]) + '.pt'
            torch.save(model.state_dict(), os.path.join(directory, 'models', name))<|MERGE_RESOLUTION|>--- conflicted
+++ resolved
@@ -627,12 +627,6 @@
         redraw_bne_vals = not self.logging_config.cache_eval_actions
         # length: n_models
         utility_vs_bne = torch.tensor([
-<<<<<<< HEAD
-            self.bne_env.get_reward(
-                model, player_position=m2b(i),
-                draw_valuations=False # False because we want to use cached actions when set, reevaluation is expensive
-            ) for i, model in enumerate(self.models)
-=======
             self.bne_env.get_strategy_reward(
                 model,
                 player_position = m2b(m),
@@ -641,7 +635,6 @@
                 # TODO: Stefan. Is strat_to_player_kwargs needed here?
                 # if yes, get from self.learners[m] (???)
             ) for m, model in enumerate(self.models)
->>>>>>> b1633a6e
         ])
         epsilon_relative = torch.tensor(
             [1 - utility_vs_bne[i] / self.bne_utilities[m2b(i)] for i, model in enumerate(self.models)])
