--- conflicted
+++ resolved
@@ -216,12 +216,11 @@
         output_dir = self.run_log_dir
 
         if self.logging_config.log_metrics['opt'] and hasattr(self, 'bne_env'):
-<<<<<<< HEAD
 
             if not isinstance(self.bne_env, list):
-                # TODO Nils: should always be a list, even when there is only one BNE
-                print('what')
+                # TODO Nils: should perhaps always be a list, even when there is only one BNE
                 self.bne_env = [self.bne_env]
+                self._optimal_bid = [self._optimal_bid]
 
             # set up list for (multiple) BNE valuations and bids
             self.v_opt = [None] * len(self.bne_env)
@@ -230,7 +229,7 @@
             for i, bne_env in enumerate(self.bne_env):
                 # dim: [points, bidders, items]
                 self.v_opt[i] = torch.stack(
-                    [b.draw_values_grid(self.plot_points)
+                    [b.get_valuation_grid(self.plot_points)
                      for b in [bne_env.agents[i[0]] for i in self._model2bidder]],
                     dim=1
                 )
@@ -240,24 +239,8 @@
                     dim=1
                 )
                 if self.v_opt[i].shape[0] != self.plot_points:
-                    print('´plot_points´ changed due to ´draw_values_grid´')
-                    self.plot_points = self.v_opt.shape[0]
-=======
-            # dim: [points, bidders, items]
-            self.v_opt = torch.stack(
-                [b.get_valuation_grid(self.plot_points)
-                 for b in [self.bne_env.agents[i[0]] for i in self._model2bidder]],
-                dim=1
-            )
-            self.b_opt = torch.stack(
-                [self._optimal_bid(self.v_opt[:, m, :], player_position=b[0])
-                 for m, b in enumerate(self._model2bidder)],
-                dim=1
-            )
-            if self.v_opt.shape[0] != self.plot_points:
-                print('´plot_points´ changed due to ´get_valuation_gird´')
-                self.plot_points = self.v_opt.shape[0]
->>>>>>> 3c637b39
+                    print('´plot_points´ changed due to get_valuation_grid')
+                    self.plot_points = self.v_opt[i].shape[0]
 
         is_ipython = 'inline' in plt.get_backend()
         if is_ipython:
