"""
This module defines an experiment. It includes logging and plotting since they
can often be shared by specific experiments.
"""

import os
import time
from abc import ABC, abstractmethod
from time import perf_counter as timer
from typing import Iterable, List
from collections import deque

import matplotlib.pyplot as plt
import numpy as np
import torch
from matplotlib.ticker import FormatStrFormatter, LinearLocator

from mpl_toolkits.mplot3d import Axes3D  # pylint: disable=unused-import

from torch.utils.tensorboard import SummaryWriter

import bnelearn.util.logging as logging_utils
import bnelearn.util.metrics as metrics
from bnelearn.bidder import Bidder
from bnelearn.environment import AuctionEnvironment, Environment
from bnelearn.experiment.configurations import (ExperimentConfig)
from bnelearn.learner import ESPGLearner, Learner
from bnelearn.mechanism import Mechanism
from bnelearn.strategy import NeuralNetStrategy


# pylint: disable=unnecessary-pass,unused-argument

class Experiment(ABC):
    """Abstract Class representing an experiment"""

    # READ THIS BEFORE TOUCHING THIS SECTION:
    # We are abusing CLASS attributes here to trick the IDE into thinking that INSTANCE attributes exist in the base
    # class. In reality, we set these as INSTANCE attributes in the subclass __init__s or during runtime and our
    # logic guarantees that they will always exist as instance attributes when required.
    # This greatly simplifies readability of the __init__ implementations as it allows simplification of order of calls
    # reduces numbers of passed parameters and avoids repetition of similar concepts in subclasses.
    # DO NOT PUT MUTABLE fields (i.e. instantiated Lists here), otherwise mutating them will hold for all objects
    # of experiment.
    # Make sure everything set here is set to NotImplemented. The actual CLASS attributes should never be accessed!

    # attributes required for general setup logic
    _bidder2model: List[int]  # a list matching each bidder to their Strategy
    n_models: int
    n_items: int
    mechanism: Mechanism
    positive_output_point: torch.Tensor  # shape must be valid model input
    input_length: int

    ## Fields required for plotting
    plot_xmin: float
    plot_xmax: float
    plot_ymin: float
    plot_ymax: float
    ## Optional - set only in some settings

    ## Equilibrium environment
    bne_utilities: torch.Tensor or List[float]  # dimension: n_players
    bne_env: AuctionEnvironment or List[AuctionEnvironment]
    _optimal_bid: callable

    def __init__(self, config: ExperimentConfig):
        # Configs, params are duplicated for the ease of usage and brevity
        self.config = config
        self.running = config.running
        self.setting = config.setting
        self.learning = config.learning
        self.logging = config.logging
        self.hardware = config.hardware

        # Global Stuff that should be initiated here
        self.plot_frequency = self.logging.plot_frequency
        self.plot_points = min(self.logging.plot_points, self.learning.batch_size)

        # Everything that will be set up per run initiated with none
        self.run_log_dir = None
        self.writer = None
        self.overhead = 0.0

        self.models: Iterable[torch.nn.Module] = None
        self.bidders: Iterable[Bidder] = None
        self.env: Environment = None
        self.learners: Iterable[Learner] = None

        # These are set on first _log_experiment
        self.v_opt: torch.Tensor = None
        self.b_opt: torch.Tensor = None

        self._hparams_metrics = {}
        ### Save locally - can haves
        # Logging
        if self.logging.util_loss_batch_size is not None:
            self.util_loss_batch_size = self.logging.util_loss_batch_size
        if self.logging.util_loss_grid_size is not None:
            self.util_loss_grid_size = self.logging.util_loss_grid_size

        # The following required attrs have already been set in many subclasses in earlier logic.
        # Only set here if they haven't. Don't overwrite.
        if not hasattr(self, 'n_players'):
            self.n_players = self.setting.n_players
        if not hasattr(self, 'payment_rule'):
            self.payment_rule = self.setting.payment_rule
        if not hasattr(self, 'correlation_groups'):
            # TODO Stefan: quick hack, only works properly for LLG
            self.correlation_groups = None
            self.correlation_devices = None

        # sets log dir for experiment. Individual runs will log to subdirectories of this.
        self.experiment_log_dir = os.path.join(self.logging.log_root_dir,
                                               self._get_logdir_hierarchy(),
                                               self.logging.experiment_dir)

        ### actual logic
        # Inverse of bidder --> model lookup table
        self._model2bidder: List[List[int]] = [[] for m in range(self.n_models)]
        for b_id, m_id in enumerate(self._bidder2model):
            self._model2bidder[m_id].append(b_id)
        self._model_names = self._get_model_names()

        self._setup_mechanism()

        self.known_bne = self._check_and_set_known_bne()
        if self.known_bne:
            self._setup_eval_environment()

    @abstractmethod
    def _setup_mechanism(self):
        pass

    # TODO: move entire name/dir logic out of logger into run. Assigned to Stefan
    @abstractmethod
    def _get_logdir_hierarchy(self):
        pass

    def _get_model_names(self):
        """Returns a list of names of models for use in logging.
        Defaults to agent{ids of agents that use the model} but may be overwritten by subclasses.
        """
        if self.n_models == 1:
            return []
        return ['bidder' + str(bidders[0]) if len(bidders) == 1 else
                'bidders' + ''.join([str(b) for b in bidders])
                for bidders in self._model2bidder]

    @abstractmethod
    def _strat_to_bidder(self, strategy, batch_size, player_position=None, cache_actions=False):
        pass

    def _setup_learners(self):

        self.learners = [
            ESPGLearner(model=model,
                        environment=self.env,
                        hyperparams=self.learning.learner_hyperparams,
                        optimizer_type=self.learning.optimizer,
                        optimizer_hyperparams=self.learning.optimizer_hyperparams,
                        strat_to_player_kwargs={"player_position": self._model2bidder[m_id][0]})
            for m_id, model in enumerate(self.models)]

    def _setup_bidders(self):
        """
        1. Create and save the models and bidders
        2. Save the model parameters
        """
        print('Setting up bidders...')
        self.models = [None] * self.n_models

        for i in range(len(self.models)):
            self.models[i] = NeuralNetStrategy(
                self.input_length,
                hidden_nodes=self.learning.hidden_nodes,
                hidden_activations=self.learning.hidden_activations,
                ensure_positive_output=self.positive_output_point,
                output_length=self.n_items
            ).to(self.hardware.device)

        self.bidders = [
            self._strat_to_bidder(self.models[m_id], batch_size=self.learning.batch_size, player_position=i)
            for i, m_id in enumerate(self._bidder2model)]

        self.n_parameters = [sum([p.numel() for p in model.parameters()]) for model in
                             self.models]

        if self.learning.pretrain_iters > 0:
            print('\tpretraining...')

            if hasattr(self, 'pretrain_transform'):
                pretrain_transform = self.pretrain_transform  # pylint: disable=no-member
            else:
                pretrain_transform = None

            for i, model in enumerate(self.models):
                model.pretrain(self.bidders[self._model2bidder[i][0]].valuations,
                               self.learning.pretrain_iters, pretrain_transform)

    def _check_and_set_known_bne(self):
        """Checks whether a bne is known for this experiment and sets the corresponding
           `_optimal_bid` function.
        """
        print("No BNE was found for this experiment.")
        return False

    def _setup_eval_environment(self):
        """Overwritten by subclasses with known BNE.
        Sets up an environment used for evaluation of learning agents (e.g.) vs known BNE"""
        raise NotImplementedError("This Experiment has no implemented BNE. No eval env was created.")

    def _setup_learning_environment(self):
        print(f'Learning env correlation {self.correlation_groups} \n {self.correlation_devices}.')
        self.env = AuctionEnvironment(self.mechanism,
                                      agents=self.bidders,
                                      batch_size=self.learning.batch_size,
                                      n_players=self.n_players,
                                      strategy_to_player_closure=self._strat_to_bidder,
                                      correlation_groups=self.correlation_groups,
                                      correlation_devices=self.correlation_devices)

    def _init_new_run(self):
        """Setup everything that is specific to an individual run, including everything nondeterministic"""
        self._setup_bidders()
        self._setup_learning_environment()
        self._setup_learners()

        output_dir = self.run_log_dir

        if self.logging.log_metrics['opt'] and hasattr(self, 'bne_env'):

            if not isinstance(self.bne_env, list):
                # TODO Nils: should perhaps always be a list, even when there is only one BNE
                self.bne_env = [self.bne_env]
                self._optimal_bid = [self._optimal_bid]
                self.bne_utilities = [self.bne_utilities]

            # set up list for (multiple) BNE valuations and bids
            self.v_opt = [None] * len(self.bne_env)
            self.b_opt = [None] * len(self.bne_env)

            for i, bne_env in enumerate(self.bne_env):
                # dim: [points, bidders, items]
                self.v_opt[i] = torch.stack(
                    [bidder.get_valuation_grid(self.plot_points)
                     for bidder in [bne_env.agents[j[0]] for j in self._model2bidder]],
                    dim=1
                )
                self.b_opt[i] = torch.stack(
                    [self._optimal_bid[i](self.v_opt[i][:, m, :], player_position=bidder[0])
                     for m, bidder in enumerate(self._model2bidder)],
                    dim=1
                )
                if self.v_opt[i].shape[0] != self.plot_points:
                    print('´plot_points´ changed due to get_valuation_grid')
                    self.plot_points = self.v_opt[i].shape[0]

        is_ipython = 'inline' in plt.get_backend()
        if is_ipython:
            from IPython import display
        plt.rcParams['figure.figsize'] = [8, 5]

        if self.logging.enable_logging:
            os.makedirs(output_dir, exist_ok=False)
            if self.logging.save_figure_to_disk_png:
                os.mkdir(os.path.join(output_dir, 'png'))
            if self.logging.save_figure_to_disk_svg:
                os.mkdir(os.path.join(output_dir, 'svg'))
            if self.logging.save_models:
                os.mkdir(os.path.join(output_dir, 'models'))

            print('Started run. Logging to {}'.format(output_dir))
            self.fig = plt.figure()
            self.writer = logging_utils.CustomSummaryWriter(output_dir, flush_secs=30)

            tic = timer()
            self._log_hyperparams()
<<<<<<< HEAD
            logging_utils.save_experiment_config(self.experiment_log_dir, self.config)
=======
            self._log_experiment_params()
            logging_utils.log_experiment_configurations(self.experiment_log_dir, self.config)
>>>>>>> e32edc5d
            elapsed = timer() - tic
            logging_utils.log_git_commit_hash(self.experiment_log_dir)
        else:
            print('Logging disabled.')
            elapsed = 0
        self.overhead += elapsed

    def _exit_run(self):
        """Cleans up a run after it is completed"""
        if self.logging.enable_logging and self.logging.save_models:
            self._save_models(directory=self.run_log_dir)

        del self.writer  # make this explicit to force cleanup and closing of tb-logfiles
        self.writer = None

        if self.hardware.cuda:
            torch.cuda.empty_cache()
            torch.cuda.ipc_collect()
        # if torch.cuda.memory_allocated() > 0:
        #    warnings.warn("There's a memory leak")

    def _training_loop(self, epoch):
        """Actual training in each iteration."""
        tic = timer()
        # save current params to calculate update norm
        prev_params = [torch.nn.utils.parameters_to_vector(model.parameters())
                       for model in self.models]

        # update model
        utilities = torch.tensor([
            learner.update_strategy_and_evaluate_utility()
            for learner in self.learners
        ])

        if self.logging.enable_logging:
            self._cur_epoch_log_params = {'utilities': utilities, 'prev_params': prev_params}
            elapsed_overhead = self._evaluate_and_log_epoch(epoch=epoch)
            print('epoch {}:\t elapsed {:.2f}s, overhead {:.3f}s'.format(epoch, timer() - tic, elapsed_overhead))
        else:
            print('epoch {}:\t elapsed {:.2f}s'.format(epoch, timer() - tic))
        return utilities

    def run(self):
        """Runs the experiment implemented by this class for `epochs` number of iterations."""
        if not self.running.seeds:
            self.running.seeds = list(range(self.running.n_runs))

        assert sum(1 for _ in self.running.seeds) == self.running.n_runs, \
            "Number of seeds doesn't match number of runs."

        for run_id, seed in enumerate(self.running.seeds):
            print(f'Running experiment {run_id} (using seed {seed})')
            self.run_log_dir = os.path.join(
                self.experiment_log_dir,
                f'{run_id:02d} ' + time.strftime('%H.%M.%S ') + str(seed))
            torch.random.manual_seed(seed)
            torch.cuda.manual_seed_all(seed)
            np.random.seed(seed)
            if self.logging.stopping_criterion_rel_util_loss_diff:
                # stopping_list = np.empty((self.n_models,0))
                stopping_criterion_length = self.logging.stopping_criterion_duration
                stopping_queue = deque(maxlen=stopping_criterion_length)
                stopping_criterion_batch_size = min(self.logging.util_loss_batch_size,
                                                    self.logging.stopping_criterion_batch_size)
                stopping_criterion_grid_size = self.logging.stopping_criterion_grid_size
                stopping_criterion_frequency = self.logging.stopping_criterion_frequency
                stop = False

            self._init_new_run()

            for e in range(self.running.n_epochs + 1):
                utilities = self._training_loop(epoch=e)

                # Check stopping criterion
                if self.logging.stopping_criterion_rel_util_loss_diff is not None and \
                        e > 0 and not e % stopping_criterion_frequency:
                    start_time = timer()

                    # Compute relative utility loss
                    loss_ex_ante, _ = self._calculate_metrics_util_loss(
                        create_plot_output=False,
                        batch_size=stopping_criterion_batch_size,
                        grid_size=stopping_criterion_grid_size)
                    rel_util_loss = 1 - utilities / (utilities + torch.tensor(loss_ex_ante))
                    stopping_queue.append(rel_util_loss)

                    # Check for convergence when enough data is available
                    if len(stopping_queue) == stopping_queue.maxlen:
                        values = torch.stack(tuple(stopping_queue))
                        stop = self._check_convergence(values, epoch=e)

                    self.overhead = self.overhead + timer() - start_time
                    if stop:
                        print(f'Stopping criterion reached after {e} iterations.')
                        break


            if self.logging.enable_logging and (
                    self.logging.export_step_wise_linear_bid_function_size is not None):
                bidders = [self.bidders[self._model2bidder[m][0]] for m in range(self.n_models)]
                logging_utils.export_stepwise_linear_bid(
                    experiment_dir=self.run_log_dir, bidders=bidders,
                    step=self.logging.export_step_wise_linear_bid_function_size)

            self._exit_run()

        # Once all runs are done, convert tb event files to csv
        if self.logging.enable_logging and (
                self.logging.save_tb_events_to_csv_detailed or
                self.logging.save_tb_events_to_csv_aggregate or
                self.logging.save_tb_events_to_binary_detailed):
            print('Tabulating tensorboard logs...')
            logging_utils.tabulate_tensorboard_logs(
                experiment_dir=self.experiment_log_dir,
                write_detailed=self.logging.save_tb_events_to_csv_detailed,
                write_aggregate=self.logging.save_tb_events_to_csv_aggregate,
                write_binary=self.logging.save_tb_events_to_binary_detailed)

            # logging_utils.print_aggregate_tensorboard_logs(self.experiment_log_dir)
            print('Finished.')

    def _check_convergence(self, values: torch.Tensor, stopping_criterion: float = None, epoch: int = None):
        """
        Checks whether difference in stored values is below stopping criterion
        for each model and logs per-player differences to tensorboard.

        args:
            values: Tensor(n_values x n_models)
        returns: bool (True if stopping criterion fulfilled)
        """
        if stopping_criterion is None:
            stopping_criterion = self.logging.stopping_criterion_rel_util_loss_diff

        diffs = values.max(0)[0] - values.min(0)[0]  # size: n_models
        log_params = {'stopping_criterion': diffs}
        self.writer.add_metrics_dict(log_params, self._model_names, epoch, group_prefix='meta')

        return diffs.max().le(stopping_criterion).item()

    ########################################################################################################
    ####################################### Moved logging to here ##########################################
    ########################################################################################################

    # TODO Stefan: method only uses self in eval and for output point
    def _plot(self, plot_data, writer: SummaryWriter or None, epoch=None,
              xlim: list = None, ylim: list = None, labels: list = None,
              x_label="valuation", y_label="bid", fmts: list = None,
              figure_name: str = 'bid_function', plot_points=100):
        """
        This implements plotting simple 2D data.

        Args
            plot_data: tuple of two pytorch tensors first beeing for x axis, second for y.
                Both of dimensions (batch_size, n_models, n_bundles)
            writer: could be replaced by self.writer
            epoch: int, epoch or iteration number
            xlim: list of floats, x axis limits for all n_bundles dimensions
            ylim: list of floats, y axis limits for all n_bundles dimensions
            labels: list of str lables for legend
            fmts: list of str for matplotlib markers and lines
            figure_name: str, for seperate plot saving of e.g. bids and util_loss,
            plot_point: int of number of ploting points for each strategy in each subplot
        """

        if fmts is None:
            fmts = ['o']

        x = plot_data[0].detach().cpu().numpy()
        y = plot_data[1].detach().cpu().numpy()
        n_batch, n_players, n_bundles = y.shape

        n_batch = min(plot_points, n_batch)
        x = x[:n_batch, :, :]
        y = y[:n_batch, :, :]

        # create the plot
        fig, axs = plt.subplots(nrows=1, ncols=n_bundles, sharey=True)
        plt.cla()
        if not isinstance(axs, np.ndarray):
            axs = [axs]  # one plot only

        cycle = plt.rcParams['axes.prop_cycle'].by_key()['color']
        n_colors = int(np.ceil(len(fmts) / 2)) if self.config.logging.log_metrics['opt'] else len(fmts)

        # actual plotting
        for plot_idx in range(n_bundles):
            for agent_idx in range(n_players):
                axs[plot_idx].plot(
                    x[:, agent_idx, plot_idx], y[:, agent_idx, plot_idx],
                    fmts[agent_idx % len(fmts)],
                    label=None if labels is None else labels[agent_idx % len(labels)],
                    color=cycle[agent_idx % n_colors],
                )

            # formating
            axs[plot_idx].set_xlabel(x_label)
            if plot_idx == 0:
                axs[plot_idx].set_ylabel(y_label)
                if n_players < 10 and labels is not None:
                    axs[plot_idx].legend(loc='upper left')

            """
            set axis limits based on function parameters ´xlim´, ´ylim´ if provided otherwise
            based on ´self.plot_xmin´ etc. object attributes. In either case, these variables
            can also be lists for sperate limits of individual plots.
            """
            lims = (xlim, ylim)
            set_lims = (axs[plot_idx].set_xlim, axs[plot_idx].set_ylim)
            str_lims = (['plot_xmin', 'plot_xmax'], ['plot_ymin', 'plot_ymax'])
            for lim, set_lim, str_lim in zip(lims, set_lims, str_lims):
                a, b = None, None
                if lim is not None:  # use parameters ´xlim´ etc.
                    if isinstance(lim[0], list):
                        a, b = lim[plot_idx][0], lim[plot_idx][1]
                    else:
                        a, b = lim[0], lim[1]
                elif hasattr(self, str_lim[0]):  # use attributes ´self.plot_xmin´ etc.
                    if isinstance(eval('self.' + str(str_lim[0])), list):
                        a = eval('self.' + str(str_lim[plot_idx]))[0]
                        b = eval('self.' + str(str_lim[plot_idx]))[1]
                    else:
                        a, b = eval('self.' + str(str_lim[0])), eval('self.' + str(str_lim[1]))
                if a is not None:
                    set_lim(a, b)  # call matplotlib function

            axs[plot_idx].locator_params(axis='x', nbins=5)
        title = plt.title if n_bundles == 1 else plt.suptitle
        title('iteration {}'.format(epoch))

        logging_utils.process_figure(fig, epoch=epoch, figure_name=figure_name, tb_group='eval',
                                     tb_writer=writer, display=self.logging.plot_show_inline,
                                     output_dir=self.run_log_dir,
                                     save_png=self.logging.save_figure_to_disk_png,
                                     save_svg=self.logging.save_figure_to_disk_svg)
        return fig

    # TODO: stefan only uses self in output_dir, nowhere else --> can we move this to utils.plotting? etc?
    def _plot_3d(self, plot_data, writer, epoch, figure_name):
        """
        Creating 3d plots. Provide grid if no plot_data is provided
        Args
            plot_data: tuple of two pytorch tensors first beeing the independent, the second the dependent
                Dimensions of first (batch_size, n_models, n_bundles)
                Dimensions of second (batch_size, n_models, 1 or n_bundles), 1 if util_loss
        """
        independent_var = plot_data[0]
        dependent_var = plot_data[1]
        batch_size, n_models, n_bundles = independent_var.shape
        assert n_bundles == 2, "cannot plot != 2 bundles"
        n_plots = dependent_var.shape[2]
        # create the plot
        fig = plt.figure()
        for model in range(n_models):
            for plot in range(n_plots):
                ax = fig.add_subplot(n_models, n_plots, model * n_plots + plot + 1, projection='3d')
                ax.plot_trisurf(
                    independent_var[:, model, 0].detach().cpu().numpy(),
                    independent_var[:, model, 1].detach().cpu().numpy(),
                    dependent_var[:, model, plot].reshape(batch_size).detach().cpu().numpy(),
                    color='yellow',
                    linewidth=0.2,
                    antialiased=True
                )
                ax.zaxis.set_major_locator(LinearLocator(10))
                ax.zaxis.set_major_formatter(FormatStrFormatter('%.02f'))
                ax.set_title('model {}, bundle {}'.format(model, plot))
                ax.view_init(20, -135)
        fig.suptitle('iteration {}'.format(epoch), size=16)
        fig.tight_layout()

        logging_utils.process_figure(fig, epoch=epoch, figure_name=figure_name + '_3d', tb_group='eval',
                                     tb_writer=writer, display=self.logging.plot_show_inline,
                                     output_dir=self.run_log_dir,
                                     save_png=self.logging.save_figure_to_disk_png,
                                     save_svg=self.logging.save_figure_to_disk_svg)
        return fig

    def _evaluate_and_log_epoch(self, epoch: int) -> float:
        """
        Checks which metrics have to be logged and performs logging and plotting.
        Returns:
            - elapsed time in seconds
            - Stefan todos / understanding quesitons
            - TODO: takes log_params. can it be
        """
        start_time = timer()

        # calculate infinity-norm of update step
        new_params = [torch.nn.utils.parameters_to_vector(model.parameters())
                      for model in self.models]
        self._cur_epoch_log_params['update_norm'] = [
            (new_params[i] - self._cur_epoch_log_params['prev_params'][i]).norm(float('inf'))
            for i in range(self.n_models)]
        del self._cur_epoch_log_params['prev_params']

        # logging metrics
        # TODO: should just check if logging is enabled in general... if bne_exists and we log, we always want this
        if self.known_bne and self.logging.log_metrics['opt']:
            utility_vs_bne, epsilon_relative, epsilon_absolute = self._calculate_metrics_known_bne()
            for i in range(len(self.bne_env)):
                n = '_bne' + str(i + 1) if len(self.bne_env) > 1 else ''
                self._cur_epoch_log_params['utility_vs_bne' + n if n == '' else n[4:]] \
                    = utility_vs_bne[i]
                self._cur_epoch_log_params['epsilon_relative' + n] = epsilon_relative[i]
                self._cur_epoch_log_params['epsilon_absolute' + n] = epsilon_absolute[i]

        if self.logging.log_metrics['l2']:
            L_2, L_inf = self._calculate_metrics_action_space_norms()
            for i in range(len(self.bne_env)):
                n = '_bne' + str(i + 1) if len(self.bne_env) > 1 else ''
                self._cur_epoch_log_params['L_2' + n] = L_2[i]
                self._cur_epoch_log_params['L_inf' + n] = L_inf[i]

        if self.logging.log_metrics['util_loss'] and (epoch % self.logging.util_loss_frequency) == 0:
            create_plot_output = epoch % self.logging.plot_frequency == 0
            self._cur_epoch_log_params['util_loss_ex_ante'], self._cur_epoch_log_params['util_loss_ex_interim'] = \
                self._calculate_metrics_util_loss(create_plot_output, epoch)

            print(self._cur_epoch_log_params['util_loss_ex_interim'])
        # plotting
        if epoch % self.logging.plot_frequency == 0:
            print("\tcurrent utilities: " + str(self._cur_epoch_log_params['utilities'].tolist()))

            unique_bidders = [self.env.agents[i[0]] for i in self._model2bidder]
            v = torch.stack(
                [b.valuations[:self.plot_points, ...] for b in unique_bidders],
                dim=1
            )
            b = torch.stack([b.get_action()[:self.plot_points, ...]
                             for b in unique_bidders], dim=1)

            labels = ['NPGA_{}'.format(i) for i in range(len(self.models))]
            fmts = ['bo'] * len(self.models)
            if self.logging.log_metrics['opt']:
                for env_idx, _ in enumerate(self.bne_env):
                    v = torch.cat([v, self.v_opt[env_idx]], dim=1)
                    b = torch.cat([b, self.b_opt[env_idx]], dim=1)
                    labels += ['BNE{}_{}'.format('_' + str(env_idx + 1) if len(self.bne_env) > 1 else '', j)
                               for j in range(len(self.models))]
                    fmts += ['b--'] * len(self.models)

            self._plot(plot_data=(v, b), writer=self.writer, figure_name='bid_function',
                       epoch=epoch, labels=labels, fmts=fmts, plot_points=self.plot_points)

        self.overhead = self.overhead + timer() - start_time
        self._cur_epoch_log_params['overhead_hours'] = self.overhead / 3600
        if self.writer:
            self.writer.add_metrics_dict(self._cur_epoch_log_params, self._model_names, epoch, group_prefix='eval')
        return timer() - start_time

    def _calculate_metrics_known_bne(self):
        """
        Compare performance to BNE and return:
            utility_vs_bne: List[Tensor] of length `len(self.bne_env)`, length of Tensor `n_models`.
            epsilon_relative: List[Tensor] of length `len(self.bne_env)`, length of Tensor `n_models`.
            epsilon_absolute: List[Tensor] of length `len(self.bne_env)`, length of Tensor `n_models`.

        These are all lists of lists. The outer list corrsponds to which BNE is comapred
        (usually there's only one BNE). Each inner list is of length `self.n_models`.
        """
        # shorthand for model to bidder index conversion
        m2b = lambda m: self._model2bidder[m][0]

        utility_vs_bne = [None] * len(self.bne_env)
        epsilon_relative = [None] * len(self.bne_env)
        epsilon_absolute = [None] * len(self.bne_env)

        for bne_idx, bne_env in enumerate(self.bne_env):
            # generally redraw bne_vals, except when this is expensive!
            # length: n_models
            # TODO Stefan: this seems to be false in most settings, even when not desired.
            redraw_bne_vals = not self.logging.cache_eval_actions
            # length: n_models
            utility_vs_bne[bne_idx] = torch.tensor([
                bne_env.get_strategy_reward(
                    model,
                    player_position=m2b(m),
                    draw_valuations=redraw_bne_vals,
                    use_env_valuations=not redraw_bne_vals
                    # TODO: Stefan. Is strat_to_player_kwargs needed here?
                    # if yes, get from self.learners[m] (???)
                ) for m, model in enumerate(self.models)
            ])
            epsilon_relative[bne_idx] = torch.tensor(
                [1 - utility_vs_bne[bne_idx][i] / self.bne_utilities[bne_idx][m2b(i)]
                 for i, model in enumerate(self.models)]
            )
            epsilon_absolute[bne_idx] = torch.tensor(
                [self.bne_utilities[bne_idx][m2b(i)] - utility_vs_bne[bne_idx][i]
                 for i, model in enumerate(self.models)]
            )

        return utility_vs_bne, epsilon_relative, epsilon_absolute

    def _calculate_metrics_action_space_norms(self):
        """
        Calculate "action space distance" of model and bne-strategy. If
        `self.logging.log_componentwise_norm` is set to true, will only
        return norm of the best action dimension.
        
        Returns:
            L_2 and L_inf: each a List[Tensor] of length `len(self.bne_env)`, length of Tensor `n_models`.
        """

        # shorthand for model to agent
        m2a = lambda m: bne_env.agents[self._model2bidder[m][0]]

        L_2 = [None] * len(self.bne_env)
        L_inf = [None] * len(self.bne_env)
        for bne_idx, bne_env in enumerate(self.bne_env):
            L_2[bne_idx] = [
                metrics.norm_strategy_and_actions(
                    model, m2a(i).get_action(), m2a(i).valuations, 2,
                    componentwise = self.logging.log_componentwise_norm
                )
                for i, model in enumerate(self.models)
            ]
            L_inf[bne_idx] = [
                metrics.norm_strategy_and_actions(
                    model, m2a(i).get_action(), m2a(i).valuations, float('inf'),
                    componentwise = self.logging.log_componentwise_norm
                )
                for i, model in enumerate(self.models)
            ]
        return L_2, L_inf

    def _calculate_metrics_util_loss(self, create_plot_output: bool, epoch: int = None,
                                     batch_size=None, grid_size=None):
        """
        Compute mean util_loss of current policy and return
        ex interim util_loss (ex ante util_loss is the average of that tensor)

        Returns:
            ex_ante_util_loss: List[torch.tensor] of length self.n_models
            ex_interim_max_util_loss: List[torch.tensor] of length self.n_models
        """

        env = self.env
        if batch_size is None:
            batch_size = self.logging.util_loss_batch_size
        if grid_size is None:
            grid_size = self.logging.util_loss_grid_size

        assert batch_size <= env.batch_size, "Util_loss for larger than actual batch size not implemented."
        bid_profile = torch.zeros(batch_size, env.n_players, env.agents[0].n_items,
                                  dtype=env.agents[0].valuations.dtype, device=env.mechanism.device)

        # Only supports regret_batch_size <= batch_size
        for agent in env.agents:
            bid_profile[:, agent.player_position, :] = agent.get_action()[:batch_size, ...]

        torch.cuda.empty_cache()
        util_loss = [
            metrics.ex_interim_util_loss(
                env.mechanism, bid_profile, self.bidders[player_positions[0]],
                self.bidders[player_positions[0]].valuations[:batch_size, ...],
                self.bidders[player_positions[0]].get_valuation_grid(grid_size, True)
            )
            for player_positions in self._model2bidder
        ]
        ex_ante_util_loss = [model_tuple[0].mean() for model_tuple in util_loss]
        ex_interim_max_util_loss = [model_tuple[0].max() for model_tuple in util_loss]
        if not hasattr(self, '_max_util_loss'):
            self._max_util_loss = ex_interim_max_util_loss
        if create_plot_output:
            # Transform to output with dim(batch_size, n_models, n_bundle), for util_losses n_bundle=1
            util_losses = torch.stack([util_loss[r][0] for r in range(len(util_loss))], dim=1)[:, :, None]
            valuations = torch.stack([util_loss[r][1] for r in range(len(util_loss))], dim=1)
            plot_output = (valuations, util_losses)
            self._plot(plot_data=plot_output, writer=self.writer,
                       ylim=[0, max(self._max_util_loss).cpu()],
                       figure_name='util_loss_landscape', y_label='ex-interim loss',
                       epoch=epoch, plot_points=self.plot_points)
        return ex_ante_util_loss, ex_interim_max_util_loss

    def _log_experiment_params(self):
        # TODO: write out all experiment params (complete dict) #See issue #113
        # TODO: Stefan: this currently called _per run_. is this desired behavior?

        h_params = {'hyperparameters/batch_size': self.learning.batch_size,
                    'hyperparameters/pretrain_iters': self.learning.pretrain_iters,
                    'hyperparameters/hidden_nodes': str(self.learning.hidden_nodes),
                    'hyperparameters/hidden_activations': str(self.learning.hidden_activations),
                    'hyperparameters/optimizer_hyperparams': str(self.learning.optimizer_hyperparams),
                    'hyperparameters/optimizer_type': self.learning.optimizer_type}

        try:
            self._hparams_metrics['epsilon_relative'] = self.self._cur_epoch_log_params['epsilon_relative']
        except:
            try:
                self._hparams_metrics['util_loss_ex_interim'] = self.self._cur_epoch_log_params['util_loss_ex_interim']
            except:
                pass
        self.writer.add_hparams(hparam_dict=h_params, metric_dict=self._hparams_metrics)

    def _log_hyperparams(self, epoch=0):
        """Everything that should be logged on every learning_rate update"""

        for i, model in enumerate(self.models):
            self.writer.add_text('hyperparameters/neural_net_spec', str(model), epoch)  # ToDO To hyperparams
            self.writer.add_graph(model, self.env.agents[i].valuations)

    def _save_models(self, directory):
        # TODO: maybe we should also log out all pointwise util_losses in the ending-epoch to disk to
        # use it to make nicer plots for a publication? --> will be done elsewhere. Logging. Assigned to @Hlib/@Stefan
        for model, player_position in zip(self.models, self._model2bidder):
            name = 'model_' + str(player_position[0]) + '.pt'
            torch.save(model.state_dict(), os.path.join(directory, 'models', name))<|MERGE_RESOLUTION|>--- conflicted
+++ resolved
@@ -276,12 +276,9 @@
 
             tic = timer()
             self._log_hyperparams()
-<<<<<<< HEAD
-            logging_utils.save_experiment_config(self.experiment_log_dir, self.config)
-=======
+
             self._log_experiment_params()
             logging_utils.log_experiment_configurations(self.experiment_log_dir, self.config)
->>>>>>> e32edc5d
             elapsed = timer() - tic
             logging_utils.log_git_commit_hash(self.experiment_log_dir)
         else:
