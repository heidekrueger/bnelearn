"""
This module defines an experiment. It includes logging and plotting since they
can often be shared by specific experiments.
"""


import os
from sys import platform
import time
from inspect import getmembers
from abc import ABC, abstractmethod
from time import perf_counter as timer
from typing import Iterable, List, Callable
from collections import deque

import warnings
import traceback

import matplotlib.pyplot as plt
import numpy as np
import torch
from matplotlib.ticker import FormatStrFormatter, LinearLocator

from mpl_toolkits.mplot3d import Axes3D  # pylint: disable=unused-import

from torch.utils.tensorboard import SummaryWriter

import bnelearn.util.logging as logging_utils
import bnelearn.util.metrics as metrics
import bnelearn.learner as learners
from bnelearn.bidder import Bidder
from bnelearn.environment import AuctionEnvironment, Environment
from bnelearn.experiment.configurations import (ExperimentConfig)
from bnelearn.mechanism import Mechanism
from bnelearn.strategy import NeuralNetStrategy
from bnelearn.sampler import ValuationObservationSampler


# pylint: disable=unnecessary-pass,unused-argument

class Experiment(ABC):
    """Abstract Class representing an experiment"""

    # READ THIS BEFORE TOUCHING THIS SECTION:
    # We are abusing CLASS attributes here to trick the IDE into thinking that INSTANCE attributes exist in the base
    # class. In reality, we set these as INSTANCE attributes in the subclass __init__s or during runtime and our
    # logic guarantees that they will always exist as instance attributes when required.
    # This greatly simplifies readability of the __init__ implementations as it allows simplification of order of calls
    # reduces numbers of passed parameters and avoids repetition of similar concepts in subclasses.
    # DO NOT PUT MUTABLE fields (i.e. instantiated Lists here), otherwise mutating them will hold for all objects
    # of experiment.
    # Make sure everything set here is set to NotImplemented. The actual CLASS attributes should never be accessed!

    # attributes required for general setup logic
    _bidder2model: List[int]  # a list matching each bidder to their Strategy
    n_models: int
    valuation_size: int
    observation_size: int
    action_size: int
    mechanism: Mechanism
    positive_output_point: torch.Tensor  # shape must be valid model input
    input_length: int

    ## Fields required for plotting
    plot_xmin: float
    plot_xmax: float
    plot_ymin: float
    plot_ymax: float
    _max_util_loss: float
    ## Optional - set only in some settings

    ## Equilibrium environment
    bne_utilities: torch.Tensor or List[float]  # dimension: n_players
    bne_env: AuctionEnvironment or List[AuctionEnvironment]
    _optimal_bid: Callable or List[Callable]

    def __init__(self, config: ExperimentConfig):
        # Configs, params are duplicated for the ease of usage and brevity
        self.config = config
        self.running = config.running
        self.setting = config.setting
        self.learning = config.learning
        self.logging = config.logging
        self.hardware = config.hardware

        # Global Stuff that should be initiated here
        self.plot_frequency = self.logging.plot_frequency
        self.plot_points = min(self.logging.plot_points, self.learning.batch_size)

        # Everything that will be set up per run initiated with none
        self.run_log_dir = None
        self.writer = None
        self.overhead = 0.0

        self.sampler: ValuationObservationSampler = None
        self.models: Iterable[torch.nn.Module] = None
        self.bidders: Iterable[Bidder] = None
        self.env: Environment = None
        self.learners: Iterable[learners.Learner] = None

        # These are set on first _log_experiment
        self.v_opt: torch.Tensor = None
        self.b_opt: torch.Tensor = None

        self._hparams_metrics = {}
        ### Save locally - can haves
        # Logging
        if self.logging.util_loss_batch_size is not None:
            self.util_loss_batch_size = self.logging.util_loss_batch_size
        if self.logging.util_loss_grid_size is not None:
            self.util_loss_grid_size = self.logging.util_loss_grid_size
        self.n_parameters = None
        self._cur_epoch_log_params = {}

        # TODO: Get rid of these. payment rule should not be part of the
        # experiment interface.
        # The following required attrs have already been set in many subclasses in earlier logic.
        # Only set here if they haven't. Don't overwrite.
        if not hasattr(self, 'n_players'):
            self.n_players = self.setting.n_players
        if not hasattr(self, 'payment_rule'):
            self.payment_rule = self.setting.payment_rule

        # sets log dir for experiment. Individual runs will log to subdirectories of this.
        self.experiment_log_dir = os.path.join(self.logging.log_root_dir,
                                               self._get_logdir_hierarchy(),
                                               self.logging.experiment_dir)

        ### actual logic
        # Inverse of bidder --> model lookup table
        self._model2bidder: List[List[int]] = [[] for _ in range(self.n_models)]
        for b_id, m_id in enumerate(self._bidder2model):
            self._model2bidder[m_id].append(b_id)
        self._model_names = self._get_model_names()

        self._setup_mechanism()
        self._setup_sampler()

        self.known_bne = self._check_and_set_known_bne()
        if self.known_bne:
            self._setup_eval_environment()
        else:
            self.logging.log_metrics['opt'] = False

        self.using_bid_language = False

    @abstractmethod
    def _setup_mechanism(self):
        pass

    # TODO: move entire name/dir logic out of logger into run. Assigned to Stefan
    @abstractmethod
    def _get_logdir_hierarchy(self):
        pass

    def _get_model_names(self):
        """Returns a list of names of models for use in logging.
        Defaults to agent{ids of agents that use the model} but may be overwritten by subclasses.
        """
        if self.n_models == 1:
            return ['bidder']
        return ['bidder' + str(bidders[0]) if len(bidders) == 1 else
                'bidders' + ''.join([str(b) for b in bidders])
                for bidders in self._model2bidder]

    @abstractmethod
    def _setup_sampler(self):
        """Defines and initializes a sampler to retrieve observations and
           valuations.
        """

    @abstractmethod
    def _strat_to_bidder(self, strategy, batch_size, player_position=None, enable_action_caching=False) -> Bidder:
        pass

    def _setup_learners(self):
        """Setup learner.

        All classes within `bnelearn.learner` are considered.
        """
        available_learners = dict(getmembers(learners))

        assert self.learning.learner_type in available_learners.keys(), \
            f'Learner `{self.learning.learner_type}` unkonwn.'

        self.learners = [
            available_learners[self.learning.learner_type](
                model=model,
                environment=self.env,
                hyperparams=self.learning.learner_hyperparams,
                optimizer_type=self.learning.optimizer,
                optimizer_hyperparams=self.learning.optimizer_hyperparams,
                strat_to_player_kwargs={"player_position": self._model2bidder[m_id][0]}
            )
            for m_id, model in enumerate(self.models)]

    def pretrain_transform(self, player_position: int) -> callable:
        """Some experiments need specific pretraining transformations. In
        most cases, pretraining to the truthful bid (i.e. the identity function)
        is sufficient.

        Args:
            player_position (:int:) the player for which the transformation is
                requested.

        Returns
            (:callable:) pretraining transformation
        """
        return lambda x: x

    def _setup_bidders(self):
        """
        1. Create and save the models and bidders
        2. Save the model parameters
        """
        print('\tSetting up bidders...')
        # this method is part of the init workflow, so we #pylint: disable=attribute-defined-outside-init
        self.models = [None] * self.n_models

        for i in range(len(self.models)):
            input_normalization_bounds = self.sampler.support_bounds[i, :] \
                if self.learning.input_normalization else None
            self.models[i] = NeuralNetStrategy(
                self.observation_size,
                hidden_nodes=self.learning.hidden_nodes,
                hidden_activations=self.learning.hidden_activations,
                ensure_positive_output=self.positive_output_point,
                output_length=self.action_size,
                input_normalization_bounds=input_normalization_bounds
            ).to(self.hardware.device)

        self.bidders = [
            self._strat_to_bidder(strategy=self.models[m_id],
                                  batch_size=self.learning.batch_size,
                                  player_position=i)
            for i, m_id in enumerate(self._bidder2model)]

        self.n_parameters = [sum([p.numel() for p in model.parameters()]) for model in
                             self.models]

        if self.learning.pretrain_iters > 0:
            print('Pretraining...')

            _, obs = self.sampler.draw_profiles()

            for i, model in enumerate(self.models):
                pos = self._model2bidder[i][0]
                model.pretrain(obs[:, pos, :], self.learning.pretrain_iters,
                               # bidder specific pretraining (e.g. for LLGFull)
                               self.pretrain_transform(self._model2bidder[i][0]))

    def _check_and_set_known_bne(self):
        """Checks whether a bne is known for this experiment and sets the corresponding
           `_optimal_bid` function.
        """
        print("No BNE was found for this experiment.")
        return False

    def _setup_eval_environment(self):
        """Overwritten by subclasses with known BNE.
        Sets up an environment used for evaluation of learning agents (e.g.) vs known BNE"""
        raise NotImplementedError("This Experiment has no implemented BNE. No eval env was created.")

    def _setup_learning_environment(self):
        self.env = AuctionEnvironment(self.mechanism,
                                      agents=self.bidders,
                                      valuation_observation_sampler=self.sampler,
                                      batch_size=self.learning.batch_size,
                                      n_players=self.n_players,
                                      strategy_to_player_closure=self._strat_to_bidder,
                                      redraw_every_iteration=self.learning.redraw_every_iteration)

    def _init_new_run(self):
        """Setup everything that is specific to an individual run, including everything nondeterministic"""
        self._setup_bidders()
        self._setup_learning_environment()
        self._setup_learners()

        if self.logging.log_metrics['opt'] and hasattr(self, 'bne_env'):

            if not isinstance(self.bne_env, list):
                # TODO Nils: should perhaps always be a list, even when there is only one BNE
                # TODO Stefan: Yes, we should not do any type conversions here, these should be lists from the beginning.
                self.bne_env: List[Environment] = [self.bne_env]
                self._optimal_bid: List[Callable] = [self._optimal_bid]
                self.bne_utilities = [self.bne_utilities]

            self._setup_plot_equilibirum_data()

        is_ipython = 'inline' in plt.get_backend()
        if is_ipython:
            from IPython import display  # pylint: disable=unused-import,import-outside-toplevel
        plt.rcParams['figure.figsize'] = [8, 5]

        print('Stating run...')

        if self.logging.enable_logging:
            # Create summary writer object and create output dirs if necessary
            self._initialize_logging()
            self.fig = plt.figure()

            tic = timer()
            # self._log_experiment_params()
            # self._log_hyperparams()
            # self._log_experiment_params()
            logging_utils.save_experiment_config(self.experiment_log_dir, self.config)
            logging_utils.log_git_commit_hash(self.experiment_log_dir)
            elapsed = timer() - tic
        else:
            print('\tLogging disabled.')
            elapsed = 0
        self.overhead += elapsed

    def _setup_plot_equilibirum_data(self):
        # set up list for (multiple) BNE valuations and bids
        self.v_opt = [None] * len(self.bne_env)
        self.b_opt = [None] * len(self.bne_env)

        # Switch needed for high dimensional settings, where we can't
        # exactly match the requested grid (see e.g. multi-unit simplex)
        grid_size_differs = False

        # Draw valuations and corresponding equilibrium bids in all the
        # availabe BNE
        for bne_id, bne_env in enumerate(self.bne_env):
            # dim: [points, models, valuation_size]
            # get one representative player for each model
            model_players = [m[0] for m in self._model2bidder]

            self.v_opt[bne_id] = torch.stack(
                [self.sampler.generate_reduced_grid(i, self.plot_points) for i in model_players],
                dim=1)

            self.b_opt[bne_id] = torch.stack(
                [self._optimal_bid[bne_id](
                    self.v_opt[bne_id][:, model_id, :],
                    player_position=model_players[model_id])
                 for model_id in range(len(model_players))],
                dim=1)
            if self.v_opt[bne_id].shape[0] != self.plot_points:
                grid_size_differs = True

        if grid_size_differs:
            print('´plot_points´ changed due to get_valuation_grid')
            self.plot_points = self.v_opt[0].shape[0]

    def _initialize_logging(self):
        """Creates output directories if necessary and
        initializes the self.writer object for writing tensorboard logs.
        """
        output_dir = self.run_log_dir
        os.makedirs(output_dir, exist_ok=False)
        if self.logging.save_figure_to_disk_png:
            os.mkdir(os.path.join(output_dir, 'png'))
        if self.logging.save_figure_to_disk_svg:
            os.mkdir(os.path.join(output_dir, 'svg'))
        if self.logging.save_models:
            os.mkdir(os.path.join(output_dir, 'models'))
        self.writer = logging_utils.CustomSummaryWriter(output_dir, flush_secs=30)
        print('\tLogging to {}.'.format(output_dir))

    def _exit_run(self, global_step=None):
        """Cleans up a run after it is completed"""
        if self.logging.enable_logging:
            self._log_experiment_params(global_step=global_step)

            if self.logging.save_models:
                self._save_models(directory=self.run_log_dir)

        del self.writer  # make this explicit to force cleanup and closing of tb-logfiles
        self.writer = None

        if self.hardware.cuda:
            torch.cuda.empty_cache()
            torch.cuda.ipc_collect()

    def _training_loop(self, epoch):
        """Actual training in each iteration."""
        tic = timer()
        # save current params to calculate update norm
        prev_params = [torch.nn.utils.parameters_to_vector(model.parameters())
                       for model in self.models]

        # update model
        utilities = torch.tensor([
            learner.update_strategy_and_evaluate_utility()
            for learner in self.learners
        ])

        if self.logging.enable_logging:
            # pylint: disable=attribute-defined-outside-init
            self._cur_epoch_log_params = {
                'utilities': utilities.detach(),
                'prev_params': prev_params
            }
            elapsed_overhead = self._evaluate_and_log_epoch(epoch=epoch)
            print('epoch {}:\telapsed {:.2f}s, overhead {:.3f}s'.format(epoch, timer() - tic, elapsed_overhead),
                  end="\r")
        else:
            print('epoch {}:\telapsed {:.2f}s'.format(epoch, timer() - tic),
                  end="\r")
        return utilities

    def run(self) -> bool:
        """Runs the experiment implemented by this class, i.e. all defined runs.

        If a run fails for whatever reason, a warning will be raised and the
        next run will be triggered until all runs have completed/failed.

        Returns:
            success (bool): True if all runs ran successfully, false otherwise.
        """

        encountered_errors: bool = False

        if not self.running.seeds:
            self.running.seeds = list(range(self.running.n_runs))

        assert sum(1 for _ in self.running.seeds) == self.running.n_runs, \
            "Number of seeds doesn't match number of runs."

        for run_id, seed in enumerate(self.running.seeds):
            print(f'\nRunning experiment {run_id} (using seed {seed})')
            epoch = None
            try:
                t = time.strftime('%T ')
                if platform == 'win32':
                    t = t.replace(':', '.')

                self.run_log_dir = os.path.join(
                    self.experiment_log_dir,
                    f'{run_id:02d} ' + t + str(seed)
                    )

                torch.random.manual_seed(seed)
                torch.cuda.manual_seed_all(seed)
                np.random.seed(seed)

                self._init_new_run()

                if self.logging.enable_logging:
                    self._plot_current_strategies(0)

                for epoch in range(self.running.n_epochs + 1):
                    utilities = self._training_loop(epoch=epoch)

                if self.logging.enable_logging and (
                        self.logging.export_step_wise_linear_bid_function_size is not None):
                    bidders = [self.bidders[self._model2bidder[m][0]] for m in range(self.n_models)]
                    logging_utils.export_stepwise_linear_bid(
                        experiment_dir=self.run_log_dir, bidders=bidders,
                        step=self.logging.export_step_wise_linear_bid_function_size)
            except Exception as e:
                encountered_errors = True
                tb = traceback.format_exc()
                print("\t Error... aborting run.")
                warnings.warn(f"WARNING: Run {run_id} failed with {type(e)}! Traceback:\n{tb}")

            finally:
                self._exit_run(global_step=epoch)

        # Once all runs are done, convert tb event files to csv
        if self.logging.enable_logging and (
                self.logging.save_tb_events_to_csv_detailed or
                self.logging.save_tb_events_to_csv_aggregate or
                self.logging.save_tb_events_to_binary_detailed):
            print('Tabulating tensorboard logs...', end=' ')
            logging_utils.tabulate_tensorboard_logs(
                experiment_dir=self.experiment_log_dir,
                write_detailed=self.logging.save_tb_events_to_csv_detailed,
                write_aggregate=self.logging.save_tb_events_to_csv_aggregate,
                write_binary=self.logging.save_tb_events_to_binary_detailed)

            # logging_utils.print_aggregate_tensorboard_logs(self.experiment_log_dir)
            print('finished.')

        return not encountered_errors



    ########################################################################################################
    ####################################### Moved logging to here ##########################################
    ########################################################################################################

    # TODO Stefan: method only uses self in eval and for output point
    def _plot(self, plot_data, writer: SummaryWriter or None, epoch=None,
              xlim: list = None, ylim: list = None, labels: list = None,
              x_label="valuation", y_label="bid", fmts: list = None,
              figure_name: str = 'bid_function', plot_points=100,
              subplot_order: list = None):
        """
        This implements plotting simple 2D data.

        Args
            plot_data: tuple of two pytorch tensors first beeing for x axis, second for y.
                Both of dimensions (batch_size, n_models, n_bundles)
            writer: could be replaced by self.writer
            epoch: int, epoch or iteration number
            xlim: list of floats, x axis limits for all n_bundles dimensions
            ylim: list of floats, y axis limits for all n_bundles dimensions
            labels: list of str lables for legend
            fmts: list of str for matplotlib markers and lines
            figure_name: str, for seperate plot saving of e.g. bids and util_loss,
            plot_point: int of number of ploting points for each strategy in each subplot
            subplot_order: [nrows, ncols], list of two int, for ordering of subplots.
        """

        if fmts is None:
            fmts = ['o']

        x = plot_data[0].detach().cpu().numpy()
        y = plot_data[1].detach().cpu().numpy()
        n_batch, n_players, n_bundles = y.shape

        n_batch = min(plot_points, n_batch)
        x = x[:n_batch, :, :]
        y = y[:n_batch, :, :]

        if subplot_order in (None, [1, 1]):  # not provided or only single plot
            subplot_order = [1, n_bundles]
            ax_idx = list(range(n_bundles))
        else:
            ax_idx = list(zip(
                sorted(list(range(subplot_order[0])) * subplot_order[1]),
                list(range(subplot_order[1])) * subplot_order[0]
            ))

        # create the plot
        fig, axs = plt.subplots(nrows=subplot_order[0], ncols=subplot_order[1],
                                sharex=subplot_order[0] > 1, sharey=True)
        plt.cla()
        if not isinstance(axs, np.ndarray):
            axs = [axs] # one plot only

        # Set the colors s.t. the models' actions and the (possibly multiple)
        # BNEs can be differentated
        available_colors = plt.rcParams['axes.prop_cycle'].by_key()['color']
        if not self.config.logging.log_metrics['opt']:
            colors = available_colors
        else:
            colors = available_colors[:self.n_models * len(self._optimal_bid)]

        # actual plotting
        for plot_idx in range(n_bundles):
            for agent_idx in range(n_players):
                axs[ax_idx[plot_idx]].plot(
                    x[:, agent_idx, plot_idx], y[:, agent_idx, plot_idx],
                    fmts[agent_idx % len(fmts)],
                    label=None if labels is None else labels[agent_idx % len(labels)],
                    color=colors[agent_idx % len(colors)],
                )

            # formating
            if subplot_order[0] == 1 or ax_idx[plot_idx][0] == subplot_order[0] - 1:
                add = ' {' + format(ax_idx[plot_idx][1] + 1, '0{}b'.format(subplot_order[0])) + '}' \
                    if subplot_order[0] > 1 else ''
                if subplot_order[0] > 1:
                    axs[ax_idx[plot_idx]].tick_params(axis='x', labelrotation=90)
                axs[ax_idx[plot_idx]].set_xlabel(x_label + add)
            if plot_idx == 0 or (isinstance(ax_idx[plot_idx], tuple) and ax_idx[plot_idx][1] == 0):
                add = ' ' + str(ax_idx[plot_idx][0]) if subplot_order[0] > 1 else ''
                axs[ax_idx[plot_idx]].set_ylabel(y_label + add)
                if n_players < 10 and labels is not None:
                    axs[ax_idx[plot_idx]].legend(loc='upper left')

            # Set axis limits based on function parameters ´xlim´, ´ylim´ if provided otherwise
            # based on ´self.plot_xmin´ etc. object attributes. In either case, these variables
            # can also be lists for sperate limits of individual plots.
            lims = (xlim, ylim)
            set_lims = (axs[ax_idx[plot_idx]].set_xlim, axs[ax_idx[plot_idx]].set_ylim)
            str_lims = (['plot_xmin', 'plot_xmax'], ['plot_ymin', 'plot_ymax'])
            # pylint: disable=eval-used
            for lim, set_lim, str_lim in zip(lims, set_lims, str_lims):
                a, b = None, None
                if lim is not None:  # use parameters ´xlim´ etc.
                    if isinstance(lim[0], list):
                        a, b = lim[plot_idx][0], lim[plot_idx][1]
                    else:
                        a, b = lim[0], lim[1]
                elif hasattr(self, str_lim[0]):  # use attributes ´self.plot_xmin´ etc.
                    if isinstance(eval('self.' + str(str_lim[0])), list):
                        a = eval('self.' + str(str_lim[0]))[plot_idx]
                        b = eval('self.' + str(str_lim[1]))[plot_idx]
                    else:
                        a = eval('self.' + str(str_lim[0]))
                        b = eval('self.' + str(str_lim[1]))
                if a is not None:
                    set_lim(a, b)  # call matplotlib function

            axs[ax_idx[plot_idx]].locator_params(axis='x', nbins=5)
        title = plt.title if n_bundles == 1 else plt.suptitle
        title('iteration {}'.format(epoch))

        logging_utils.process_figure(fig, epoch=epoch, figure_name=figure_name, tb_group='eval',
                                     tb_writer=writer, display=self.logging.plot_show_inline,
                                     output_dir=self.run_log_dir,
                                     save_png=self.logging.save_figure_to_disk_png,
                                     save_svg=self.logging.save_figure_to_disk_svg)
        return fig

    def _plot_current_strategies(self, epoch: int):
        unique_bidders = [i[0] for i in self._model2bidder]
        # TODO: possibly want to use old valuations, but currently it uses
        #       those from the util_loss, not those that were used during self-play
        o = torch.stack(
            [self.env._observations[:self.plot_points, b, ...] for b in unique_bidders],
            dim=1
        )
        b = torch.stack([self.env.agents[b[0]].get_action(o[:, i, ...])
                            for i, b in enumerate(self._model2bidder)], dim=1)

        labels = [f'NPGA {self._get_model_names()[i]}' for i in range(len(self.models))]
        fmts = ['o'] * len(self.models)
        if self.known_bne and self.logging.log_metrics['opt']:
            for env_idx, _ in enumerate(self.bne_env):
                o = torch.cat([o, self.v_opt[env_idx]], dim=1)
                b = torch.cat([b, self.b_opt[env_idx]], dim=1)
                labels += [
                    f"BNE{str(env_idx + 1) if len(self.bne_env) > 1 else ''} {self._get_model_names()[j]}"
                    for j in range(len(self.models))]
                fmts += ['--'] * len(self.models)

        self._plot(plot_data=(o, b), writer=self.writer, figure_name='bid_function',
                   epoch=epoch, labels=labels, fmts=fmts, plot_points=self.plot_points)

    # TODO: stefan only uses self in output_dir, nowhere else --> can we move this to utils.plotting? etc?
    def _plot_3d(self, plot_data, writer, epoch, labels: list = None,
                 figure_name: str = 'bid_function'):
        """
        Creating 3d plots. Provide grid if no plot_data is provided
        Args
            plot_data: tuple of two pytorch tensors first beeing the independent, the second the dependent
                Dimensions of first (batch_size, n_models, n_bundles)
                Dimensions of second (batch_size, n_models, 1 or n_bundles), 1 if util_loss
        """
        independent_var = plot_data[0]
        dependent_var = plot_data[1]
        batch_size, n_models, n_bundles = independent_var.shape
        assert n_bundles == 2, "cannot 3d plot != 2 bundles"
        n_plots = dependent_var.shape[2]

        if labels is None:
            labels = ['model ' + str(i) for i in range(n_models)]

        # create the plot
        fig = plt.figure()
        for label, model in zip(labels, range(n_models)):
            for plot in range(n_plots):
                ax = fig.add_subplot(n_models, n_plots, model * n_plots + plot + 1,
                                     projection='3d')
                ax.plot_trisurf(
                    independent_var[:, model, 0].detach().cpu().numpy(),
                    independent_var[:, model, 1].detach().cpu().numpy(),
                    dependent_var[:, model, plot].reshape(batch_size).detach().cpu().numpy(),
                    color='yellow',
                    linewidth=0.2,
                    antialiased=True
                )
                ax.zaxis.set_major_locator(LinearLocator(10))
                ax.zaxis.set_major_formatter(FormatStrFormatter('%.02f'))
                ax.set_title(f'{label}, bundle {plot}')
                ax.view_init(20, -135)
        fig.suptitle(f'iteration {epoch}', size=16)
        fig.tight_layout()

        logging_utils.process_figure(fig, epoch=epoch, figure_name=figure_name + '_3d',
                                     tb_group='eval', tb_writer=writer,
                                     display=self.logging.plot_show_inline,
                                     output_dir=self.run_log_dir,
                                     save_png=self.logging.save_figure_to_disk_png,
                                     save_svg=self.logging.save_figure_to_disk_svg)
        return fig

    def _evaluate_and_log_epoch(self, epoch: int) -> float:
        """
        Checks which metrics have to be logged and performs logging and plotting.
        Returns:
            - elapsed time in seconds
            - Stefan todos / understanding quesitons
            - TODO: takes log_params. can it be
        """
        start_time = timer()

        # calculate infinity-norm of update step
        new_params = [torch.nn.utils.parameters_to_vector(model.parameters())
                      for model in self.models]
        self._cur_epoch_log_params['update_norm'] = [
            (new_params[i] - self._cur_epoch_log_params['prev_params'][i]).norm(float('inf'))
            for i in range(self.n_models)]
        self._cur_epoch_log_params['gradient_norm'] = [
            model.get_gradient_norm() for model in self.models]
        del self._cur_epoch_log_params['prev_params']

        # logging metrics
        # TODO: should just check if logging is enabled in general... if bne_exists and we log, we always want this
        if self.known_bne and self.logging.log_metrics['opt']:
            utility_vs_bne, epsilon_relative, epsilon_absolute = self._calculate_metrics_known_bne()
            L_2, L_inf = self._calculate_metrics_action_space_norms()
            for i in range(len(self.bne_env)):
                n = '_bne' + str(i + 1) if len(self.bne_env) > 1 else ''
                self._cur_epoch_log_params['utility_vs_bne' + (n if n == '' else n[4:])] \
                    = utility_vs_bne[i]
                self._cur_epoch_log_params['epsilon_relative' + n] = epsilon_relative[i]
                self._cur_epoch_log_params['epsilon_absolute' + n] = epsilon_absolute[i]
                self._cur_epoch_log_params['L_2' + n] = L_2[i]
                self._cur_epoch_log_params['L_inf' + n] = L_inf[i]

        if self.logging.log_metrics['util_loss'] and (epoch % self.logging.util_loss_frequency) == 0:
            create_plot_output = epoch % self.logging.plot_frequency == 0
            self._cur_epoch_log_params['util_loss_ex_ante'], \
            self._cur_epoch_log_params['util_loss_ex_interim'], \
            self._cur_epoch_log_params['estimated_relative_ex_ante_util_loss'] = \
                self._calculate_metrics_util_loss(create_plot_output, epoch)

            print("\tcurrent est. ex-interim loss:" + str(
                [f"{l.item():.4f}" for l in self._cur_epoch_log_params['util_loss_ex_interim']]))

<<<<<<< HEAD
        if self.logging.log_metrics['PoA']:
            self._cur_epoch_log_params['PoA'] = self._calculate_metrics_PoA()
=======
        if self.logging.log_metrics['epsilon'] and (epoch % self.logging.util_loss_frequency) == 0:
            self._cur_epoch_log_params['epsilon'] = metrics.verify_epsilon_bne(
                exp=self, grid_size=self.logging.util_loss_grid_size,
                opponent_batch_size=min(self.logging.util_loss_batch_size, self.learning.batch_size))
>>>>>>> 876b8124

        if self.logging.log_metrics['efficiency'] and (epoch % self.logging.util_loss_frequency) == 0:
            self._cur_epoch_log_params['efficiency'] = \
                self.env.get_efficiency(self.env)

        if self.logging.log_metrics['revenue'] and (epoch % self.logging.util_loss_frequency) == 0:
            self._cur_epoch_log_params['revenue'] = \
                self.env.get_revenue(self.env)

        # plotting
        if epoch % self.logging.plot_frequency == 0 and epoch > 0:
            print("\tcurrent utilities: " + str(self._cur_epoch_log_params['utilities'].tolist()))
            self._plot_current_strategies(epoch)

        self.overhead = self.overhead + timer() - start_time
        self._cur_epoch_log_params['overhead_hours'] = self.overhead / 3600
        if self.writer:
            self.writer.add_metrics_dict(
                self._cur_epoch_log_params, self._model_names, epoch,
                group_prefix=None, metric_tag_mapping = metrics.MAPPING_METRICS_TAGS)
        return timer() - start_time

    def _calculate_metrics_known_bne(self):
        """
        Compare performance to BNE and return:
            utility_vs_bne: List[Tensor] of length `len(self.bne_env)`, length of Tensor `n_models`.
            epsilon_relative: List[Tensor] of length `len(self.bne_env)`, length of Tensor `n_models`.
            epsilon_absolute: List[Tensor] of length `len(self.bne_env)`, length of Tensor `n_models`.

        These are all lists of lists. The outer list corrsponds to which BNE is comapred
        (usually there's only one BNE). Each inner list is of length `self.n_models`.
        """
        # shorthand for model to bidder index conversion
        m2b = lambda m: self._model2bidder[m][0]

        utility_vs_bne = [None] * len(self.bne_env)
        epsilon_relative = [None] * len(self.bne_env)
        epsilon_absolute = [None] * len(self.bne_env)

        for bne_idx, bne_env in enumerate(self.bne_env):
            # generally redraw bne_vals, except when this is expensive!
            # length: n_models
            # TODO Stefan: this seems to be false in most settings, even when not desired.
            redraw_bne_vals = not self.logging.cache_eval_actions
            # length: n_models
            utility_vs_bne[bne_idx] = torch.tensor([
                bne_env.get_strategy_reward(
                    strategy=model,
                    player_position=m2b(m),
                    redraw_valuations=redraw_bne_vals
                ) for m, model in enumerate(self.models)
            ])
            epsilon_relative[bne_idx] = torch.tensor(
                [1 - utility_vs_bne[bne_idx][i] / self.bne_utilities[bne_idx][m2b(i)]
                 for i, model in enumerate(self.models)]
            )
            epsilon_absolute[bne_idx] = torch.tensor(
                [self.bne_utilities[bne_idx][m2b(i)] - utility_vs_bne[bne_idx][i]
                 for i, model in enumerate(self.models)]
            )

        return utility_vs_bne, epsilon_relative, epsilon_absolute

    def _calculate_metrics_action_space_norms(self):
        """
        Calculate "action space distance" of model and bne-strategy. If
        `self.logging.log_componentwise_norm` is set to true, will only
        return norm of the best action dimension.

        Returns:
            L_2 and L_inf: each a List[Tensor] of length `len(self.bne_env)`, length of Tensor `n_models`.
        """

        L_2 = [None] * len(self.bne_env)
        L_inf = [None] * len(self.bne_env)
        for bne_idx, bne_env in enumerate(self.bne_env):
            # shorthand for model to agent

            # we are only using m2a locally within this loop, so we can safely ignore the following pylint warning:
            # pylint: disable=cell-var-from-loop

            m2a = lambda m: bne_env.agents[self._model2bidder[m][0]]
            m2o = lambda m: bne_env._observations[:, self._model2bidder[m][0], :]

            L_2[bne_idx] = torch.tensor([
                metrics.norm_strategy_and_actions(
                    strategy=model,
                    actions=m2a(i).get_action(m2o(i)),
                    valuations=m2o(i),
                    p=2,
                    componentwise=self.logging.log_componentwise_norm
                )
                for i, model in enumerate(self.models)
            ])
            L_inf[bne_idx] = torch.tensor([
                metrics.norm_strategy_and_actions(
                    strategy=model,
                    actions=m2a(i).get_action(m2o(i)),
                    valuations=m2o(i),
                    p=float('inf'),
                    componentwise=self.logging.log_componentwise_norm
                )
                for i, model in enumerate(self.models)
            ])
        return L_2, L_inf

    def _calculate_metrics_util_loss(self, create_plot_output: bool, epoch: int = None,
                                     batch_size=None, grid_size=None, opponent_batch_size=None):
        """
        Compute mean util_loss of current policy and return ex interim util
        loss (ex ante util_loss is the average of that tensor).

        Returns:
            ex_ante_util_loss: List[torch.tensor] of length self.n_models
            ex_interim_max_util_loss: List[torch.tensor] of length self.n_models
        """

        env = self.env
        if batch_size is None:
            # take min of both in case the requested batch size is too large for the env
            batch_size = min(self.logging.util_loss_batch_size, self.learning.batch_size)
        if grid_size is None:
            grid_size = self.logging.util_loss_grid_size

        assert batch_size <= env.batch_size, \
            "Util_loss for larger than actual batch size not implemented."

        with torch.no_grad():  # don't need any gradient information here
            # TODO: currently we don't know where exactly a mmory leak is
            observations = self.env._observations[:batch_size, :, :]
            util_losses, best_responses = zip(*[
                metrics.ex_interim_util_loss(
                    env=env,
                    player_position=player_positions[0],
                    agent_observations=observations[:, player_positions[0], :],
                    grid_size=grid_size,
                    opponent_batch_size=opponent_batch_size
                )
                for player_positions in self._model2bidder
            ])

        if self.logging.best_response:
            plot_data = (observations[:, [b[0] for b in self._model2bidder], :],
                         torch.stack(best_responses, 1))
            labels = [f'{self._get_model_names()[i]}' for i in range(len(self.models))]
            fmts = ['o'] * len(self.models)
            self._plot(plot_data=plot_data, writer=self.writer,
                       ylim=[0, self.sampler.support_bounds.max().item()],
                       figure_name='best_responses', y_label='best response',
                       epoch=epoch, labels=labels, fmts=fmts,
                       plot_points=self.plot_points)

        # calculate different losses
        ex_ante_util_loss = [util_loss_model.mean() for util_loss_model in util_losses]
        ex_interim_max_util_loss = [util_loss_model.max() for util_loss_model in util_losses]
        estimated_relative_ex_ante_util_loss = [
            (1 - u / (u + l)).item()
            for u, l in zip(
                [self.env.get_reward(self.env.agents[self._model2bidder[m][0]]).detach()
                for m in range(len(self.models))],
                ex_ante_util_loss)
        ]

        # plotting
        if create_plot_output:

            # keep track of upper bound for plotting
            if not hasattr(self, '_max_util_loss'):
                self._max_util_loss = ex_interim_max_util_loss

            # Transform to output with dim(batch_size, n_models, n_bundle), for util_losses n_bundle=1
            util_losses = torch.stack(list(util_losses), dim=1).unsqueeze_(-1)
            observations = self.env._observations[:batch_size, :, :]
            plot_data = (observations[:, [b[0] for b in self._model2bidder], :], util_losses)
            labels = [f'{self._get_model_names()[i]}' for i in range(len(self.models))]
            fmts = ['o'] * len(self.models)
            self._plot(plot_data=plot_data, writer=self.writer,
                       ylim=[0, max(self._max_util_loss).detach().item()],
                       figure_name='util_loss_landscape', y_label='ex-interim loss',
                       epoch=epoch, labels=labels, fmts=fmts, plot_points=self.plot_points)

        return ex_ante_util_loss, ex_interim_max_util_loss, estimated_relative_ex_ante_util_loss

    def _calculate_metrics_PoA(self):
        """
        Calculate ratio of achived welfare to maximal welfare by brute force.
        Can be seen as a ound for the (Bayesian) Price of Anarchy.
        """

        # calculate actual allocations
        env = self.env
        bid_profile = torch.zeros(env.batch_size, env.n_players, env.agents[0].bid_size,
                                  device=self.env.mechanism.device)
        for pos, bid in self.env._generate_agent_actions():
            bid_profile[:, pos, :] = bid
        allocations, _ = self.env.mechanism.play(bid_profile)

        # compare to welfare maximum
        return self.env.get_PoA(allocations)

    def _log_experiment_params(self, global_step=None):
        """Logging of paramters after learning finished.

        Arguments:
            global_step, int: number of completed iterations/epochs. Will usually
                be equal to `self.running.n_epochs`

        Returns:
            Writes to `self.writer`.

        """
        # TODO: write out all experiment params (complete dict) #See issue #113
        # TODO: Stefan: this currently called _per run_. is this desired behavior?
        for i, model in enumerate(self.models):
            self.writer.add_text('hyperparameters/neural_net_spec', str(model))
            self.writer.add_graph(model, self.env._observations[:, i, :])

        h_params = {'hyperparameters/batch_size': self.learning.batch_size,
                    'hyperparameters/pretrain_iters': self.learning.pretrain_iters,
                    'hyperparameters/hidden_nodes': str(self.learning.hidden_nodes),
                    'hyperparameters/hidden_activations': str(self.learning.hidden_activations),
                    'hyperparameters/optimizer_hyperparams': str(self.learning.optimizer_hyperparams),
                    'hyperparameters/optimizer_type': self.learning.optimizer_type}

        ignored_metrics = ['utilities', 'update_norm', 'overhead_hours']
        filtered_metrics = filter(lambda elem: elem[0] not in ignored_metrics,
                                  self._cur_epoch_log_params.items())
        try:
            for k, v in filtered_metrics:
                if isinstance(v, (list, torch.Tensor)):
                    for model_number, metric in enumerate(v):
                        self._hparams_metrics["metrics/" + k+"_"+str(model_number)] = metric
                elif isinstance(v, int) or isinstance(v, float):
                    self._hparams_metrics["metrics/" + k] = v
                else:
                    print("the type ", type(v), " is not supported as a metric")
        except Exception as e:  # pylint: disable=broad-except
            print(e)
        self.writer.add_hparams(hparam_dict=h_params, metric_dict=self._hparams_metrics,
                                global_step=global_step)

    def _save_models(self, directory):
        # TODO: maybe we should also log out all pointwise util_losses in the ending-epoch to disk to
        # use it to make nicer plots for a publication? --> will be done elsewhere. Logging. Assigned to @Hlib/@Stefan
        for model, player_position in zip(self.models, self._model2bidder):
            name = 'model_' + str(player_position[0]) + '.pt'
            torch.save(model.state_dict(), os.path.join(directory, 'models', name))<|MERGE_RESOLUTION|>--- conflicted
+++ resolved
@@ -190,6 +190,8 @@
                 hyperparams=self.learning.learner_hyperparams,
                 optimizer_type=self.learning.optimizer,
                 optimizer_hyperparams=self.learning.optimizer_hyperparams,
+                scheduler_type=self.learning.scheduler,
+                scheduler_hyperparams=self.learning.scheduler_hyperparams,
                 strat_to_player_kwargs={"player_position": self._model2bidder[m_id][0]}
             )
             for m_id, model in enumerate(self.models)]
@@ -715,15 +717,13 @@
             print("\tcurrent est. ex-interim loss:" + str(
                 [f"{l.item():.4f}" for l in self._cur_epoch_log_params['util_loss_ex_interim']]))
 
-<<<<<<< HEAD
         if self.logging.log_metrics['PoA']:
             self._cur_epoch_log_params['PoA'] = self._calculate_metrics_PoA()
-=======
+
         if self.logging.log_metrics['epsilon'] and (epoch % self.logging.util_loss_frequency) == 0:
             self._cur_epoch_log_params['epsilon'] = metrics.verify_epsilon_bne(
                 exp=self, grid_size=self.logging.util_loss_grid_size,
                 opponent_batch_size=min(self.logging.util_loss_batch_size, self.learning.batch_size))
->>>>>>> 876b8124
 
         if self.logging.log_metrics['efficiency'] and (epoch % self.logging.util_loss_frequency) == 0:
             self._cur_epoch_log_params['efficiency'] = \
