"""
This module defines an experiment. It includes logging and plotting since they
can often be shared by specific experiments.
"""

import os
import time
from abc import ABC, abstractmethod
from time import perf_counter as timer
from typing import Iterable, List
from collections import deque

import matplotlib.pyplot as plt
import numpy as np
import torch
from matplotlib.ticker import FormatStrFormatter, LinearLocator
from mpl_toolkits.mplot3d import Axes3D # pylint: disable=unused-import
from torch.utils.tensorboard import SummaryWriter
import bnelearn.util.logging as logging_utils
import bnelearn.util.metrics as metrics
from bnelearn.bidder import Bidder
from bnelearn.environment import AuctionEnvironment, Environment
from bnelearn.experiment.configurations import (ExperimentConfiguration,
                                                LearningConfiguration,
                                                LoggingConfiguration)
from bnelearn.experiment.gpu_controller import GPUController
from bnelearn.learner import ESPGLearner, Learner
from bnelearn.mechanism import Mechanism
from bnelearn.strategy import NeuralNetStrategy

# pylint: disable=unnecessary-pass,unused-argument

class Experiment(ABC):
    """Abstract Class representing an experiment"""

    # READ THIS BEFORE TOUCHING THIS SECTION:
    # We are abusing CLASS attributes here to trick the IDE into thinking that INSTANCE attributes exist in the base
    # class. In reality, we set these as INSTANCE attributes in the subclass __init__s or during runtime and our
    # logic guarantees that they will always exist as instance attributes when required.
    # This greatly simplifies readability of the __init__ implementations as it allows simplification of order of calls
    # reduces numbers of passed parameters and avoids repetition of similar concepts in subclasses.
    # DO NOT PUT MUTABLE fields (i.e. instantiated Lists here), otherwise mutating them will hold for all objects
    # of experiment.
    # Make sure everything set here is set to NotImplemented. The actual CLASS attributes should never be accessed!

    # attributes required for general setup logic
    _bidder2model: List[int]  # a list matching each bidder to their Strategy
    n_models: int
    n_items: int
    mechanism: Mechanism
    positive_output_point: torch.Tensor # shape must be valid model input
    input_length: int

    ## Fields required for plotting
    plot_xmin: float
    plot_xmax: float
    plot_ymin: float
    plot_ymax: float
    ## Optional - set only in some settings

    ## Equilibrium environment
    bne_utilities: torch.Tensor or List[float]  # dimension: n_players
    bne_env: AuctionEnvironment or List[AuctionEnvironment]
    _optimal_bid: callable

    def __init__(self, experiment_config: ExperimentConfiguration, learning_config: LearningConfiguration,
                 logging_config: LoggingConfiguration, gpu_config: GPUController, known_bne=False):
        # Configs
        self.experiment_config = experiment_config
        self.learning_config = learning_config
        self.logging_config = logging_config
        self.gpu_config = gpu_config

        # Global Stuff that should be initiated here
        self.plot_frequency = logging_config.plot_frequency
        self.plot_points = min(logging_config.plot_points, learning_config.batch_size)

        # Everything that will be set up per run initioated with none
        self.run_log_dir = None
        self.writer = None
        self.overhead = 0.0

        self.models: Iterable[torch.nn.Module] = None
        self.bidders: Iterable[Bidder] = None
        self.env: Environment = None
        self.learners: Iterable[Learner] = None

        # These are set on first _log_experiment
        self.v_opt: torch.Tensor = None
        self.b_opt: torch.Tensor = None

        ### Save locally - can haves
        # Logging
        if logging_config.util_loss_batch_size is not None:
            self.util_loss_batch_size = logging_config.util_loss_batch_size
        if logging_config.util_loss_grid_size is not None:
            self.util_loss_grid_size = logging_config.util_loss_grid_size

        # The following required attrs have already been set in many subclasses in earlier logic.
        # Only set here if they haven't. Don't overwrite.
        if not hasattr(self, 'n_players'):
            self.n_players = experiment_config.n_players
        if not hasattr(self, 'payment_rule'):
            self.payment_rule = experiment_config.payment_rule
        if not hasattr(self, 'correlation_groups'):
            # TODO Stefan: quick hack, only works properly for LLG
            self.correlation_groups = None
            self.correlation_devices = None

        # sets log dir for experiment. Individual runs will log to subdirectories of this.
        self.experiment_log_dir = os.path.join(logging_config.log_root_dir,
                                               self._get_logdir_hierarchy(),
                                               logging_config.experiment_dir)

        ### actual logic
        # Inverse of bidder --> model lookup table
        self._model2bidder: List[List[int]] = [[] for m in range(self.n_models)]
        for b_id, m_id in enumerate(self._bidder2model):
            self._model2bidder[m_id].append(b_id)
        self._model_names = self._get_model_names()

        self._setup_mechanism()

        self.known_bne = known_bne  # needs to be set in subclass and either specified as input or set there
        # Cannot log 'opt' without known bne
        if logging_config.log_metrics['opt'] or logging_config.log_metrics['l2']:
            assert self.known_bne, "Cannot log 'opt'/'l2'/'rmse' without known_bne"

        if self.known_bne:
            self._setup_eval_environment()

    @abstractmethod
    def _setup_mechanism(self):
        pass

    # TODO: move entire name/dir logic out of logger into run. Assigned to Stefan
    @abstractmethod
    def _get_logdir_hierarchy(self):
        pass

    def _get_model_names(self):
        """Returns a list of names of models for use in logging.
        Defaults to agent{ids of agents that use the model} but may be overwritten by subclasses.
        """
        if self.n_models ==1:
            return []
        return ['bidder' + str(bidders[0]) if len(bidders)==1 else
                'bidders'+ ''.join([str(b) for b in bidders])
                for bidders in self._model2bidder]

    @abstractmethod
    def _strat_to_bidder(self, strategy, batch_size, player_position=None, cache_actions=False):
        pass

    def _setup_learners(self):

        self.learners = [
            ESPGLearner(model=model,
                        environment=self.env,
                        hyperparams=self.learning_config.learner_hyperparams,
                        optimizer_type=self.learning_config.optimizer,
                        optimizer_hyperparams=self.learning_config.optimizer_hyperparams,
                        strat_to_player_kwargs={"player_position": self._model2bidder[m_id][0]})
            for m_id, model in enumerate(self.models)]

    def _setup_bidders(self):
        """
        1. Create and save the models and bidders
        2. Save the model parameters
        """
        print('Setting up bidders...')
        self.models = [None] * self.n_models

        for i in range(len(self.models)):
            self.models[i] = NeuralNetStrategy(
                self.input_length,
                hidden_nodes=self.learning_config.hidden_nodes,
                hidden_activations=self.learning_config.hidden_activations,
                ensure_positive_output=self.positive_output_point,
                output_length=self.n_items
            ).to(self.gpu_config.device)

        self.bidders = [
            self._strat_to_bidder(self.models[m_id], batch_size=self.learning_config.batch_size, player_position=i)
            for i, m_id in enumerate(self._bidder2model)]

        self.n_parameters = [sum([p.numel() for p in model.parameters()]) for model in
                             self.models]

        if self.learning_config.pretrain_iters > 0:
            print('\tpretraining...')

            if hasattr(self, 'pretrain_transform'):
                pretrain_transform = self.pretrain_transform # pylint: disable=no-member
            else:
                pretrain_transform = None

            for i, model in enumerate(self.models):
                model.pretrain(self.bidders[self._model2bidder[i][0]].valuations,
                               self.learning_config.pretrain_iters, pretrain_transform)

    def _setup_eval_environment(self):
        """Overwritten by subclasses with known BNE.
        Sets up an environment used for evaluation of learning agents (e.g.) vs known BNE"""
        raise NotImplementedError("This Experiment has no implemented BNE!")

    def _setup_learning_environment(self):
        print(f'Learning env correlation {self.correlation_groups} \n {self.correlation_devices}.')
        self.env = AuctionEnvironment(self.mechanism,
                                      agents=self.bidders,
                                      batch_size=self.learning_config.batch_size,
                                      n_players=self.n_players,
                                      strategy_to_player_closure=self._strat_to_bidder,
                                      correlation_groups=self.correlation_groups,
                                      correlation_devices=self.correlation_devices)

    def _init_new_run(self):
        """Setup everything that is specific to an individual run, including everything nondeterministic"""
        self._setup_bidders()
        self._setup_learning_environment()
        self._setup_learners()

        output_dir = self.run_log_dir

        if self.logging_config.log_metrics['opt'] and hasattr(self, 'bne_env'):

            if not isinstance(self.bne_env, list):
                # TODO Nils: should perhaps always be a list, even when there is only one BNE
                self.bne_env = [self.bne_env]
                self._optimal_bid = [self._optimal_bid]

            # set up list for (multiple) BNE valuations and bids
            self.v_opt = [None] * len(self.bne_env)
            self.b_opt = [None] * len(self.bne_env)

            for i, bne_env in enumerate(self.bne_env):
                # dim: [points, bidders, items]
                self.v_opt[i] = torch.stack(
                    [b.get_valuation_grid(self.plot_points)
                     for b in [bne_env.agents[i[0]] for i in self._model2bidder]],
                    dim=1
                )
                self.b_opt[i] = torch.stack(
                    [self._optimal_bid[i](self.v_opt[i][:, m, :], player_position=b[0])
                     for m, b in enumerate(self._model2bidder)],
                    dim=1
                )
                if self.v_opt[i].shape[0] != self.plot_points:
                    print('´plot_points´ changed due to get_valuation_grid')
                    self.plot_points = self.v_opt[i].shape[0]

        is_ipython = 'inline' in plt.get_backend()
        if is_ipython:
            from IPython import display
        plt.rcParams['figure.figsize'] = [8, 5]

        if self.logging_config.enable_logging:
            os.makedirs(output_dir, exist_ok=False)
            if self.logging_config.save_figure_to_disk_png :
                os.mkdir(os.path.join(output_dir, 'png'))
            if self.logging_config.save_figure_to_disk_svg:
                os.mkdir(os.path.join(output_dir, 'svg'))
            if self.logging_config.save_models:
                os.mkdir(os.path.join(output_dir, 'models'))

            print('Started run. Logging to {}'.format(output_dir))
            self.fig = plt.figure()
            self.writer = logging_utils.CustomSummaryWriter(output_dir, flush_secs=30)

            tic = timer()
            if self.logging_config.enable_logging:
                self._log_experiment_params() #TODO: should probably be called only once, not every run
                self._log_hyperparams()
            elapsed = timer() - tic
        else:
            print('Logging disabled.')
            elapsed = 0
        self.overhead += elapsed

    def _exit_run(self):
        """Cleans up a run after it is completed"""
        if self.logging_config.enable_logging and self.logging_config.save_models:
            self._save_models(directory = self.run_log_dir)

        del self.writer #make this explicit to force cleanup and closing of tb-logfiles
        self.writer = None

        torch.cuda.empty_cache()
        torch.cuda.ipc_collect()
        # if torch.cuda.memory_allocated() > 0:
        #    warnings.warn('Theres a memory leak')

    def _training_loop(self, epoch):
        """Actual training in each iteration."""
        tic = timer()
        # save current params to calculate update norm
        prev_params = [torch.nn.utils.parameters_to_vector(model.parameters())
                       for model in self.models]

        # update model
        utilities = torch.tensor([
            learner.update_strategy_and_evaluate_utility()
            for learner in self.learners
        ])

        if self.logging_config.enable_logging:
            log_params = {'utilities': utilities, 'prev_params': prev_params}
            elapsed_overhead = self._evaluate_and_log_epoch(log_params=log_params, epoch=epoch)
            print('epoch {}:\t elapsed {:.2f}s, overhead {:.3f}s'.format(epoch, timer() - tic, elapsed_overhead))
        else:
            print('epoch {}:\t elapsed {:.2f}s'.format(epoch, timer() - tic))

        return utilities


    def run(self, epochs, n_runs: int = 1, seeds: Iterable[int] = None):
        """Runs the experiment implemented by this class for `epochs` number of iterations."""
        if not seeds:
            seeds = list(range(n_runs))

        assert len(seeds) == n_runs, "Number of seeds doesn't match number of runs."

        for run_id, seed in enumerate(seeds):
            print(f'Running experiment {run_id} (using seed {seed})')
            self.run_log_dir = os.path.join(
                self.experiment_log_dir,
                f'{run_id:02d} ' + time.strftime('%H.%M.%S ') + str(seed))
            torch.random.manual_seed(seed)
            torch.cuda.manual_seed_all(seed)
            np.random.seed(seed)
            if self.logging_config.stopping_criterion_rel_util_loss_diff:
                #stopping_list = np.empty((self.n_models,0))
                stopping_criterion_length = self.logging_config.stopping_criterion_duration
                stopping_queue = deque(maxlen = stopping_criterion_length)
                stopping_criterion_batch_size = min(self.logging_config.util_loss_batch_size, 
                                                    self.logging_config.stopping_criterion_batch_size)
                stopping_criterion_grid_size = self.logging_config.stopping_criterion_grid_size
                stopping_criterion_frequency = self.logging_config.stopping_criterion_frequency
                stop = False

            self._init_new_run()

            for e in range(epochs+1):
                utilities = self._training_loop(epoch=e)

                # Check stopping criterion
                if self.logging_config.stopping_criterion_rel_util_loss_diff is not None and \
                        e>0 and not e % stopping_criterion_frequency:
                    start_time = timer()

                    # Compute relative utility loss
                    loss_ex_ante, _ = self._calculate_metrics_util_loss(
                        create_plot_output = False,
                        batch_size = stopping_criterion_batch_size,
                        grid_size = stopping_criterion_grid_size)
                    rel_util_loss = 1 - utilities/(utilities + torch.tensor(loss_ex_ante))
                    stopping_queue.append(rel_util_loss)

                    # Check for convergence when enough data is available
                    if len(stopping_queue) == stopping_queue.maxlen:
                        values = torch.stack(tuple(stopping_queue))
                        stop = self._check_convergence(values, epoch=e)

                    self.overhead = self.overhead + timer() - start_time
                    if stop:
                        print(f'Stopping criterion reached after {e} iterations.')
                        break

            self._exit_run()

        # Once all runs are done, convert tb event files to csv
        if self.logging_config.enable_logging and (
                self.logging_config.save_tb_events_to_csv_detailed or
                self.logging_config.save_tb_events_to_csv_aggregate or
                self.logging_config.save_tb_events_to_binary_detailed):

            print('Tabulating tensorboard logs...')
            logging_utils.tabulate_tensorboard_logs(
                experiment_dir=self.experiment_log_dir,
                write_detailed=self.logging_config.save_tb_events_to_csv_detailed,
                write_aggregate=self.logging_config.save_tb_events_to_csv_aggregate,
                write_binary=self.logging_config.save_tb_events_to_binary_detailed)

            #logging_utils.print_aggregate_tensorboard_logs(self.experiment_log_dir)
            print('Finished.')

    def _check_convergence(self, values: torch.Tensor, stopping_criterion: float = None, epoch: int = None):
        """
        Checks whether difference in stored values is below stopping criterion
        for each model and logs per-player differences to tensorboard.

        args:
            values: Tensor(n_values x n_models)
        returns: bool (True if stopping criterion fulfilled)
        """
        if stopping_criterion is None:
            stopping_criterion = self.logging_config.stopping_criterion_rel_util_loss_diff

        diffs = values.max(0)[0] - values.min(0)[0] # size: n_models
        log_params = {'stopping_criterion': diffs}
        self.writer.add_metrics_dict(log_params, self._model_names, epoch, group_prefix = 'meta')

        return diffs.max().le(stopping_criterion).item()

    ########################################################################################################
    ####################################### Moved logging to here ##########################################
    ########################################################################################################


    # TODO Stefan: method only uses self in eval and for output point
    def _plot(self, plot_data, writer: SummaryWriter or None, epoch=None,
              xlim: list = None, ylim: list = None, labels: list = None,
              x_label="valuation", y_label="bid", fmts: list = None,
              figure_name: str = 'bid_function', plot_points=100):
        """
        This implements plotting simple 2D data.

        Args
            plot_data: tuple of two pytorch tensors first beeing for x axis, second for y.
                Both of dimensions (batch_size, n_models, n_bundles)
            writer: could be replaced by self.writer
            epoch: int, epoch or iteration number
            xlim: list of floats, x axis limits for all n_bundles dimensions
            ylim: list of floats, y axis limits for all n_bundles dimensions
            labels: list of str lables for legend
            fmts: list of str for matplotlib markers and lines
            figure_name: str, for seperate plot saving of e.g. bids and util_loss,
            plot_point: int of number of ploting points for each strategy in each subplot
        """

        if fmts is None:
            fmts = ['o']

        x = plot_data[0].detach().cpu().numpy()
        y = plot_data[1].detach().cpu().numpy()
        n_batch, n_players, n_bundles = y.shape

        n_batch = min(plot_points, n_batch)
        x = x[:n_batch, :, :]
        y = y[:n_batch, :, :]

        # create the plot
        fig, axs = plt.subplots(nrows=1, ncols=n_bundles, sharey=True)
        plt.cla()
        if not isinstance(axs, np.ndarray):
            axs = [axs]  # one plot only

        cycle = plt.rcParams['axes.prop_cycle'].by_key()['color']

        # actual plotting
        for plot_idx in range(n_bundles):
            for agent_idx in range(n_players):
                axs[plot_idx].plot(
                    x[:, agent_idx, plot_idx], y[:, agent_idx, plot_idx],
                    fmts[agent_idx % len(fmts)],
                    label=None if labels is None else labels[agent_idx % len(labels)],
                    color=cycle[agent_idx % len(set(fmts))],
                )

            # formating
            axs[plot_idx].set_xlabel(x_label)
            if plot_idx == 0:
                axs[plot_idx].set_ylabel(y_label)
                if n_players < 10 and labels is not None:
                    axs[plot_idx].legend(loc='upper left')

            """
            set axis limits based on function parameters ´xlim´, ´ylim´ if provided otherwise
            based on ´self.plot_xmin´ etc. object attributes. In either case, these variables
            can also be lists for sperate limits of individual plots.
            """
            lims = (xlim, ylim)
            set_lims = (axs[plot_idx].set_xlim, axs[plot_idx].set_ylim)
            str_lims = (['plot_xmin', 'plot_xmax'], ['plot_ymin', 'plot_ymax'])
            for lim, set_lim, str_lim in zip(lims, set_lims, str_lims):
                a, b = None, None
                if lim is not None: # use parameters ´xlim´ etc.
                    if isinstance(lim[0], list):
                        a, b = lim[plot_idx][0], lim[plot_idx][1]
                    else:
                        a, b = lim[0], lim[1]
                elif hasattr(self, str_lim[0]): # use attributes ´self.plot_xmin´ etc.
                    if isinstance(eval('self.' + str(str_lim[0])), list):
                        a = eval('self.' + str(str_lim[plot_idx]))[0]
                        b = eval('self.' + str(str_lim[plot_idx]))[1]
                    else:
                        a, b = eval('self.' + str(str_lim[0])), eval('self.' + str(str_lim[1]))
                if a is not None:
                    set_lim(a, b) # call matplotlib function

            axs[plot_idx].locator_params(axis='x', nbins=5)
        title = plt.title if n_bundles == 1 else plt.suptitle
        title('iteration {}'.format(epoch))

        logging_utils.process_figure(fig, epoch=epoch, figure_name=figure_name, tb_group='eval',
                                     tb_writer=writer, display=self.logging_config.plot_show_inline,
                                     output_dir=self.run_log_dir,
                                     save_png=self.logging_config.save_figure_to_disk_png,
                                     save_svg = self.logging_config.save_figure_to_disk_svg)
        return fig

    # TODO: stefan only uses self in output_dir, nowhere else --> can we move this to utils.plotting? etc?
    def _plot_3d(self, plot_data, writer, epoch, figure_name):
        """
        Creating 3d plots. Provide grid if no plot_data is provided
        Args
            plot_data: tuple of two pytorch tensors first beeing the independent, the second the dependent
                Dimensions of first (batch_size, n_models, n_bundles)
                Dimensions of second (batch_size, n_models, 1 or n_bundles), 1 if util_loss
        """
        independent_var = plot_data[0]
        dependent_var = plot_data[1]
        batch_size, n_models, n_bundles = independent_var.shape
        assert n_bundles == 2, "cannot plot != 2 bundles"
        n_plots = dependent_var.shape[2]
        # create the plot
        fig = plt.figure()
        for model in range(n_models):
            for plot in range(n_plots):
                ax = fig.add_subplot(n_models, n_plots, model * n_plots + plot + 1, projection='3d')
                ax.plot_trisurf(
                    independent_var[:, model, 0].detach().cpu().numpy(),
                    independent_var[:, model, 1].detach().cpu().numpy(),
                    dependent_var[:, model, plot].reshape(batch_size).detach().cpu().numpy(),
                    color='yellow',
                    linewidth=0.2,
                    antialiased=True
                )
                ax.zaxis.set_major_locator(LinearLocator(10))
                ax.zaxis.set_major_formatter(FormatStrFormatter('%.02f'))
                ax.set_title('model {}, bundle {}'.format(model, plot))
                ax.view_init(20, -135)
        fig.suptitle('iteration {}'.format(epoch), size=16)
        fig.tight_layout()

        logging_utils.process_figure(fig, epoch=epoch, figure_name=figure_name+'_3d', tb_group='eval',
                                     tb_writer=writer, display=self.logging_config.plot_show_inline,
                                     output_dir=self.run_log_dir,
                                     save_png=self.logging_config.save_figure_to_disk_png,
                                     save_svg = self.logging_config.save_figure_to_disk_svg)
        return fig

    def _evaluate_and_log_epoch(self, log_params: dict, epoch: int) -> float:
        """
        Checks which metrics have to be logged and performs logging and plotting.
        Returns:
            - elapsed time in seconds
            - Stefan todos / understanding quesitons
            - TODO: takes log_params. can it be
        """
        start_time = timer()

        # calculate infinity-norm of update step
        new_params = [torch.nn.utils.parameters_to_vector(model.parameters())
                      for model in self.models]
        log_params['update_norm'] = [(new_params[i] - log_params['prev_params'][i]).norm(float('inf'))
                                     for i in range(self.n_models)]
        del log_params['prev_params']

        # logging metrics
        if self.logging_config.log_metrics['opt']:
            utility_vs_bne, epsilon_relative, epsilon_absolute = self._calculate_metrics_known_bne()
            for i in range(len(self.bne_env)):
                n = '_bne' + str(i + 1) if len(self.bne_env) > 1 else ''
                log_params['utility_vs_bne' + n] = utility_vs_bne[i]
                log_params['epsilon_relative' + n] = epsilon_relative[i]
                log_params['epsilon_absolute' + n] = epsilon_absolute[i]

        if self.logging_config.log_metrics['l2']:
            L_2, L_inf = self._calculate_metrics_action_space_norms()
            for i in range(len(self.bne_env)):
                n = '_bne' + str(i + 1) if len(self.bne_env) > 1 else ''
                log_params['L_2' + n] = L_2[i]
                log_params['L_inf' + n] = L_inf[i]

        if self.logging_config.log_metrics['util_loss'] and (epoch % self.logging_config.util_loss_frequency) == 0:
            create_plot_output = epoch % self.logging_config.plot_frequency == 0
            log_params['util_loss_ex_ante'], log_params['util_loss_ex_interim'] = \
                self._calculate_metrics_util_loss(create_plot_output, epoch)

        # plotting
        if epoch % self.logging_config.plot_frequency == 0:
            print("\tcurrent utilities: " + str(log_params['utilities'].tolist()))

            unique_bidders = [self.env.agents[i[0]] for i in self._model2bidder]
            v = torch.stack(
                [b.valuations[:self.plot_points, ...] for b in unique_bidders],
                dim=1
            )
            b = torch.stack([b.get_action()[:self.plot_points, ...]
                             for b in unique_bidders], dim=1)

            labels = ['NPGA_{}'.format(i) for i in range(len(self.models))]
            fmts = ['bo'] * len(self.models)
            if self.logging_config.log_metrics['opt']:
                for env_idx, _ in enumerate(self.bne_env):
                    # print(
                    #     "\tutilities vs BNE: {}\n\tepsilon (abs/rel): ({}, {})" \
                    #         .format(
                    #             log_params['utility_vs_bne'],
                    #             log_params['epsilon_relative'],
                    #             log_params['epsilon_absolute']
                    #     )
                    # )
                    v = torch.cat([v, self.v_opt[env_idx]], dim=1)
                    b = torch.cat([b, self.b_opt[env_idx]], dim=1)
                    labels += ['BNE_{}_{}'.format(env_idx, j) for j in range(len(self.models))]
                    fmts += ['b--'] * len(self.models)

            self._plot(plot_data=(v, b), writer=self.writer, figure_name='bid_function',
                       epoch=epoch, labels=labels, fmts=fmts, plot_points=self.plot_points)

        self.overhead = self.overhead + timer() - start_time
        log_params['overhead_hours'] = self.overhead / 3600
        if self.writer:
            self.writer.add_metrics_dict(log_params, self._model_names, epoch, group_prefix = 'eval')
        return timer() - start_time

    def _calculate_metrics_known_bne(self):
        """
        Compare performance to BNE and return:
        utility_vs_bne
        epsilon_relative
        epsilon_absolute

        Each is a list of length self.n_models
        """
        # shorthand for model to bidder index conversion
        m2b = lambda m: self._model2bidder[m][0]

<<<<<<< HEAD
        utility_vs_bne = [None] * len(self.bne_env)
        epsilon_relative = [None] * len(self.bne_env)
        epsilon_absolute = [None] * len(self.bne_env)

        for bne_idx, bne_env in enumerate(self.bne_env):
            # length: n_models
            utility_vs_bne[bne_idx] = torch.tensor([
                bne_env.get_reward(
                    self._strat_to_bidder(
                        model, player_position=m2b(i),
                        batch_size=self.logging_config.eval_batch_size
                    ),
                    draw_valuations=False # False b/c we want to use cached actions when set, reevaluation expensive
                ) for i, model in enumerate(self.models)
            ])
            epsilon_relative[bne_idx] = torch.tensor(
                [1 - utility_vs_bne[bne_idx][i] / self.bne_utilities[bne_idx][m2b(i)]
                 for i, model in enumerate(self.models)]
            )
            epsilon_absolute[bne_idx] = torch.tensor(
                [self.bne_utilities[bne_idx][m2b(i)] - utility_vs_bne[bne_idx][i]
                 for i, model in enumerate(self.models)]
            )
=======
        # generally redraw bne_vals, except when this is expensive!
        # TODO Stefan: this seems to be false in most settings, even when not 
        # desired.
        redraw_bne_vals = not self.logging_config.cache_eval_actions
        # length: n_models
        utility_vs_bne = torch.tensor([
            self.bne_env.get_strategy_reward(
                model,
                player_position = m2b(m),
                draw_valuations=redraw_bne_vals,
                use_env_valuations= not redraw_bne_vals
                # TODO: Stefan. Is strat_to_player_kwargs needed here?
                # if yes, get from self.learners[m] (???)
            ) for m, model in enumerate(self.models)
        ])
        epsilon_relative = torch.tensor(
            [1 - utility_vs_bne[i] / self.bne_utilities[m2b(i)] for i, model in enumerate(self.models)])
        epsilon_absolute = torch.tensor(
            [self.bne_utilities[m2b(i)] - utility_vs_bne[i] for i, model in enumerate(self.models)])
>>>>>>> 12bb466d

        return utility_vs_bne, epsilon_relative, epsilon_absolute

    def _calculate_metrics_action_space_norms(self):
        """
        Calculate "action space distance" of model and bne-strategy

        Returns:
            L_2 and L_inf, each a list of length self.models
        """

        L_2 = [None] * len(self.bne_env)
        L_inf = [None] * len(self.bne_env)
        for bne_idx, bne_env in enumerate(self.bne_env):

            # shorthand for model to agent
            m2a = lambda m: bne_env.agents[self._model2bidder[m][0]]

            L_2[bne_idx] = [
                metrics.norm_strategy_and_actions(
                    model, m2a(i).get_action(), m2a(i).valuations, 2
                )
                for i, model in enumerate(self.models)
            ]
            L_inf[bne_idx] = [
                metrics.norm_strategy_and_actions(
                    model, m2a(i).get_action(), m2a(i).valuations, float('inf')
                )
                for i, model in enumerate(self.models)
            ]
        return L_2, L_inf

    def _calculate_metrics_util_loss(self, create_plot_output: bool, epoch: int = None,
                                     batch_size = None, grid_size = None):
        """
        Compute mean util_loss of current policy and return
        ex interim util_loss (ex ante util_loss is the average of that tensor)

        Returns:
            ex_ante_util_loss: List[torch.tensor] of length self.n_models
            ex_interim_max_util_loss: List[torch.tensor] of length self.n_models
        """

        env = self.env
        if batch_size is None:
            batch_size = self.logging_config.util_loss_batch_size
        if grid_size is None:
            grid_size = self.logging_config.util_loss_grid_size

        assert batch_size <= env.batch_size, "Util_loss for larger than actual batch size not implemented."
        bid_profile = torch.zeros(batch_size, env.n_players, env.agents[0].n_items,
                                  dtype=env.agents[0].valuations.dtype, device=env.mechanism.device)

        # Only supports regret_batch_size <= batch_size
        for agent in env.agents:
            bid_profile[:, agent.player_position, :] = agent.get_action()[:batch_size, ...]

        torch.cuda.empty_cache()
        util_loss = [
            metrics.ex_interim_util_loss(
                env.mechanism, bid_profile, self.bidders[player_positions[0]],
                self.bidders[player_positions[0]].valuations[:batch_size, ...],
                self.bidders[player_positions[0]].get_valuation_grid(grid_size, True)
            )
            for player_positions in self._model2bidder
        ]
        ex_ante_util_loss = [model_tuple[0].mean() for model_tuple in util_loss]
        ex_interim_max_util_loss = [model_tuple[0].max() for model_tuple in util_loss]
        if not hasattr(self, '_max_util_loss'):
            self._max_util_loss = ex_interim_max_util_loss
        if create_plot_output:
            # Transform to output with dim(batch_size, n_models, n_bundle), for util_losses n_bundle=1
            util_losses = torch.stack([util_loss[r][0] for r in range(len(util_loss))], dim=1)[:, :, None]
            valuations = torch.stack([util_loss[r][1] for r in range(len(util_loss))], dim=1)
            plot_output = (valuations, util_losses)
            self._plot(plot_data=plot_output, writer=self.writer,
                       ylim=[0, max(self._max_util_loss).cpu()],
                       figure_name='util_loss_landscape', y_label='ex-interim loss',
                       epoch=epoch, plot_points=self.plot_points)
        return ex_ante_util_loss, ex_interim_max_util_loss

    def _log_experiment_params(self):
        # TODO: write out all experiment params (complete dict) #See issue #113
        # TODO: Stefan: this currently called _per run_. is this desired behavior?
        pass

    def _log_hyperparams(self, epoch=0):
        """Everything that should be logged on every learning_rate update"""

        for i, model in enumerate(self.models):
            self.writer.add_text('hyperparameters/neural_net_spec', str(model), epoch)
            self.writer.add_graph(model, self.env.agents[i].valuations)

        self.writer.add_scalar('hyperparameters/batch_size', self.learning_config.batch_size, epoch)
        self.writer.add_scalar(
            'hyperparameters/pretrain_iters',
            self.learning_config.pretrain_iters,
            epoch
        )

    def _save_models(self, directory):
        # TODO: maybe we should also log out all pointwise util_losses in the ending-epoch to disk to
        # use it to make nicer plots for a publication? --> will be done elsewhere. Logging. Assigned to @Hlib/@Stefan
        for model, player_position in zip(self.models, self._model2bidder):
            name = 'model_' + str(player_position[0]) + '.pt'
            torch.save(model.state_dict(), os.path.join(directory, 'models', name))<|MERGE_RESOLUTION|>--- conflicted
+++ resolved
@@ -628,21 +628,24 @@
         # shorthand for model to bidder index conversion
         m2b = lambda m: self._model2bidder[m][0]
 
-<<<<<<< HEAD
         utility_vs_bne = [None] * len(self.bne_env)
         epsilon_relative = [None] * len(self.bne_env)
         epsilon_absolute = [None] * len(self.bne_env)
 
         for bne_idx, bne_env in enumerate(self.bne_env):
             # length: n_models
+            # TODO Stefan: this seems to be false in most settings, even when not desired.
+            redraw_bne_vals = not self.logging_config.cache_eval_actions
+            # length: n_models
             utility_vs_bne[bne_idx] = torch.tensor([
-                bne_env.get_reward(
-                    self._strat_to_bidder(
-                        model, player_position=m2b(i),
-                        batch_size=self.logging_config.eval_batch_size
-                    ),
-                    draw_valuations=False # False b/c we want to use cached actions when set, reevaluation expensive
-                ) for i, model in enumerate(self.models)
+                bne_env.get_strategy_reward(
+                    model,
+                    player_position = m2b(m),
+                    draw_valuations=redraw_bne_vals,
+                    use_env_valuations= not redraw_bne_vals
+                    # TODO: Stefan. Is strat_to_player_kwargs needed here?
+                    # if yes, get from self.learners[m] (???)
+                ) for m, model in enumerate(self.models)
             ])
             epsilon_relative[bne_idx] = torch.tensor(
                 [1 - utility_vs_bne[bne_idx][i] / self.bne_utilities[bne_idx][m2b(i)]
@@ -652,27 +655,6 @@
                 [self.bne_utilities[bne_idx][m2b(i)] - utility_vs_bne[bne_idx][i]
                  for i, model in enumerate(self.models)]
             )
-=======
-        # generally redraw bne_vals, except when this is expensive!
-        # TODO Stefan: this seems to be false in most settings, even when not 
-        # desired.
-        redraw_bne_vals = not self.logging_config.cache_eval_actions
-        # length: n_models
-        utility_vs_bne = torch.tensor([
-            self.bne_env.get_strategy_reward(
-                model,
-                player_position = m2b(m),
-                draw_valuations=redraw_bne_vals,
-                use_env_valuations= not redraw_bne_vals
-                # TODO: Stefan. Is strat_to_player_kwargs needed here?
-                # if yes, get from self.learners[m] (???)
-            ) for m, model in enumerate(self.models)
-        ])
-        epsilon_relative = torch.tensor(
-            [1 - utility_vs_bne[i] / self.bne_utilities[m2b(i)] for i, model in enumerate(self.models)])
-        epsilon_absolute = torch.tensor(
-            [self.bne_utilities[m2b(i)] - utility_vs_bne[i] for i, model in enumerate(self.models)])
->>>>>>> 12bb466d
 
         return utility_vs_bne, epsilon_relative, epsilon_absolute
 
