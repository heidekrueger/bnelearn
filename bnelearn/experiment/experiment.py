--- conflicted
+++ resolved
@@ -655,56 +655,27 @@
         if grid_size is None:
             grid_size = self.logging_config.util_loss_grid_size
 
-<<<<<<< HEAD
-        assert regret_batch_size <= env.batch_size, "Regret for larger than actual batch size not implemented."
-        bid_profile = torch.zeros(regret_batch_size, env.n_players, env.agents[0].n_items,
-=======
         assert batch_size <= env.batch_size, "Util_loss for larger than actual batch size not implemented."
         bid_profile = torch.zeros(batch_size, env.n_players, env.agents[0].n_items,
->>>>>>> e03130dd
                                   dtype=env.agents[0].valuations.dtype, device=env.mechanism.device)
 
         # Only supports regret_batch_size <= batch_size
         for agent in env.agents:
-<<<<<<< HEAD
-            bid_profile[:, agent.player_position, :] = agent.get_action()[:regret_batch_size, ...]
-
-        torch.cuda.empty_cache()
-        regret = [
-            metrics.ex_interim_regret(
-                env.mechanism, bid_profile, self.bidders[player_positions[0]],
-                self.bidders[player_positions[0]].valuations[:regret_batch_size, ...],
-                self.bidders[player_positions[0]].draw_values_grid(regret_grid_size, False)
-=======
             # Only supports util_loss_batch_size <= batch_size
             bid_profile[:, agent.player_position, :] = agent.get_action()[:batch_size, ...]
 
         torch.cuda.empty_cache()
         util_loss = [
             metrics.ex_interim_util_loss(
-                env.mechanism, bid_profile,
-                learner.strat_to_player_kwargs['player_position'],
-                env.agents[learner.strat_to_player_kwargs['player_position']].valuations[:batch_size, ...],
-                env.agents[learner.strat_to_player_kwargs['player_position']].get_valuation_grid(grid_size)
->>>>>>> e03130dd
+                env.mechanism, bid_profile, self.bidders[player_positions[0]],
+                self.bidders[player_positions[0]].valuations[:batch_size, ...],
+                self.bidders[player_positions[0]].get_valuation_grid(grid_size, False)
             )
             for player_positions in self._model2bidder
         ]
         ex_ante_util_loss = [model_tuple[0].mean() for model_tuple in util_loss]
         ex_interim_max_util_loss = [model_tuple[0].max() for model_tuple in util_loss]
         if create_plot_output:
-<<<<<<< HEAD
-            if not hasattr(self, 'y_lim_hi'):
-                self.y_lim_hi = max(ex_interim_max_regret).cpu()
-            # Transform to output with dim(batch_size, n_models, n_bundle), for regrets n_bundle=1
-            regrets = torch.stack([regret[r][0] for r in range(len(regret))], dim=1)[:, :, None]
-            valuations = torch.stack([regret[r][1] for r in range(len(regret))], dim=1)
-            plot_output = (valuations, regrets)
-            self._plot(plot_data=plot_output, writer=self.writer, ylim=[0, self.y_lim_hi],
-                       y_label='regret', figure_name='regret_function', epoch=epoch,
-                       plot_points=self.plot_points)
-        return ex_ante_regret, ex_interim_max_regret
-=======
             # Transform to output with dim(batch_size, n_models, n_bundle), for util_losses n_bundle=1
             util_losses = torch.stack([util_loss[r][0] for r in range(len(util_loss))], dim=1)[:, :, None]
             valuations = torch.stack([util_loss[r][1] for r in range(len(util_loss))], dim=1)
@@ -714,7 +685,6 @@
                        figure_name='util_loss_landscape', y_label = 'ex-interim loss',
                        epoch=epoch, plot_points=self.plot_points)
         return ex_ante_util_loss, ex_interim_max_util_loss
->>>>>>> e03130dd
 
     def _log_experiment_params(self):
         # TODO: write out all experiment params (complete dict) #See issue #113
