--- conflicted
+++ resolved
@@ -14,11 +14,9 @@
 import numpy as np
 import torch
 from matplotlib.ticker import FormatStrFormatter, LinearLocator
-<<<<<<< HEAD
-from mpl_toolkits.mplot3d import Axes3D  # pylint: disable=(whatever-message-pylint has. I assume unused-import)
-=======
+
 from mpl_toolkits.mplot3d import Axes3D # pylint: disable=unused-import
->>>>>>> e03130dd
+
 from torch.utils.tensorboard import SummaryWriter
 
 import bnelearn.util.logging as logging_utils
@@ -297,13 +295,9 @@
             print('epoch {}:\t elapsed {:.2f}s, overhead {:.3f}s'.format(epoch, timer() - tic, elapsed_overhead))
         else:
             print('epoch {}:\t elapsed {:.2f}s'.format(epoch, timer() - tic))
-
-<<<<<<< HEAD
-=======
         return utilities
 
 
->>>>>>> e03130dd
     def run(self, epochs, n_runs: int = 1, seeds: Iterable[int] = None):
         """Runs the experiment implemented by this class for `epochs` number of iterations."""
         if not seeds:
@@ -331,10 +325,6 @@
 
             self._init_new_run()
 
-<<<<<<< HEAD
-            for e in range(epochs + 1):
-                self._training_loop(epoch=e)
-=======
             for e in range(epochs+1):
                 utilities = self._training_loop(epoch=e)
 
@@ -360,7 +350,6 @@
                     if stop:
                         print(f'Stopping criterion reached after {e} iterations.')
                         break
->>>>>>> e03130dd
 
             if self.logging_config.enable_logging:
                 self._log_experiment_params()
@@ -395,15 +384,12 @@
         if stopping_criterion is None:
             stopping_criterion = self.logging_config.stopping_criterion_rel_util_loss_diff
 
-<<<<<<< HEAD
-=======
         diffs = values.max(0)[0] - values.min(0)[0] # size: n_models
         log_params = {'stopping_criterion': diffs}
         self.writer.add_metrics_dict(log_params, self._model_names, epoch, group_prefix = 'meta')
 
         return diffs.max().le(stopping_criterion).item()
 
->>>>>>> e03130dd
     ########################################################################################################
     ####################################### Moved logging to here ##########################################
     ########################################################################################################
@@ -568,13 +554,9 @@
 
         if self.logging_config.log_metrics['util_loss'] and (epoch % self.logging_config.util_loss_frequency) == 0:
             create_plot_output = epoch % self.logging_config.plot_frequency == 0
-<<<<<<< HEAD
-            self._cur_epoch_log_params['regret_ex_ante'], self._cur_epoch_log_params['regret_ex_interim'] = \
-                self._calculate_metrics_regret(create_plot_output, epoch)
-=======
-            log_params['util_loss_ex_ante'], log_params['util_loss_ex_interim'] = \
+            self._cur_epoch_log_params['util_loss_ex_ante'], self._cur_epoch_log_params['util_loss_ex_interim'] = \
                 self._calculate_metrics_util_loss(create_plot_output, epoch)
->>>>>>> e03130dd
+
 
         # plotting
         if epoch % self.logging_config.plot_frequency == 0:
