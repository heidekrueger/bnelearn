--- conflicted
+++ resolved
@@ -220,14 +220,9 @@
                 self.observation_size,
                 hidden_nodes=self.learning.hidden_nodes,
                 hidden_activations=self.learning.hidden_activations,
-<<<<<<< HEAD
-                ensure_positive_output=self.positive_output_point.to('cpu'),  # models init. on cpu
-                output_length=self.action_size).to(self.hardware.device)
-=======
                 ensure_positive_output=self.positive_output_point,
                 output_length=self.action_size
             ).to(self.hardware.device)
->>>>>>> 8370f88c
 
         self.bidders = [
             self._strat_to_bidder(strategy=self.models[m_id],
