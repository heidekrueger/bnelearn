from typing import List
import torch

from bnelearn.correlation_device import (BernoulliWeightsCorrelationDevice,
                                         ConstantWeightsCorrelationDevice,
                                         IndependentValuationDevice)
from bnelearn.experiment.combinatorial_experiment import (LLGExperiment,
                                                          LLLLGGExperiment)
from bnelearn.experiment.configurations import (ExperimentConfiguration,
                                                LearningConfiguration,
                                                LoggingConfiguration,
                                                RunningConfiguration)
from bnelearn.experiment.multi_unit_experiment import (MultiUnitExperiment,
                                                       SplitAwardExperiment)
from bnelearn.experiment.single_item_experiment import (
    GaussianSymmetricPriorSingleItemExperiment,
    TwoPlayerAsymmetricUniformPriorSingleItemExperiment,
<<<<<<< HEAD
    UniformSymmetricPriorSingleItemExperiment,
    MineralRightsExperiment)
=======
    UniformSymmetricPriorSingleItemExperiment)
>>>>>>> b1633a6e

# the lists that are defaults will never be mutated, so we're ok with using them here.
# pylint: disable = dangerous-default-value 

def single_item_uniform_symmetric(n_runs: int, n_epochs: int,
                                  n_players: List[int], payment_rule: str, model_sharing=True,
                                  u_lo=0, u_hi=1,
                                  risk=1.0,
                                  log_metrics=['opt', 'l2', 'util_loss'], util_loss_batch_size=2 ** 4,
                                  util_loss_grid_size=2 ** 4,
                                  specific_gpu=0,
                                  logging=True):
    running_configuration = RunningConfiguration(n_runs=n_runs, n_epochs=n_epochs, specific_gpu=specific_gpu,
                                                 n_players=n_players)
    logging_configuration = LoggingConfiguration(log_metrics=log_metrics,
                                                 util_loss_batch_size=util_loss_batch_size,
                                                 util_loss_grid_size=util_loss_grid_size,
                                                 enable_logging=logging
                                                 )

    experiment_configuration = ExperimentConfiguration(payment_rule=payment_rule, model_sharing=model_sharing,
                                                       u_lo=u_lo, u_hi=u_hi, risk=risk)
    experiment_class = UniformSymmetricPriorSingleItemExperiment
    return running_configuration, logging_configuration, experiment_configuration, experiment_class


def single_item_gaussian_symmetric(n_runs: int, n_epochs: int,
                                   n_players: [int], payment_rule: str, model_sharing=True, valuation_mean=15,
                                   valuation_std=10,
                                   risk=1.0, eval_batch_size=2 ** 16,
                                   log_metrics=['opt', 'l2', 'util_loss'], util_loss_batch_size=2 ** 8,
                                   util_loss_grid_size=2 ** 8,
                                   specific_gpu=1,
                                   logging=True,
                                   save_tb_events_to_csv_detailed: bool = False,
                                   save_tb_events_to_binary_detailed: bool = False):
    if eval_batch_size == 2 ** 16:
        print("Using eval_batch_size of 2**16. Use at least 2**22 for proper experiment runs!")
    running_configuration = RunningConfiguration(n_runs=n_runs, n_epochs=n_epochs, specific_gpu=specific_gpu,
                                                 n_players=n_players)
    logging_configuration = LoggingConfiguration(log_metrics=log_metrics,
                                                 util_loss_batch_size=util_loss_batch_size,
                                                 util_loss_grid_size=util_loss_grid_size,
                                                 eval_batch_size=eval_batch_size,
                                                 enable_logging=logging,
                                                 save_tb_events_to_csv_detailed=save_tb_events_to_csv_detailed,
                                                 save_tb_events_to_binary_detailed=save_tb_events_to_binary_detailed
                                                 )
    experiment_configuration = ExperimentConfiguration(payment_rule=payment_rule, model_sharing=model_sharing,
                                                       valuation_mean=valuation_mean, valuation_std=valuation_std,
                                                       risk=risk)
    experiment_class = GaussianSymmetricPriorSingleItemExperiment
    return running_configuration, logging_configuration, experiment_configuration, experiment_class


def single_item_asymmetric_uniform_overlapping(
        n_runs: int,
        n_epochs: int,
        payment_rule='first_price',
        model_sharing=False,
        u_lo=[5, 5],
        u_hi=[15, 25],
        risk=1.0,
        eval_batch_size=2 ** 18,
        log_metrics=['opt', 'l2', 'util_loss'],
        util_loss_batch_size=2 ** 8,
        util_loss_grid_size=2 ** 8,
        specific_gpu=1,
        logging=True
):
    n_players = [2]
    running_configuration = RunningConfiguration(n_runs=n_runs, n_epochs=n_epochs,
                                                 specific_gpu=specific_gpu, n_players=n_players)
    logging_configuration = LoggingConfiguration(log_metrics=log_metrics,
                                                 util_loss_batch_size=util_loss_batch_size,
                                                 util_loss_grid_size=util_loss_grid_size,
                                                 eval_batch_size=eval_batch_size
                                                 )

    experiment_configuration = ExperimentConfiguration(payment_rule=payment_rule, model_sharing=model_sharing,
                                                       u_lo=u_lo, u_hi=u_hi, risk=risk)
    experiment_class = TwoPlayerAsymmetricUniformPriorSingleItemExperiment
    return running_configuration, logging_configuration, experiment_configuration, experiment_class

def single_item_asymmetric_uniform_disjunct(
        n_runs: int,
        n_epochs: int,
        payment_rule='first_price',
        model_sharing=False,
        u_lo=[0, 6],  # [5, 5],     [0, 6]
        u_hi=[5, 7],  # [15, 25],   [5, 7]
        risk=1.0,
        eval_batch_size=2 ** 18,
        log_metrics=['opt', 'l2', 'util_loss'],
        util_loss_batch_size=2 ** 8,
        util_loss_grid_size=2 ** 8,
        specific_gpu=1,
        logging=True
):
    n_players = [2]
    running_configuration = RunningConfiguration(n_runs=n_runs, n_epochs=n_epochs,
                                                 specific_gpu=specific_gpu, n_players=n_players)
    logging_configuration = LoggingConfiguration(log_metrics=log_metrics,
                                                 util_loss_batch_size=util_loss_batch_size,
                                                 util_loss_grid_size=util_loss_grid_size,
                                                 eval_batch_size=eval_batch_size
                                                 )

    experiment_configuration = ExperimentConfiguration(payment_rule=payment_rule, model_sharing=model_sharing,
                                                       u_lo=u_lo, u_hi=u_hi, risk=risk)
    experiment_class = TwoPlayerAsymmetricUniformPriorSingleItemExperiment
    return running_configuration, logging_configuration, experiment_configuration, experiment_class


def mineral_rights(
        n_runs: int, n_epochs: int,
        model_sharing=True,
        log_metrics=['opt', 'l2'],
        util_loss_batch_size=2**4,
        util_loss_grid_size=2**4,
        specific_gpu=0,
        logging=True
    ):
    running_configuration = RunningConfiguration(n_runs=n_runs, n_epochs=n_epochs, specific_gpu=specific_gpu,
                                                 n_players=[3])
    logging_configuration = LoggingConfiguration(log_metrics=log_metrics,
                                                 util_loss_batch_size=util_loss_batch_size,
                                                 util_loss_grid_size=util_loss_grid_size,
                                                 enable_logging=logging)
    experiment_configuration = ExperimentConfiguration(payment_rule='second_price', model_sharing=model_sharing,
                                                       u_lo=0, u_hi=1, risk=1.0,
                                                       correlation_types='corr_type',
                                                       correlation_groups=[[0, 1, 2]],
                                                       correlation_coefficients=[1.0])
    experiment_class = MineralRightsExperiment
    return running_configuration, logging_configuration, experiment_configuration, experiment_class


def llg(n_runs: int, n_epochs: int,
        payment_rule: str, 
        model_sharing=True,
        u_lo=[0, 0, 0], u_hi=[1, 1, 2],
        gamma = 0.0, #correlation between local bidders
        risk=1.0,
        log_metrics=['opt', 'l2', 'util_loss'], util_loss_batch_size=2 ** 8, util_loss_grid_size=2 ** 8,
        specific_gpu=1,
        logging=True):
    n_players = [3]
    running_configuration = RunningConfiguration(n_runs=n_runs, n_epochs=n_epochs, specific_gpu=specific_gpu,
                                                 n_players=n_players)
    logging_configuration = LoggingConfiguration(log_metrics=log_metrics,
                                                 util_loss_batch_size=util_loss_batch_size,
                                                 util_loss_grid_size=util_loss_grid_size,
                                                 enable_logging=logging
                                                 )
    groups = None
    corr_type = 'independent'
    corr_coefficients = 0.0

    if gamma > 0.0:
        assert gamma <= 1.0
        groups = [[0,1], [2]]
        corr_type = 'Bernoulli_weights'
        corr_coefficients = [gamma, 0.0]


    experiment_configuration = ExperimentConfiguration(payment_rule=payment_rule,
                                                       model_sharing=model_sharing,
                                                       u_lo=u_lo, u_hi=u_hi, risk=risk,
                                                       correlation_types=corr_type,
                                                       correlation_groups=groups,
                                                       correlation_coefficients= corr_coefficients
                                                       )
    experiment_class = LLGExperiment
    return running_configuration, logging_configuration, experiment_configuration, experiment_class


def llllgg(n_runs: int, n_epochs: int,
           payment_rule: str, model_sharing=True,
           u_lo=[0, 0, 0, 0, 0, 0], u_hi=[1, 1, 1, 1, 2, 2],
           risk=1.0, eval_batch_size=2 ** 12, util_loss_frequency=100,
           log_metrics=['util_loss'], util_loss_batch_size=2 ** 12, util_loss_grid_size=2 ** 10,
           core_solver="NoCore", parallel = 1,
           specific_gpu=1,
           logging=True):
    n_players = [6]
    running_configuration = RunningConfiguration(n_runs=n_runs, n_epochs=n_epochs, specific_gpu=specific_gpu,
                                                 n_players=n_players)
    logging_configuration = LoggingConfiguration(log_metrics=log_metrics,
                                                 util_loss_batch_size=util_loss_batch_size,
                                                 util_loss_grid_size=util_loss_grid_size,
                                                 eval_batch_size=eval_batch_size,
                                                 enable_logging=logging,
                                                 util_loss_frequency=util_loss_frequency
                                                 )

    experiment_configuration = ExperimentConfiguration(payment_rule=payment_rule, model_sharing=model_sharing,
                                                       u_lo=u_lo, u_hi=u_hi, risk=risk, core_solver=core_solver,
                                                       parallel = parallel)
    experiment_class = LLLLGGExperiment
    return running_configuration, logging_configuration, experiment_configuration, experiment_class


def multiunit(
        n_runs: int, n_epochs: int,
        n_players: list = [2],
        payment_rule: str = 'vcg',
        n_units=2,
        log_metrics=['opt', 'l2', 'util_loss'],
        model_sharing=True,
        u_lo=[0, 0], u_hi=[1, 1],
        risk=1.0,
        constant_marginal_values: bool = False,
        item_interest_limit: int = None,
        util_loss_batch_size=2 ** 8,
        util_loss_grid_size=2 ** 8,
        specific_gpu=0,
        logging=True
):
    running_configuration = RunningConfiguration(
        n_runs=n_runs, n_epochs=n_epochs,
        specific_gpu=specific_gpu, n_players=[2]
    )
    logging_configuration = LoggingConfiguration(
        log_metrics=log_metrics,
        util_loss_batch_size=util_loss_batch_size,
        util_loss_grid_size=util_loss_grid_size,
        plot_points=1000,
        enable_logging=logging
    )
    experiment_configuration = ExperimentConfiguration(
        payment_rule=payment_rule, n_units=n_units,
        model_sharing=model_sharing,
        u_lo=u_lo, u_hi=u_hi, risk=risk,
        constant_marginal_values=constant_marginal_values,
        item_interest_limit=item_interest_limit
    )
    experiment_class = MultiUnitExperiment
    return running_configuration, logging_configuration, experiment_configuration, experiment_class


def splitaward(
        n_runs: int, n_epochs: int,
        n_players: list = [2],
        payment_rule: str = 'first_price',
        n_units=2,
        model_sharing=True,
        log_metrics=['opt', 'l2', 'util_loss'],
        u_lo=[1, 1], u_hi=[1.4, 1.4],
        risk=1.0,
        constant_marginal_values: bool = False,
        item_interest_limit: int = None,
        efficiency_parameter: float = 0.3,
        util_loss_batch_size=2 ** 8,
        util_loss_grid_size=2 ** 8,
        specific_gpu=1,
        logging=True
):
    running_configuration = RunningConfiguration(
        n_runs=n_runs, n_epochs=n_epochs,
        specific_gpu=specific_gpu, n_players=[2]
    )
    logging_configuration = LoggingConfiguration(
        log_metrics=log_metrics,
        util_loss_batch_size=util_loss_batch_size,
        util_loss_grid_size=util_loss_grid_size,
        enable_logging=logging
    )

    experiment_configuration = ExperimentConfiguration(
        payment_rule=payment_rule, n_units=n_units,
        model_sharing=model_sharing,
        u_lo=u_lo, u_hi=u_hi, risk=risk,
        constant_marginal_values=constant_marginal_values,
        item_interest_limit=item_interest_limit,
        efficiency_parameter=efficiency_parameter
    )
    experiment_class = SplitAwardExperiment
    return running_configuration, logging_configuration, experiment_configuration, experiment_class<|MERGE_RESOLUTION|>--- conflicted
+++ resolved
@@ -15,12 +15,8 @@
 from bnelearn.experiment.single_item_experiment import (
     GaussianSymmetricPriorSingleItemExperiment,
     TwoPlayerAsymmetricUniformPriorSingleItemExperiment,
-<<<<<<< HEAD
     UniformSymmetricPriorSingleItemExperiment,
     MineralRightsExperiment)
-=======
-    UniformSymmetricPriorSingleItemExperiment)
->>>>>>> b1633a6e
 
 # the lists that are defaults will never be mutated, so we're ok with using them here.
 # pylint: disable = dangerous-default-value 
@@ -141,7 +137,7 @@
         log_metrics=['opt', 'l2'],
         util_loss_batch_size=2**4,
         util_loss_grid_size=2**4,
-        specific_gpu=0,
+        specific_gpu=7,
         logging=True
     ):
     running_configuration = RunningConfiguration(n_runs=n_runs, n_epochs=n_epochs, specific_gpu=specific_gpu,
