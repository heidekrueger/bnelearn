--- conflicted
+++ resolved
@@ -29,16 +29,10 @@
     running_configuration = RunningConfiguration(n_runs=n_runs, n_epochs=n_epochs, specific_gpu=specific_gpu,
                                                  n_players=n_players)
     logging_configuration = LoggingConfiguration(log_metrics=log_metrics,
-<<<<<<< HEAD
-                                                 regret_batch_size=regret_batch_size,
-                                                 regret_grid_size=regret_grid_size,
+                                                 util_loss_batch_size=util_loss_batch_size,
+                                                 util_loss_grid_size=util_loss_grid_size,
                                                  enable_logging=logging,
-                                                 eval_batch_size=eval_batch_size
-=======
-                                                 util_loss_batch_size=util_loss_batch_size,
-                                                 util_loss_grid_size=util_loss_grid_size,
-                                                 enable_logging=logging
->>>>>>> e03130dd
+                                                 eval_batch_size = eval_batch_size
                                                  )
 
     experiment_configuration = ExperimentConfiguration(payment_rule=payment_rule, model_sharing=model_sharing,
@@ -48,15 +42,6 @@
 
 
 def single_item_gaussian_symmetric(n_runs: int, n_epochs: int,
-<<<<<<< HEAD
-                                       n_players: [int], payment_rule: str, model_sharing=True, valuation_mean=15,
-                                       valuation_std=10,
-                                       risk=1.0, eval_batch_size=2 ** 16,
-                                       log_metrics=['opt', 'l2', 'regret'], regret_batch_size=2 ** 8,
-                                       regret_grid_size=2 ** 8,
-                                       specific_gpu=0,
-                                       logging=True):
-=======
                                    n_players: [int], payment_rule: str, model_sharing=True, valuation_mean=15,
                                    valuation_std=10,
                                    risk=1.0, eval_batch_size=2 ** 16,
@@ -66,7 +51,7 @@
                                    logging=True,
                                    save_tb_events_to_csv_detailed: bool = False,
                                    save_tb_events_to_binary_detailed: bool = False):
->>>>>>> e03130dd
+
     if eval_batch_size == 2 ** 16:
         print("Using eval_batch_size of 2**16. Use at least 2**22 for proper experiment runs!")
     running_configuration = RunningConfiguration(n_runs=n_runs, n_epochs=n_epochs, specific_gpu=specific_gpu,
