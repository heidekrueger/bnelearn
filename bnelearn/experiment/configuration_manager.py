import json
import os
import time
import warnings
from typing import List, Type, Iterable, Tuple
from numpy import MAXDIMS

import torch
import torch.nn as nn
from torch.optim import Optimizer
from bnelearn.util import logging as logging_utils

from bnelearn.experiment.configurations import (SettingConfig,
                                                LearningConfig,
                                                LoggingConfig,
                                                RunningConfig, ExperimentConfig, HardwareConfig,
                                                EnhancedJSONEncoder)

from bnelearn.experiment.combinatorial_experiment import (LLGExperiment,
                                                          LLGFullExperiment,
                                                          LLLLGGExperiment)
from bnelearn.experiment.multi_unit_experiment import (MultiUnitExperiment, SplitAwardExperiment)

from bnelearn.experiment.single_item_experiment import (GaussianSymmetricPriorSingleItemExperiment,
                                                        TwoPlayerAsymmetricUniformPriorSingleItemExperiment,
                                                        TwoPlayerAsymmetricBetaPriorSingleItemExperiment,
                                                        UniformSymmetricPriorSingleItemExperiment,
                                                        MineralRightsExperiment,
                                                        AffiliatedObservationsExperiment
                                                        )

# TODO: server-specific constant hardcoded. We need a more dynamic way to do this.
# See gitlab issue #218
MAX_CPU_THREADS = 44


DISTRIBUTIONS = {'Uniform': torch.distributions.Uniform,
                 'Normal': torch.distributions.Normal,
                 'Bernoulli': torch.distributions.Bernoulli,
                 'Beta': torch.distributions.Beta,
                 'Binomial': torch.distributions.Binomial,
                 'Categorical': torch.distributions.Categorical,
                 'Cauchy': torch.distributions.Cauchy,
                 'Chi2': torch.distributions.Chi2,
                 'ContinuousBernoulli': torch.distributions.ContinuousBernoulli,
                 'Dirichlet': torch.distributions.Dirichlet,
                 'Exponential': torch.distributions.Exponential,
                 'FisherSnedecor': torch.distributions.FisherSnedecor,
                 'Gamma': torch.distributions.Gamma,
                 'Geometric': torch.distributions.Geometric,
                 'Gumbel': torch.distributions.Gumbel,
                 'HalfCauchy': torch.distributions.HalfCauchy,
                 'HalfNormal': torch.distributions.HalfNormal,
                 'Independent': torch.distributions.Independent,
                 'Laplace': torch.distributions.Laplace,
                 'LogNormal': torch.distributions.LogNormal,
                 'LogisticNormal': torch.distributions.LogisticNormal,
                 'LowRankMultivariateNormal': torch.distributions.LowRankMultivariateNormal,
                 'Multinomial': torch.distributions.Multinomial,
                 'MultivariateNormal': torch.distributions.MultivariateNormal,
                 'NegativeBinomial': torch.distributions.NegativeBinomial,
                 'OneHotCategorical': torch.distributions.OneHotCategorical,
                 'Pareto': torch.distributions.Pareto,
                 'RelaxedBernoulli': torch.distributions.RelaxedBernoulli,
                 'RelaxedOneHotCategorical': torch.distributions.RelaxedOneHotCategorical,
                 'StudentT': torch.distributions.StudentT,
                 'Poisson': torch.distributions.Poisson,
                 'VonMises': torch.distributions.VonMises,
                 'Weibull': torch.distributions.Weibull
                 }

ACTIVATIONS = {'SELU': lambda: nn.SELU,
               'Threshold': lambda: nn.Threshold,
               'ReLU': lambda: nn.ReLU,
               'RReLU': lambda: nn.RReLU,
               'Hardtanh': lambda: nn.Hardtanh,
               'ReLU6': lambda: nn.ReLU6,
               'Sigmoid': lambda: nn.Sigmoid,
               'Hardsigmoid': lambda: nn.Hardsigmoid,
               'Tanh': lambda: nn.Tanh,
               'ELU': lambda: nn.ELU,
               'CELU': lambda: nn.CELU,
               'GLU': lambda: nn.GLU,
               'GELU': lambda: nn.GELU,
               'Hardshrink': lambda: nn.Hardshrink,
               'LeakyReLU': lambda: nn.LeakyReLU,
               'LogSigmoid': lambda: nn.LogSigmoid,
               'Softplus': lambda: nn.Softplus,
               'Softshrink': lambda: nn.Softshrink,
               'MultiheadAttention': lambda: nn.MultiheadAttention,
               'PReLU': lambda: nn.PReLU,
               'Softsign': lambda: nn.Softsign,
               'Tanhshrink': lambda: nn.Tanhshrink,
               'Softmin': lambda: nn.Softmin,
               'Softmax': lambda: nn.Softmax,
               'Softmax2d': lambda: nn.Softmax2d,
               'LogSoftmax': lambda: nn.LogSoftmax
               }

# the lists that are defaults will never be mutated, so we're ok with using them here.
# pylint: disable = dangerous-default-value

# This module explicitly takes care of unifying lots of variables, it's okay to use many locals here.
# pylint: disable=too-many-instance-attributes
class ConfigurationManager:
    """
    The class provides a 'front-end' for the whole package. It allows for creation of a full and
    consistent ExperimentConfiguration, as defined by the ExperimentConfig dataclass.
    It manages all the defaults, including those specific for each experiment type, auto-inits the parameters that
    are not supposed to be initialized manually, and allows to selectively change any part of the configuration,
    while also performing a parameter and consistency check before creating the final configuration object.

    The workflow with the class API is as follows:
    1. Init class object with the experiment type string, n_runs and n_epochs.
    For possible experiment types see ConfigurationManager.experiment_types
    1.1. __init__ calls get_default_config_members method to get default configuration members.
    1.2 Based on the experiment type, __init__ calls the appropriate ancillary _init_experiment_type.
    It sets the default parameters specific for the given experiment type.
    2. (Optional step) Call set_config_member methods (e.g. set_setting) in a chain style,
    each methods allows to selectively set any parameter of a corresponding config member to a new arbitrary value,
    while leaving all the parameters not specified by the user intact - with their default values.
    3. Call the get_config method to get a ready configuration object and an experiment class corresponding
    to the experiment type (the latter needed for an easy instantiation of the Experiment)
    3.1 get_config calls _post_init, which inits the parameters which shouldn't be set manually, checks for consistency
    between the related parameters and validates whether each parameter is in an appropriate value range.
    Then, it calls the type specific _post_init_experiment_type method which performs all the same things, but specific
    for the experiment type.
    3.2 get_config creates and returns the final and valid configuration object alongside the experiment class.

    Example of class usage:
    experiment_config, experiment_class = ConfigurationManager(experiment_type='multiunit', n_runs=1, n_epochs=20) \
        .set_logging(log_root_dir=log_root_dir) \
        .set_setting(payment_rule='discriminatory') \
        .set_learning(model_sharing=False) \
        .set_hardware() \
        .get_config()

    experiment_class(experiment_config).run()
    """

    def _init_single_item_uniform_symmetric(self):
        self.learning.model_sharing = True
        self.setting.u_lo = [0]
        self.setting.u_hi = [1]

    def _init_single_item_gaussian_symmetric(self):
        self.learning.model_sharing = True
        self.setting.valuation_mean = 15
        self.setting.valuation_std = 5

    def _init_single_item_asymmetric_uniform_overlapping(self):
        self.learning.model_sharing = False
        self.setting.u_lo = [0, 0]
        self.setting.u_hi = [.5, 1]

    def _init_single_item_asymmetric_uniform_disjunct(self):
        self.learning.model_sharing = False
        self.setting.u_lo = [0, .6]
        self.setting.u_hi = [.5, .7]

    def _init_single_item_asymmetric_beta(self):
        self.learning.model_sharing = False
        self.setting.u_lo = [0, 1]
        self.setting.u_hi = [1, 1]

    def _init_mineral_rights(self):
        self.setting.n_players = 3
        self.setting.correlation_groups = [[0, 1, 2]]
        self.setting.correlation_types = 'corr_type'
        self.setting.correlation_coefficients = [1.0]
        self.setting.u_lo = [0]
        self.setting.u_hi = [1]
        self.setting.payment_rule = 'second_price'
        self.logging.log_metrics = {'opt': True,
                                    'util_loss': True,
                                    'efficiency': True,
                                    'revenue': True}

    def _init_affiliated_observations(self):
        self.setting.n_players = 2
        self.setting.correlation_groups = [[0, 1]]
        self.setting.correlation_types = 'corr_type'
        self.setting.correlation_coefficients = [1.0]
        self.setting.u_lo = [0]
        self.setting.u_hi = [1]
        self.setting.payment_rule = 'first_price'
        self.logging.log_metrics = {'opt': True,
                                    'util_loss': True,
                                    'efficiency': True,
                                    'revenue': True}

    def _init_llg(self):
        self.learning.model_sharing = True
        self.setting.u_lo = [0, 0, 0]
        self.setting.u_hi = [1, 1, 2]
        self.setting.n_players = 3
        self.setting.payment_rule = 'nearest_zero'
        self.setting.correlation_groups = [[0, 1], [2]]
        self.setting.regret = 0.0
        self.setting.gamma = 0.0
        self.logging.log_metrics = {'opt': True,
                                    'efficiency': True,
                                    'revenue': True,
                                    'util_loss': True}

    #     self.setting.correlation_types = 'independent'
    #
    # def with_correlation(self, gamma, correlation_type='Bernoulli_weights'):
    #     self.setting.gamma = gamma
    #     self.setting.correlation_types = correlation_type if gamma > 0.0 else 'independent'
    #
    #     if correlation_type == 'constant_weights' and gamma > 0:
    #         if 'opt' in self.logging.log_metrics.keys():
    #             del self.logging.log_metrics['opt']
    #         if 'l2' in self.logging.log_metrics.keys():
    #             del self.logging.log_metrics['l2']
    #         print('BNE in constant weights correlation model not approximated.')
    #
    #     return self

    def _init_llg_full(self):
        self.learning.model_sharing = False
        self.setting.u_lo = [0, 0, 0]
        self.setting.u_hi = [1, 1, 2]
        self.setting.n_players = 3
        self.setting.payment_rule = 'mrcs_favored'
        self.setting.correlation_groups = [[0, 1], [2]]
        self.setting.gamma = 0.0
        self.logging.log_metrics = {'opt': True,
                                    'util_loss': True,
                                    'efficiency': False,
                                    'revenue': False}

    def _init_llllgg(self):
        self.logging.util_loss_batch_size = 2 ** 12
        self.learning.model_sharing = True
        self.setting.u_lo = [0, 0, 0, 0, 0, 0]
        self.setting.u_hi = [1, 1, 1, 1, 2, 2]
        self.setting.core_solver = 'NoCore'
        self.setting.parallel = 1
        self.setting.n_players = 6
        self.logging.util_loss_frequency = 1000  # Or 100?
        self.logging.log_metrics = {'opt': False,
                                    'util_loss': True}

    def _init_multiunit(self):
        self.setting.payment_rule = 'vcg'
        self.setting.n_units = 2
        self.learning.model_sharing = True
        self.setting.u_lo = [0]
        self.setting.u_hi = [1]
        self.setting.risk = 1.0
        self.setting.constant_marginal_values = False
        self.setting.gamma = 0.0
        self.setting.correlation_types = 'independent'
        self.logging.plot_points = 1000
        self.logging.log_metrics = {'opt': True,
                                    'util_loss': True,
                                    'efficiency': True,
                                    'revenue': True}

    def _init_splitaward(self):
        self.setting.n_units = 2
        self.learning.model_sharing = True
        self.setting.u_lo = [1]
        self.setting.u_hi = [1.4]
        self.setting.constant_marginal_values = False
        self.setting.efficiency_parameter = 0.3
        self.logging.log_componentwise_norm = True

    def _post_init(self):
        """Any assignments and checks common to all experiment types"""
        # Learning
        assert len(self.learning.hidden_activations) == len(self.learning.hidden_nodes)
        self.learning.optimizer = ConfigurationManager._set_optimizer(self.learning.optimizer_type)

        # Logging
        # Rationale behind timestamp format: should be ordered chronologically but include weekday.
        # Using . instead of : for compatability with Windows
        # Why do we even need the timestamp field?
        # self.logging.experiment_timestamp = time.strftime('%Y-%m-%d %a %H.%M')
        self.logging.experiment_dir = time.strftime('%Y-%m-%d %a %H.%M')
        if self.logging.experiment_name:
            self.logging.experiment_dir += ' ' + str(self.logging.experiment_name)

        valid_log_metrics = ['opt', 'util_loss', 'efficiency', 'revenue']
        if self.logging.log_metrics is not None:
            for metric in self.logging.log_metrics:
                assert metric in valid_log_metrics, "Metric not known."
            missing_metrics = list(set(valid_log_metrics) - set(self.logging.log_metrics))
            for m in missing_metrics:
                self.logging.log_metrics[m] = False
            if self.logging.log_metrics['util_loss'] and self.logging.util_loss_batch_size is None:
                self.logging.util_loss_batch_size = 2 ** 8
                self.logging.util_loss_grid_size = 2 ** 8
            if not self.logging.enable_logging:
                self.logging.save_tb_events_to_csv_aggregate = False
                self.logging.save_tb_events_to_csv_detailed = False
                self.logging.save_tb_events_to_binary_detailed = False
                self.logging.save_models = False
                self.logging.save_figure_to_disk_png = False
                self.logging.save_figure_to_disk_svg = False
                self.logging.save_figure_data_to_disk = False

        # Hardware
        if self.hardware.cuda and not torch.cuda.is_available():
            warnings.warn('Cuda not available. Falling back to CPU!')
            self.hardware.cuda = False
            self.hardware.fallback = True
        self.hardware.device = 'cuda' if self.hardware.cuda else 'cpu'

        if self.hardware.cuda and self.hardware.specific_gpu is not None:
            torch.cuda.set_device(self.hardware.specific_gpu)

        ConfigurationManager.experiment_types[self.experiment_type][2](self)

    def _post_init_single_item_uniform_symmetric(self):
        pass

    def _post_init_single_item_gaussian_symmetric(self):
        pass

    def _post_init_single_item_asymmetric_uniform_overlapping(self):
        pass

    def _post_init_single_item_asymmetric_uniform_disjunct(self):
        pass

    def _post_init_single_item_asymmetric_beta(self):
        pass

    def _post_init_mineral_rights(self):
        pass

    def _post_init_affiliated_observations(self):
        pass

    def _post_init_llg(self):
        # How many of those types are there and how do they correspond to gammavalues?
        # I might wrongly understand the relationship here
        if self.setting.gamma == 0.0:
            self.setting.correlation_types = 'independent'
        elif self.setting.gamma > 0.0:
            if self.setting.correlation_types is None:
                self.setting.correlation_types = 'Bernoulli_weights'
            if self.setting.correlation_types not in ['Bernoulli_weights', 'constant_weights']:
                raise NotImplementedError(f'`{self.setting.correlation_types}` corrrelation model unknown.')
        elif self.setting.gamma > 1.0:
            raise ValueError('Invalid gamma')

        # Extend the distribution boundaries to all bidders if the request
        # number exceeds the default
        while len(self.setting.u_lo) < self.setting.n_players:
            self.setting.u_lo.insert(0, self.setting.u_lo[0])
            self.setting.u_hi.insert(0, self.setting.u_hi[0])
        self.setting.u_hi[-1] = self.setting.n_players - 1

    def _post_init_llg_full(self):
        if self.learning.model_sharing:
            warnings.warn("Model sharing not possible in this setting.")
            self.learning.model_sharing = False
        self._post_init_llg()

    def _post_init_llllgg(self):
        pass

    def _post_init_multiunit(self):
        pass

    def _post_init_splitaward(self):
        pass

    experiment_types = {
        'single_item_uniform_symmetric':
            (UniformSymmetricPriorSingleItemExperiment, _init_single_item_uniform_symmetric,
             _post_init_single_item_uniform_symmetric),
        'single_item_gaussian_symmetric':
            (GaussianSymmetricPriorSingleItemExperiment, _init_single_item_gaussian_symmetric,
             _post_init_single_item_gaussian_symmetric),
        'single_item_asymmetric_uniform_overlapping':
            (TwoPlayerAsymmetricUniformPriorSingleItemExperiment, _init_single_item_asymmetric_uniform_overlapping,
             _post_init_single_item_asymmetric_uniform_overlapping),
        'single_item_asymmetric_uniform_disjunct':
            (TwoPlayerAsymmetricUniformPriorSingleItemExperiment, _init_single_item_asymmetric_uniform_disjunct,
             _post_init_single_item_asymmetric_uniform_disjunct),
        'single_item_asymmetric_beta':
            (TwoPlayerAsymmetricBetaPriorSingleItemExperiment, _init_single_item_asymmetric_beta,
             _post_init_single_item_asymmetric_beta),
        'mineral_rights':
           (MineralRightsExperiment, _init_mineral_rights, _post_init_mineral_rights),
        'affiliated_observations':
           (AffiliatedObservationsExperiment, _init_affiliated_observations, _post_init_affiliated_observations),
        'llg':
            (LLGExperiment, _init_llg, _post_init_llg),
        'llg_full':
            (LLGFullExperiment, _init_llg_full, _post_init_llg_full),
        'llllgg':
            (LLLLGGExperiment, _init_llllgg, _post_init_llllgg),
        'multiunit':
           (MultiUnitExperiment, _init_multiunit, _post_init_multiunit),
        'splitaward':
           (SplitAwardExperiment, _init_splitaward, _post_init_splitaward)
        }

    def __init__(self, experiment_type: str, n_runs: int, n_epochs: int, seeds: Iterable[int] = None):
        self.experiment_type = experiment_type
        # Common defaults
        self.running, self.setting, self.learning, self.logging, self.hardware = \
            ConfigurationManager.get_default_config_members()
        self.running.n_runs = n_runs
        self.running.n_epochs = n_epochs
        self.running.seeds = seeds
        # Defaults specific to an experiment type
        if self.experiment_type not in ConfigurationManager.experiment_types:
<<<<<<< HEAD
            raise Exception(f'The experiment type `{self.experiment_type}` does not exist')
=======
            raise Exception('The experiment type does not exist. Available ' + \
                f'experiments are {ConfigurationManager.experiment_types.keys()}.')
>>>>>>> 8370f88c
        else:
            ConfigurationManager.experiment_types[self.experiment_type][1](self)

    # pylint: disable=too-many-arguments, unused-argument
    def set_setting(self, n_players: int = 'None', payment_rule: str = 'None', risk: float = 'None',
                    common_prior: torch.distributions.Distribution = 'None', valuation_mean: float = 'None',
                    valuation_std: float = 'None', u_lo: list = 'None', u_hi: list = 'None', gamma: float = 'None',
                    correlation_types: str = 'None', correlation_groups: List[List[int]] = 'None',
                    correlation_coefficients: List[float] = 'None', n_units: int = 'None',
                    pretrain_transform: callable = 'None', constant_marginal_values: bool = 'None',
                    item_interest_limit: int = 'None', efficiency_parameter: float = 'None',
                    core_solver: str = 'None', regret: float = 'None',):
        """
        Sets only the parameters of setting which were passed, returns self. Using None here and below
        as a string allows to explicitly st parameters to None.

        Args:
            n_players: The number of players in the game.
            payment_rule: The payment rule to be used.
            risk: A strictly positive risk-parameter. A value of 1 corresponds to risk-neutral agents,
                values <1 indicate risk-aversion.
            common_prior: The common type distribution shared by all players, explicitly given as a
                ``torch.distributions.Distribution`` object.
            valuation_mean: The expectation of the valuation distribution, when implicitly setting up a
                Gaussian distribution.
            valuation_std: The standard deviation of the valuation distribution, when implicitly setting up a
                Gaussian distribution.
            u_lo: Lower bound of valuation distribution, when implicitly setting up a Uniform distribution.
            u_hi: Upper bound of valuation distribution, when implicitly setting up a Uniform distribution.
            gamma: Correlation parameter for correlated value distributions of bidders. (Relevant Settings: LLG)
            correlation_types: Specifies the type of correlation model. (Most relevant settings: LLG)
            correlation_groups: A list of lists that 'groups' players into correlated subsets. All players
                should be part of exactly one sublist. (Relevant settings: LLG)
            correlation_coefficients: List of correlation coefficients for each
                group specified with ``correlation_groups``.
            n_units: TODO: @Nils?
            pretrain_transform: A function used to explicitly give the desired behavior in pretraining for
                given neural net inputs. Defaults to identity, i.e. truthful bidding.
            constant_marginal_values: TODO @Nils
            item_interest_limit: TODO @Nils
            efficiency_parameters: TODO @Nils
            core_solver: Specifies which solver should be used to calculate core prices.
                Should be one of 'NoCore', 'mpc', 'gurobi', 'cvxpy' (Relevant settings: LLLLGG)

        Returns:
            ``self`` with updated parameters.

        """
        for arg, v in {key: value for key, value in locals().items() if key != 'self' and value != 'None'}.items():
            if hasattr(self.setting, arg):
                setattr(self.setting, arg, v)
        return self

    # pylint: disable=too-many-arguments, unused-argument
<<<<<<< HEAD
    def set_learning(self, model_sharing: bool = 'None', learner_type: str = 'None', learner_hyperparams: dict = 'None',
                     optimizer_type: str = 'None',
=======
    def set_learning(self, model_sharing: bool = 'None', learner_type: str = 'None',
                     learner_hyperparams: dict = 'None', optimizer_type: str = 'None',
>>>>>>> 8370f88c
                     optimizer_hyperparams: dict = 'None', hidden_nodes: List[int] = 'None',
                     pretrain_iters: int = 'None',
                     batch_size: int = 'None', hidden_activations: List[nn.Module] = 'None'):
        """Sets only the parameters of learning which were passed, returns self"""
        for arg, v in {key: value for key, value in locals().items() if key != 'self' and value != 'None'}.items():
            if hasattr(self.learning, arg):
                setattr(self.learning, arg, v)
        return self

    # pylint: disable=too-many-arguments, unused-argument
    def set_logging(self, enable_logging: bool = 'None', log_root_dir: str = 'None', util_loss_batch_size: int = 'None',
                    util_loss_grid_size: int = 'None', util_loss_frequency: int = 'None', eval_batch_size: int = 'None',
                    plot_frequency: int = 'None', plot_points: int = 'None',
                    plot_show_inline: bool = 'None', log_metrics: dict = 'None', best_response: bool = 'None',
                    save_tb_events_to_csv_aggregate: bool = 'None', save_tb_events_to_csv_detailed: bool = 'None',
                    save_tb_events_to_binary_detailed: bool = 'None', save_models: bool = 'None',
                    save_figure_to_disk_png: bool = 'None', save_figure_to_disk_svg: bool = 'None',
                    save_figure_data_to_disk: bool = 'None',
                    cache_eval_actions: bool = 'None', export_step_wise_linear_bid_function_size: bool = 'None',
                    experiment_dir: str = 'None', experiment_name: str = 'None'):
        """Sets only the parameters of logging which were passed, returns self"""
        for arg, v in {key: value for key, value in locals().items() if key != 'self' and value != 'None'}.items():
            if hasattr(self.logging, arg):
                setattr(self.logging, arg, v)

        if isinstance(eval_batch_size, int) and eval_batch_size < 2**16 and cache_eval_actions:
            warnings.warn('Using fixed valuations for evaluation. This may introduce bias!')

        return self

    # pylint: disable=too-many-arguments, unused-argument
    def set_hardware(self, cuda: bool = 'None', specific_gpu: int = 'None', fallback: bool = 'None',
                     max_cpu_threads: int = 'None'):
        """Sets only the parameters of hardware which were passed, returns self"""
        for arg, v in {key: value for key, value in locals().items() if key != 'self' and value != 'None'}.items():
            if hasattr(self.hardware, arg):
                setattr(self.hardware, arg, v)
        return self

    def get_config(self):
        """
        Performs the _post_init, creates and returns the final ExperimentConfig object
        alongside with the appropriate experiment class
        """
        # Post-inits should insure the consistency of all parameters, no configuration changes beyond this point
        self._post_init()

        experiment_config = ExperimentConfig(experiment_class=self.experiment_type,
                                             running=self.running,
                                             setting=self.setting,
                                             learning=self.learning,
                                             logging=self.logging,
                                             hardware=self.hardware)

        return experiment_config, ConfigurationManager.experiment_types[self.experiment_type][0]

    @staticmethod
    def get_class_by_experiment_type(experiment_type: str):
        """Given an experiment type, returns the corresponding experiment class which could be initialized"""
        return ConfigurationManager.experiment_types[experiment_type][0]

    @staticmethod
    def get_default_config_members() -> Tuple[RunningConfig, SettingConfig,
                                              LearningConfig, LoggingConfig,
                                              HardwareConfig]:
        """Creates with default (or most common) parameters and returns members
         of the ExperimentConfig"""
        running = RunningConfig(n_runs=0, n_epochs=0)
<<<<<<< HEAD
        setting = SettingConfig(n_players=2,
                                payment_rule='first_price',
                                risk=1.0)
        learning = LearningConfig(model_sharing=True,
                                  learner_type='ESPGLearner',
                                  learner_hyperparams={'population_size': 64,
                                                       'sigma': 1.,
                                                       'scale_sigma_by_model_size': True},
                                  optimizer_type='adam',
                                  optimizer_hyperparams={'lr': 1e-3},
                                  hidden_nodes=[10, 10],
                                  pretrain_iters=500,
                                  batch_size=2 ** 18,
                                  hidden_activations=[nn.SELU(), nn.SELU()])
        logging = LoggingConfig(enable_logging=True,
                                log_root_dir=os.path.join(os.path.expanduser('~'), 'bnelearn', 'experiments'),
                                plot_frequency=100,
                                plot_points=100,
                                plot_show_inline=True,
                                log_metrics={'opt': True,
                                             'util_loss': True},
                                log_componentwise_norm=False,
                                save_tb_events_to_csv_aggregate=True,
                                save_tb_events_to_csv_detailed=False,
                                save_tb_events_to_binary_detailed=False,
                                save_models=True,
                                save_figure_to_disk_png=True,
                                save_figure_to_disk_svg=True,
                                save_figure_data_to_disk=True,
                                util_loss_batch_size=2 ** 4,
                                util_loss_grid_size=2 ** 4,
                                util_loss_frequency=100,
                                best_response=False,
                                eval_batch_size=2 ** 22,
                                cache_eval_actions=True,
                                stopping_criterion_rel_util_loss_diff=0.001)
        hardware = HardwareConfig(specific_gpu=0,
                                  cuda=True,
                                  fallback=False,
                                  max_cpu_threads=1)
=======
        setting = SettingConfig(
            n_players=2,
            payment_rule='first_price',
            risk=1.0)
        learning = LearningConfig(
            model_sharing=True,
            learner_type='ESPGLearner',
            learner_hyperparams={'population_size': 64,
                                 'sigma': 1.,
                                 'scale_sigma_by_model_size': True},
            optimizer_type='adam',
            optimizer_hyperparams={'lr': 1e-3},
            hidden_nodes=[10, 10],
            pretrain_iters=500,
            batch_size=2 ** 18,
            hidden_activations=[nn.SELU(), nn.SELU()])
        logging = LoggingConfig(
            enable_logging=True,
            log_root_dir=os.path.join(os.path.expanduser('~'), 'bnelearn', 'experiments'),
            plot_frequency=100,
            plot_points=100,
            plot_show_inline=True,
            log_metrics={'opt': True,
                         'util_loss': True},
            log_componentwise_norm=False,
            save_tb_events_to_csv_aggregate=True,
            save_tb_events_to_csv_detailed=False,
            save_tb_events_to_binary_detailed=False,
            save_models=True,
            save_figure_to_disk_png=True,
            save_figure_to_disk_svg=True,
            save_figure_data_to_disk=True,
            util_loss_batch_size=2 ** 4,
            util_loss_grid_size=2 ** 4,
            util_loss_frequency=100,
            best_response=False,
            eval_batch_size=2 ** 22,
            cache_eval_actions=True)
        hardware = HardwareConfig(
            specific_gpu=0,
            cuda=True,
            fallback=False,
            # TODO, see gitlab issue #218
            max_cpu_threads=MAX_CPU_THREADS)
>>>>>>> 8370f88c

        return running, setting, learning, logging, hardware

    @staticmethod
    def compare_two_experiment_configs(conf1: ExperimentConfig, conf2: ExperimentConfig) -> bool:
        """
        Checks whether two given configurations are identical (deep comparison)
        """
        if str(conf1.setting.common_prior) != str(conf2.setting.common_prior) \
                or str(conf1.learning.hidden_activations) != str(conf2.learning.hidden_activations):
            return False

        temp_cp = conf1.setting.common_prior
        temp_ha = conf1.learning.hidden_activations

        conf1.setting.common_prior = str(conf1.setting.common_prior)
        conf1.learning.hidden_activations = str(conf1.learning.hidden_activations)
        conf2.setting.common_prior = str(conf2.setting.common_prior)
        conf2.learning.hidden_activations = str(conf2.learning.hidden_activations)

        c1 = json.dumps(conf1, cls=EnhancedJSONEncoder)
        c2 = json.dumps(conf2, cls=EnhancedJSONEncoder)

        # To prevent compromising the objects
        conf1.setting.common_prior = temp_cp
        conf1.learning.hidden_activations = temp_ha
        conf2.setting.common_prior = temp_cp
        conf2.learning.hidden_activations = temp_ha

        return c1 == c2

    @staticmethod
    def experiment_config_could_be_saved_properly(exp_config: ExperimentConfig) -> bool:
        """
        Tests whether the given config could be serialized and deserialized properly.
        """
        dir_path = os.path.join(os.getcwd(), 'temp')
        file_path = os.path.join(dir_path, logging_utils._configurations_f_name)
        if not os.path.exists(dir_path):
            try:
                os.mkdir(dir_path)
            except OSError:
                print("Creation of the directory %s failed" % dir_path)

        logging_utils.save_experiment_config(experiment_log_dir=dir_path, experiment_configuration=exp_config)
        exp_retrieved_config = ConfigurationManager.load_experiment_config(experiment_log_dir=dir_path)
        ConfigurationManager.get_class_by_experiment_type(exp_retrieved_config.experiment_class)(exp_retrieved_config)

        if os.path.exists(file_path):
            os.remove(file_path)
            os.removedirs(dir_path)

        return ConfigurationManager.compare_two_experiment_configs(exp_config, exp_retrieved_config)

    @staticmethod
    def load_experiment_config(experiment_log_dir=None):
        """
        Retrieves stored configurations from JSON and turns them into ExperimentConfiguration object
        By default creates configuration from the file stored alongside the running script

        :param experiment_log_dir: full path except for the file name, current working directory by default
        :return: ExperimentConfiguration object
        """
        if experiment_log_dir is None:
            experiment_log_dir = os.path.abspath(os.getcwd())
        f_name = os.path.join(experiment_log_dir, logging_utils._configurations_f_name)

        with open(f_name) as json_file:
            experiment_config_as_dict = json.load(json_file)

        running, setting, learning, logging, hardware = ConfigurationManager.get_default_config_members()

        config_set_name_to_obj = {
            'running': running,
            'setting': setting,
            'learning': learning,
            'logging': logging,
            'hardware': hardware
        }

        experiment_config = ExperimentConfig(experiment_class=experiment_config_as_dict['experiment_class'],
                                             running=running,
                                             setting=setting,
                                             learning=learning,
                                             logging=logging,
                                             hardware=hardware)

        # Parse a dictionary retrieved from JSON into ExperimentConfiguration object
        # Attribute assignment pattern: experiment_config.config_group_name.config_group_object_attr = attr_val
        # e.g. experiment_config.run_config.n_runs = experiment_config_as_dict['run_config']['n_runs']
        # config_group_object assignment pattern: experiment_config.config_group_name = config_group_object
        # e.g. experiment_config.run_config = earlier initialised and filled instance of RunningConfiguration class
        experiment_config_as_dict = {k: v for (k, v) in experiment_config_as_dict.items() if
                                     k != 'experiment_class'}.items()
        for config_set_name, config_group_dict in experiment_config_as_dict:
            for config_set_obj_attr, attr_val in config_group_dict.items():
                setattr(config_set_name_to_obj[config_set_name], config_set_obj_attr, attr_val)
            setattr(experiment_config, config_set_name, config_set_name_to_obj[config_set_name])

        # Create hidden activations object based on the loaded string
        # Tested for SELU only

        ha = str(experiment_config.learning.hidden_activations).split('()')
        for symb in ['[', ']', ' ', ',']:
            ha = list(map(lambda s, c=symb: str(s).replace(c, ''), ha))
        ha = [i for i in ha if i != '']
        ha = [ACTIVATIONS[layer]()() for layer in ha]
        experiment_config.learning.hidden_activations = ha

        if experiment_config.setting.common_prior != 'None':
            # Create common_prior object based on the loaded string

            dist_str = str(experiment_config.setting.common_prior).split('(')[0]
            if dist_str == 'Uniform':
                experiment_config.setting.common_prior = DISTRIBUTIONS[dist_str](experiment_config.setting.u_lo[0],
                                                                                 experiment_config.setting.u_hi[0])
            elif dist_str == 'Normal':
                experiment_config.setting.common_prior = DISTRIBUTIONS[dist_str](
                    experiment_config.setting.valuation_mean,
                    experiment_config.setting.valuation_std)
            else:
                raise NotImplementedError

        return experiment_config

    @staticmethod
    def _set_optimizer(optimizer: str or Type[Optimizer]) -> Type[Optimizer]:
        """Maps shortcut strings to torch.optim.Optimizer types, if required."""
        if isinstance(optimizer, type) and issubclass(optimizer, Optimizer):
            return optimizer

        if isinstance(optimizer, str):
            if optimizer in ('adam', 'Adam'):
                return torch.optim.Adam
            if optimizer in ('SGD', 'sgd', 'Sgd'):
                return torch.optim.SGD
            if optimizer in ('PSO', 'pso', 'Pso'):
                return 'PSO'
            try:
                return eval(f'torch.optim.{optimizer}')
            except AttributeError:
                pass
            # add more optimizers as needed
        raise ValueError('Optimizer type could not be inferred!')<|MERGE_RESOLUTION|>--- conflicted
+++ resolved
@@ -160,8 +160,8 @@
 
     def _init_single_item_asymmetric_beta(self):
         self.learning.model_sharing = False
-        self.setting.u_lo = [0, 1]
-        self.setting.u_hi = [1, 1]
+        self.setting.u_lo = [0.8, 1.2]
+        self.setting.u_hi = [1.2, 0.8]
 
     def _init_mineral_rights(self):
         self.setting.n_players = 3
@@ -412,12 +412,8 @@
         self.running.seeds = seeds
         # Defaults specific to an experiment type
         if self.experiment_type not in ConfigurationManager.experiment_types:
-<<<<<<< HEAD
-            raise Exception(f'The experiment type `{self.experiment_type}` does not exist')
-=======
             raise Exception('The experiment type does not exist. Available ' + \
                 f'experiments are {ConfigurationManager.experiment_types.keys()}.')
->>>>>>> 8370f88c
         else:
             ConfigurationManager.experiment_types[self.experiment_type][1](self)
 
@@ -472,13 +468,8 @@
         return self
 
     # pylint: disable=too-many-arguments, unused-argument
-<<<<<<< HEAD
-    def set_learning(self, model_sharing: bool = 'None', learner_type: str = 'None', learner_hyperparams: dict = 'None',
-                     optimizer_type: str = 'None',
-=======
     def set_learning(self, model_sharing: bool = 'None', learner_type: str = 'None',
                      learner_hyperparams: dict = 'None', optimizer_type: str = 'None',
->>>>>>> 8370f88c
                      optimizer_hyperparams: dict = 'None', hidden_nodes: List[int] = 'None',
                      pretrain_iters: int = 'None',
                      batch_size: int = 'None', hidden_activations: List[nn.Module] = 'None'):
@@ -547,48 +538,6 @@
         """Creates with default (or most common) parameters and returns members
          of the ExperimentConfig"""
         running = RunningConfig(n_runs=0, n_epochs=0)
-<<<<<<< HEAD
-        setting = SettingConfig(n_players=2,
-                                payment_rule='first_price',
-                                risk=1.0)
-        learning = LearningConfig(model_sharing=True,
-                                  learner_type='ESPGLearner',
-                                  learner_hyperparams={'population_size': 64,
-                                                       'sigma': 1.,
-                                                       'scale_sigma_by_model_size': True},
-                                  optimizer_type='adam',
-                                  optimizer_hyperparams={'lr': 1e-3},
-                                  hidden_nodes=[10, 10],
-                                  pretrain_iters=500,
-                                  batch_size=2 ** 18,
-                                  hidden_activations=[nn.SELU(), nn.SELU()])
-        logging = LoggingConfig(enable_logging=True,
-                                log_root_dir=os.path.join(os.path.expanduser('~'), 'bnelearn', 'experiments'),
-                                plot_frequency=100,
-                                plot_points=100,
-                                plot_show_inline=True,
-                                log_metrics={'opt': True,
-                                             'util_loss': True},
-                                log_componentwise_norm=False,
-                                save_tb_events_to_csv_aggregate=True,
-                                save_tb_events_to_csv_detailed=False,
-                                save_tb_events_to_binary_detailed=False,
-                                save_models=True,
-                                save_figure_to_disk_png=True,
-                                save_figure_to_disk_svg=True,
-                                save_figure_data_to_disk=True,
-                                util_loss_batch_size=2 ** 4,
-                                util_loss_grid_size=2 ** 4,
-                                util_loss_frequency=100,
-                                best_response=False,
-                                eval_batch_size=2 ** 22,
-                                cache_eval_actions=True,
-                                stopping_criterion_rel_util_loss_diff=0.001)
-        hardware = HardwareConfig(specific_gpu=0,
-                                  cuda=True,
-                                  fallback=False,
-                                  max_cpu_threads=1)
-=======
         setting = SettingConfig(
             n_players=2,
             payment_rule='first_price',
@@ -633,7 +582,6 @@
             fallback=False,
             # TODO, see gitlab issue #218
             max_cpu_threads=MAX_CPU_THREADS)
->>>>>>> 8370f88c
 
         return running, setting, learning, logging, hardware
 
