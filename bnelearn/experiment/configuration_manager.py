--- conflicted
+++ resolved
@@ -474,19 +474,12 @@
         return self
 
     # pylint: disable=too-many-arguments, unused-argument
-<<<<<<< HEAD
-    def set_learning(self, model_sharing: bool = 'None', learner_hyperparams: dict = 'None',
-                     optimizer_type: str = 'None', optimizer_hyperparams: dict = 'None',
-                     hidden_nodes: List[int] = 'None', pretrain_iters: int = 'None',
-                     batch_size: int = 'None', hidden_activations: List[nn.Module] = 'None',
-                     mixed_strategy: str = 'None', pretrain_to_bne: None or int = 'None'):
-=======
     def set_learning(self, model_sharing: bool = 'None', learner_type: str = 'None',
                      learner_hyperparams: dict = 'None', optimizer_type: str = 'None',
                      optimizer_hyperparams: dict = 'None', hidden_nodes: List[int] = 'None',
                      pretrain_iters: int = 'None',
-                     batch_size: int = 'None', hidden_activations: List[nn.Module] = 'None'):
->>>>>>> 12e931d4
+                     batch_size: int = 'None', hidden_activations: List[nn.Module] = 'None',
+                     mixed_strategy: str = 'None', pretrain_to_bne: None or int = 'None'):
         """Sets only the parameters of learning which were passed, returns self"""
         for arg, v in {key: value for key, value in locals().items() if key != 'self' and value != 'None'}.items():
             if hasattr(self.learning, arg):
@@ -552,49 +545,6 @@
         """Creates with default (or most common) parameters and returns members
          of the ExperimentConfig"""
         running = RunningConfig(n_runs=0, n_epochs=0)
-<<<<<<< HEAD
-        setting = SettingConfig(n_players=2,
-                                payment_rule='first_price',
-                                risk=1.0)
-        learning = LearningConfig(model_sharing=True,
-                                  learner_hyperparams={'population_size': 64,
-                                                       'sigma': 1.,
-                                                       'scale_sigma_by_model_size': True},
-                                  optimizer_type='adam',
-                                  optimizer_hyperparams={'lr': 1e-3},
-                                  hidden_nodes=[10, 10],
-                                  pretrain_iters=500,
-                                  pretrain_to_bne=None,
-                                  batch_size=2 ** 18,
-                                  hidden_activations=[nn.SELU(), nn.SELU()],
-                                  mixed_strategy=None)
-        logging = LoggingConfig(enable_logging=True,
-                                log_root_dir=os.path.join(os.path.expanduser('~'), 'bnelearn', 'experiments'),
-                                plot_frequency=100,
-                                plot_points=100,
-                                plot_show_inline=True,
-                                log_metrics={'opt': True,
-                                             'util_loss': True},
-                                log_componentwise_norm=False,
-                                save_tb_events_to_csv_aggregate=True,
-                                save_tb_events_to_csv_detailed=False,
-                                save_tb_events_to_binary_detailed=False,
-                                save_models=True,
-                                save_figure_to_disk_png=True,
-                                save_figure_to_disk_svg=True,
-                                save_figure_data_to_disk=True,
-                                util_loss_batch_size=2 ** 4,
-                                util_loss_grid_size=2 ** 4,
-                                util_loss_frequency=100,
-                                best_response=False,
-                                eval_batch_size=2 ** 22,
-                                cache_eval_actions=True,
-                                stopping_criterion_rel_util_loss_diff=0.001)
-        hardware = HardwareConfig(specific_gpu=0,
-                                  cuda=True,
-                                  fallback=False,
-                                  max_cpu_threads=1)
-=======
         setting = SettingConfig(
             n_players=2,
             payment_rule='first_price',
@@ -609,8 +559,10 @@
             optimizer_hyperparams={'lr': 1e-3},
             hidden_nodes=[10, 10],
             pretrain_iters=500,
+            pretrain_to_bne=None,
             batch_size=2 ** 18,
-            hidden_activations=[nn.SELU(), nn.SELU()])
+            hidden_activations=[nn.SELU(), nn.SELU()],
+            mixed_strategy=None)
         logging = LoggingConfig(
             enable_logging=True,
             log_root_dir=os.path.join(os.path.expanduser('~'), 'bnelearn', 'experiments'),
@@ -639,7 +591,6 @@
             fallback=False,
             # TODO, see gitlab issue #218
             max_cpu_threads=MAX_CPU_THREADS)
->>>>>>> 12e931d4
 
         return running, setting, learning, logging, hardware
 
