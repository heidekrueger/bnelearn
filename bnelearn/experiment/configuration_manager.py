import json
import os
import time
import warnings
from typing import List, Type, Iterable

import torch
import torch.nn as nn
from torch.optim import Optimizer
from bnelearn.util import logging as logging_utils

from bnelearn.experiment.configurations import (SettingConfig,
                                                LearningConfig,
                                                LoggingConfig,
                                                RunningConfig, ExperimentConfig, HardwareConfig,
                                                EnhancedJSONEncoder)

from bnelearn.experiment.combinatorial_experiment import (LLGExperiment,
                                                          LLGFullExperiment,
                                                          LLLLGGExperiment)
from bnelearn.experiment.multi_unit_experiment import (MultiUnitExperiment, SplitAwardExperiment)

from bnelearn.experiment.single_item_experiment import (GaussianSymmetricPriorSingleItemExperiment,
                                                        TwoPlayerAsymmetricUniformPriorSingleItemExperiment,
                                                        UniformSymmetricPriorSingleItemExperiment,
                                                        MineralRightsExperiment,
                                                        AffiliatedObservationsExperiment)
                
from bnelearn.experiment.double_auction_single_item_experiment import DoubleAuctionUniformSymmetricPriorSingleItemExperiment


# the lists that are defaults will never be mutated, so we're ok with using them here.
# pylint: disable = dangerous-default-value

# This module explicitly takes care of unifying lots of variables, it's okay to use many locals here.
# pylint: disable=too-many-instance-attributes
class ConfigurationManager:
    """
    The class provides a 'front-end' for the whole package. It allows for creation of a full and
    consistent ExperimentConfiguration, as defined by the ExperimentConfig dataclass.
    It manages all the defaults, including those specific for each experiment type, auto-inits the parameters that
    are not supposed to be initialized manually, and allows to selectively change any part of the configuration,
    while also performing a parameter and consistency check before creating the final configuration object.

    The workflow with the class API is as follows:
    1. Init class object with the experiment type string, n_runs and n_epochs.
    For possible experiment types see ConfigurationManager.experiment_types
    1.1. __init__ calls get_default_config_members method to get default configuration members.
    1.2 Based on the experiment type, __init__ calls the appropriate ancillary _init_experiment_type.
    It sets the default parameters specific for the given experiment type.
    2. (Optional step) Call set_config_member methods (e.g. set_setting) in a chain style,
    each methods allows to selectively set any parameter of a corresponding config member to a new arbitrary value,
    while leaving all the parameters not specified by the user intact - with their default values.
    3. Call the get_config method to get a ready configuration object and an experiment class corresponding
    to the experiment type (the latter needed for an easy instantiation of the Experiment)
    3.1 get_config calls _post_init, which inits the parameters which shouldn't be set manually, checks for consistency
    between the related parameters and validates whether each parameter is in an appropriate value range.
    Then, it calls the type specific _post_init_experiment_type method which performs all the same things, but specific
    for the experiment type.
    3.2 get_config creates and returns the final and valid configuration object alongside the experiment class.

    Example of class usage:
    experiment_config, experiment_class = ConfigurationManager(experiment_type='multiunit', n_runs=1, n_epochs=20) \
        .set_logging(log_root_dir=log_root_dir) \
        .set_setting(payment_rule='discriminatory') \
        .set_learning(model_sharing=False) \
        .set_hardware() \
        .get_config()

    experiment_class(experiment_config).run()
    """

    def _init_single_item_uniform_symmetric(self):
        self.learning.model_sharing = True
        self.setting.u_lo = 0
        self.setting.u_hi = 1

    def _init_single_item_gaussian_symmetric(self):
        self.learning.model_sharing = True
        self.setting.valuation_mean = 15
        self.setting.valuation_std = 5

    def _init_single_item_asymmetric_uniform_overlapping(self):
        self.learning.model_sharing = False
        self.setting.u_lo = [5, 5]
        self.setting.u_hi = [15, 25]

    def _init_single_item_asymmetric_uniform_disjunct(self):
        self.learning.model_sharing = False
        self.setting.u_lo = [0, 6]
        self.setting.u_hi = [5, 7]

    def _init_mineral_rights(self):
        self.setting.n_players = 3
        self.setting.correlation_groups = [[0, 1, 2]]
        self.setting.correlation_types = 'corr_type'
        self.setting.correlation_coefficients = [1.0]
        self.setting.u_lo = 0
        self.setting.u_hi = 1
        self.setting.payment_rule = 'second_price'
        self.logging.log_metrics = {'opt': True,
                                    'util_loss': True,
                                    'efficiency': True,
                                    'revenue': True}

    def _init_affiliated_observations(self):
        self.running.n_runs = 1
        self.running.n_epochs = 2000
        self.setting.n_players = 2
        self.setting.correlation_groups = [[0, 1]]
        self.setting.correlation_types = 'corr_type'
        self.setting.correlation_coefficients = [1.0]
        self.setting.u_lo = 0
        self.setting.u_hi = 1
        self.setting.payment_rule = 'first_price'
        self.logging.log_metrics = {'opt': True,
                                    'util_loss': True,
                                    'efficiency': True,
                                    'revenue': True}

    def _init_llg(self):
        self.learning.model_sharing = True
        self.setting.u_lo = [0, 0, 0]
        self.setting.u_hi = [1, 1, 2]
        self.setting.n_players = 3
        self.setting.payment_rule = 'nearest_zero'
        self.setting.correlation_groups = [[0, 1], [2]]
        self.setting.regret = 0.0
        self.setting.gamma = 0.0
        self.logging.log_metrics = {'opt': True,
                                    'efficiency': True,
                                    'revenue': True,
                                    'util_loss': True}

    #     self.setting.correlation_types = 'independent'
    #
    # def with_correlation(self, gamma, correlation_type='Bernoulli_weights'):
    #     self.setting.gamma = gamma
    #     self.setting.correlation_types = correlation_type if gamma > 0.0 else 'independent'
    #
    #     if correlation_type == 'constant_weights' and gamma > 0:
    #         if 'opt' in self.logging.log_metrics.keys():
    #             del self.logging.log_metrics['opt']
    #         if 'l2' in self.logging.log_metrics.keys():
    #             del self.logging.log_metrics['l2']
    #         print('BNE in constant weights correlation model not approximated.')
    #
    #     return self

    def _init_llg_full(self):
        self.learning.model_sharing = False
        self.setting.u_lo = [0, 0, 0]
        self.setting.u_hi = [1, 1, 2]
        self.setting.n_players = 3
        self.setting.payment_rule = 'first_price'
        self.setting.correlation_groups = [[0, 1], [2]]
        self.setting.gamma = 0.0
        self.logging.log_metrics = {'opt': True,
                                    'util_loss': True,
                                    'efficiency': False,
                                    'revenue': False}

    def _init_llllgg(self):
        self.logging.util_loss_batch_size = 2 ** 12
        self.learning.model_sharing = True
        self.setting.u_lo = [0, 0, 0, 0, 0, 0]
        self.setting.u_hi = [1, 1, 1, 1, 2, 2]
        self.setting.core_solver = 'NoCore'
        self.setting.parallel = 1
        self.setting.n_players = 6
        self.logging.util_loss_frequency = 1000  # Or 100?
        self.logging.log_metrics = {'opt': False,
                                    'util_loss': True}

    def _init_multiunit(self):
        self.setting.payment_rule = 'vcg'
        self.setting.n_units = 2
        self.learning.model_sharing = True
        self.setting.u_lo = [0]
        self.setting.u_hi = [1]
        self.setting.risk = 1.0
        self.setting.constant_marginal_values = False
        self.setting.gamma = 0.0
        self.setting.correlation_types = 'independent'
        self.logging.plot_points = 1000
        self.logging.log_metrics = {'opt': True,
                                    'util_loss': True,
                                    'efficiency': True,
                                    'revenue': True}

    def _init_splitaward(self):
        self.setting.n_units = 2
        self.learning.model_sharing = True
        self.setting.u_lo = [1]
        self.setting.u_hi = [1.4]
        self.setting.constant_marginal_values = False
        self.setting.efficiency_parameter = 0.3
        self.logging.log_componentwise_norm = True

    def _init_double_auction_single_item_uniform_symmetric(self):
        self.learning.model_sharing = False
        self.setting.u_lo = 0
        self.setting.u_hi = 1
        self.setting.n_buyers = 1
        self.setting.n_sellers = 1

    def _post_init(self):
        """Any assignments and checks common to all experiment types"""
        # Learning
        assert len(self.learning.hidden_activations) == len(self.learning.hidden_nodes)
        self.learning.optimizer = ConfigurationManager._set_optimizer(self.learning.optimizer_type)

        # Logging
        # Rationale behind timestamp format: should be ordered chronologically but include weekday.
        # Using . instead of : for compatability with Windows
        # Why do we even need the timestamp field?
        # self.logging.experiment_timestamp = time.strftime('%Y-%m-%d %a %H.%M')
        self.logging.experiment_dir = time.strftime('%Y-%m-%d %a %H.%M')
        if self.logging.experiment_name:
            self.logging.experiment_dir += ' ' + str(self.logging.experiment_name)

        valid_log_metrics = ['opt', 'util_loss', 'efficiency', 'revenue']
        if self.logging.log_metrics is not None:
            for metric in self.logging.log_metrics:
                assert metric in valid_log_metrics, "Metric not known."
            missing_metrics = list(set(valid_log_metrics) - set(self.logging.log_metrics))
            for m in missing_metrics:
                self.logging.log_metrics[m] = False
            if self.logging.log_metrics['util_loss'] and self.logging.util_loss_batch_size is None:
                self.logging.util_loss_batch_size = 2 ** 8
                self.logging.util_loss_grid_size = 2 ** 8
            if not self.logging.enable_logging:
                self.logging.save_tb_events_to_csv_aggregate = False
                self.logging.save_tb_events_to_csv_detailed = False
                self.logging.save_tb_events_to_binary_detailed = False
            self.logging.save_models = False
            self.logging.save_figure_to_disk_png = False
            self.logging.save_figure_to_disk_svg = False
            self.logging.save_figure_data_to_disk = False

        # Hardware
        if self.hardware.cuda and not torch.cuda.is_available():
            warnings.warn('Cuda not available. Falling back to CPU!')
            self.hardware.cuda = False
            self.hardware.fallback = True
        self.hardware.device = 'cuda' if self.hardware.cuda else 'cpu'

        if self.hardware.cuda and self.hardware.specific_gpu is not None:
            torch.cuda.set_device(self.hardware.specific_gpu)

        ConfigurationManager.experiment_types[self.experiment_type][2](self)

    def _post_init_single_item_uniform_symmetric(self):
        pass

    def _post_init_single_item_gaussian_symmetric(self):
        pass

    def _post_init_single_item_asymmetric_uniform_overlapping(self):
        pass

    def _post_init_single_item_asymmetric_uniform_disjunct(self):
        pass

    def _post_init_mineral_rights(self):
        pass

    def _post_init_affiliated_observations(self):
        pass

    def _post_init_llg(self):
        # How many of those types are there and how do they correspond to gammavalues?
        # I might wrongly understand the relationship here
        if self.setting.gamma == 0.0:
            self.setting.correlation_types = 'independent'
        elif self.setting.gamma > 0.0:
            if self.setting.correlation_types not in ['Bernoulli_weights', 'constant_weights']:
                raise NotImplementedError(f'`{self.setting.correlation_types}` corrrelation model unknown.')
        elif self.setting.gamma > 1.0:
            raise Exception('Wrong gamma')

        # Extend the distribution boundaries to all bidders if the request 
        # number exceeds the default
        while len(self.setting.u_lo) < self.setting.n_players:
            self.setting.u_lo.insert(0, self.setting.u_lo[0])
            self.setting.u_hi.insert(0, self.setting.u_hi[0])
        self.setting.u_hi[-1] = self.setting.n_players - 1

    def _post_init_llllgg(self):
        pass

    def _post_init_multiunit(self):
        pass

    def _post_init_splitaward(self):
        pass

    def _post_init_double_auction_single_item_uniform_symmetric(self):
        pass

    experiment_types = {
        'single_item_uniform_symmetric':
            (UniformSymmetricPriorSingleItemExperiment, _init_single_item_uniform_symmetric,
             _post_init_single_item_uniform_symmetric),
        'single_item_gaussian_symmetric':
            (GaussianSymmetricPriorSingleItemExperiment, _init_single_item_gaussian_symmetric,
             _post_init_single_item_gaussian_symmetric),
        'single_item_asymmetric_uniform_overlapping':
            (TwoPlayerAsymmetricUniformPriorSingleItemExperiment, _init_single_item_asymmetric_uniform_overlapping,
             _post_init_single_item_asymmetric_uniform_overlapping),
        'single_item_asymmetric_uniform_disjunct':
            (TwoPlayerAsymmetricUniformPriorSingleItemExperiment, _init_single_item_asymmetric_uniform_disjunct,
             _post_init_single_item_asymmetric_uniform_disjunct),
        'mineral_rights':
            (MineralRightsExperiment, _init_mineral_rights, _post_init_mineral_rights),
        'affiliated_observations':
            (AffiliatedObservationsExperiment, _init_affiliated_observations, _post_init_affiliated_observations),
        'llg':
            (LLGExperiment, _init_llg, _post_init_llg),
        'llg_full':
            (LLGFullExperiment, _init_llg_full, _post_init_llg),
        'llllgg':
            (LLLLGGExperiment, _init_llllgg, _post_init_llllgg),
        'multiunit':
            (MultiUnitExperiment, _init_multiunit, _post_init_multiunit),
        'splitaward':
            (SplitAwardExperiment, _init_splitaward, _post_init_splitaward),
        'double_auction_single_item':
            (DoubleAuctionUniformSymmetricPriorSingleItemExperiment, _init_double_auction_single_item_uniform_symmetric,
            _post_init_double_auction_single_item_uniform_symmetric)}

    def __init__(self, experiment_type: str, n_runs: int, n_epochs: int, seeds: Iterable[int] = None):
        self.experiment_type = experiment_type
        # Common defaults
        self.running, self.setting, self.learning, self.logging, self.hardware = \
            ConfigurationManager.get_default_config_members()
        self.running.n_runs = n_runs
        self.running.n_epochs = n_epochs
        self.running.seeds = seeds
        # Defaults specific to an experiment type
        if self.experiment_type not in ConfigurationManager.experiment_types:
            raise Exception('The experiment type does not exist')
        else:
            ConfigurationManager.experiment_types[self.experiment_type][1](self)

    # pylint: disable=too-many-arguments, unused-argument
    def set_setting(self, n_players: int = 'None', payment_rule: str = 'None', risk: float = 'None',
                    common_prior: torch.distributions.Distribution = 'None', valuation_mean: float = 'None',
                    valuation_std: float = 'None', u_lo: list = 'None', u_hi: list = 'None', gamma: float = 'None',
                    correlation_types: str = 'None', correlation_groups: List[List[int]] = 'None',
                    correlation_coefficients: List[float] = 'None', n_units: int = 'None',
                    pretrain_transform: callable = 'None', constant_marginal_values: bool = 'None',
                    item_interest_limit: int = 'None', efficiency_parameter: float = 'None',
<<<<<<< HEAD
                    core_solver: str = 'None', n_buyers: int = 'None', n_sellers: int = 'None'):
=======
                    core_solver: str = 'None', regret: float = 'None',):
>>>>>>> ce8f7bac
        """
        Sets only the parameters of setting which were passed, returns self. Using None here and below
        as a string allows to explicitly st parameters to None.

        Args:
            n_players: The number of players in the game.
            payment_rule: The payment rule to be used.
            risk: A strictly positive risk-parameter. A value of 1 corresponds to risk-neutral agents,
                values <1 indicate risk-aversion.
            common_prior: The common type distribution shared by all players, explicitly given as a
                ``torch.distributions.Distribution`` object.
            valuation_mean: The expectation of the valuation distribution, when implicitly setting up a
                Gaussian distribution.
            valuation_std: The standard deviation of the valuation distribution, when implicitly setting up a
                Gaussian distribution.
            u_lo: Lower bound of valuation distribution, when implicitly setting up a Uniform distribution.
            u_hi: Upper bound of valuation distribution, when implicitly setting up a Uniform distribution.
            gamma: Correlation parameter for correlated value distributions of bidders. (Relevant Settings: LLG)
            correlation_types: Specifies the type of correlation model. (Most relevant settings: LLG)
            correlation_groups: A list of lists that 'groups' players into correlated subsets. All players
                should be part of exactly one sublist. (Relevant settings: LLG)
            correlation_coefficients: List of correlation coefficients for each
                group specified with ``correlation_groups``.
            n_units: TODO: @Nils?
            pretrain_transform: A function used to explicitly give the desired behavior in pretraining for
                given neural net inputs. Defaults to identity, i.e. truthful bidding.
            constant_marginal_values: TODO @Nils
            item_interest_limit: TODO @Nils
            efficiency_parameters: TODO @Nils
            core_solver: Specifies which solver should be used to calculate core prices.
                Should be one of 'NoCore', 'mpc', 'gurobi', 'cvxpy' (Relevant settings: LLLLGG)

        Returns:
            ``self`` with updated parameters.

        """
        for arg, v in {key: value for key, value in locals().items() if key != 'self' and value is not 'None'}.items():
            if hasattr(self.setting, arg):
                setattr(self.setting, arg, v)
        return self

    # pylint: disable=too-many-arguments, unused-argument
    def set_learning(self, model_sharing: bool = 'None', learner_hyperparams: dict = 'None',
                     optimizer_type: str = 'None',
                     optimizer_hyperparams: dict = 'None', hidden_nodes: List[int] = 'None',
                     pretrain_iters: int = 'None',
                     batch_size: int = 'None', hidden_activations: List[nn.Module] = 'None'):
        """Sets only the parameters of learning which were passed, returns self"""
        for arg, v in {key: value for key, value in locals().items() if key != 'self' and value is not 'None'}.items():
            if hasattr(self.learning, arg):
                setattr(self.learning, arg, v)
        return self

    # pylint: disable=too-many-arguments, unused-argument
    def set_logging(self, enable_logging: bool = 'None', log_root_dir: str = 'None', util_loss_batch_size: int = 'None',
                    util_loss_grid_size: int = 'None', util_loss_frequency: int = 'None', eval_batch_size: int = 'None',
                    cache_eval_action: bool = 'None', plot_frequency: int = 'None', plot_points: int = 'None',
                    plot_show_inline: bool = 'None', log_metrics: dict = 'None', best_response: bool = 'None',
                    save_tb_events_to_csv_aggregate: bool = 'None', save_tb_events_to_csv_detailed: bool = 'None',
                    save_tb_events_to_binary_detailed: bool = 'None', save_models: bool = 'None',
                    save_figure_to_disk_png: bool = 'None', save_figure_to_disk_svg: bool = 'None',
                    save_figure_data_to_disk: bool = 'None', stopping_criterion_rel_util_loss_diff: float = 'None',
                    stopping_criterion_frequency: int = 'None', stopping_criterion_duration: int = 'None',
                    stopping_criterion_batch_size: int = 'None', stopping_criterion_grid_size: int = 'None',
                    cache_eval_actions: bool = 'None', export_step_wise_linear_bid_function_size: bool = 'None',
                    experiment_dir: str = 'None', experiment_name: str = 'None'):
        """Sets only the parameters of logging which were passed, returns self"""
        for arg, v in {key: value for key, value in locals().items() if key != 'self' and value is not 'None'}.items():
            if hasattr(self.logging, arg):
                setattr(self.logging, arg, v)

        if isinstance(eval_batch_size, int) and eval_batch_size < 2**16 and cache_eval_actions:
            warnings.warn('Using fixed valuations for evaluation. This may introduce bias!')

        return self

    # pylint: disable=too-many-arguments, unused-argument
    def set_hardware(self, cuda: bool = 'None', specific_gpu: int = 'None', fallback: bool = 'None',
                     max_cpu_threads: int = 'None'):
        """Sets only the parameters of hardware which were passed, returns self"""
        for arg, v in {key: value for key, value in locals().items() if key != 'self' and value is not 'None'}.items():
            if hasattr(self.hardware, arg):
                setattr(self.hardware, arg, v)
        return self

    def get_config(self):
        """
        Performs the _post_init, creates and returns the final ExperimentConfig object
        alongside with the appropriate experiment class
        """
        # Post-inits should insure the consistency of all parameters, no configuration changes beyond this point
        self._post_init()

        experiment_config = ExperimentConfig(experiment_class=self.experiment_type,
                                             running=self.running,
                                             setting=self.setting,
                                             learning=self.learning,
                                             logging=self.logging,
                                             hardware=self.hardware)

        return experiment_config, ConfigurationManager.experiment_types[self.experiment_type][0]

    @staticmethod
    def get_class_by_experiment_type(experiment_type: str):
        """Given an experiment type, returns the corresponding experiment class which could be initialized"""
        return ConfigurationManager.experiment_types[experiment_type][0]

    @staticmethod
    def get_default_config_members() -> (RunningConfig, SettingConfig, LearningConfig, LoggingConfig, HardwareConfig):
        """Creates with default (or most common) parameters and returns members of the ExperimentConfig"""
        running = RunningConfig(n_runs=0, n_epochs=0)
        setting = SettingConfig(n_players=2,
                                payment_rule='first_price',
                                risk=1.0)
        learning = LearningConfig(model_sharing=True,
                                  learner_hyperparams={'population_size': 64,
                                                       'sigma': 1.,
                                                       'scale_sigma_by_model_size': True},
                                  optimizer_type='adam',
                                  optimizer_hyperparams={'lr': 1e-3},
                                  hidden_nodes=[10, 10],
                                  pretrain_iters=500,
                                  batch_size=2 ** 18,
                                  hidden_activations=[nn.SELU(), nn.SELU()])
        logging = LoggingConfig(enable_logging=True,
                                log_root_dir=os.path.join(os.path.expanduser('~'), 'bnelearn', 'experiments'),
                                plot_frequency=100,
                                plot_points=100,
                                plot_show_inline=True,
                                log_metrics={'opt': True,
                                             'util_loss': True},
                                log_componentwise_norm=False,
                                save_tb_events_to_csv_aggregate=True,
                                save_tb_events_to_csv_detailed=False,
                                save_tb_events_to_binary_detailed=False,
                                save_models=True,
                                save_figure_to_disk_png=True,
                                save_figure_to_disk_svg=True,
                                save_figure_data_to_disk=True,
                                util_loss_batch_size=2 ** 4,
                                util_loss_grid_size=2 ** 4,
                                util_loss_frequency=100,
                                best_response=False,
                                eval_batch_size=2 ** 22,
                                cache_eval_actions=True,
                                stopping_criterion_rel_util_loss_diff=0.001)
        hardware = HardwareConfig(specific_gpu=0,
                                  cuda=True,
                                  fallback=False,
                                  max_cpu_threads=1)

        return running, setting, learning, logging, hardware

    @staticmethod
    def compare_two_experiment_configs(conf1: ExperimentConfig, conf2: ExperimentConfig) -> bool:
        """
        Checks whether two given configurations are identical (deep comparison)
        """
        if str(conf1.setting.common_prior) != str(conf2.setting.common_prior) \
                or str(conf1.learning.hidden_activations) != str(conf2.learning.hidden_activations):
            return False

        temp_cp = conf1.setting.common_prior
        temp_ha = conf1.learning.hidden_activations

        conf1.setting.common_prior = str(conf1.setting.common_prior)
        conf1.learning.hidden_activations = str(conf1.learning.hidden_activations)
        conf2.setting.common_prior = str(conf2.setting.common_prior)
        conf2.learning.hidden_activations = str(conf2.learning.hidden_activations)

        c1 = json.dumps(conf1, cls=EnhancedJSONEncoder)
        c2 = json.dumps(conf2, cls=EnhancedJSONEncoder)

        # To prevent compromising the objects
        conf1.setting.common_prior = temp_cp
        conf1.learning.hidden_activations = temp_ha
        conf2.setting.common_prior = temp_cp
        conf2.learning.hidden_activations = temp_ha

        return c1 == c2

    @staticmethod
    def experiment_config_could_be_saved_properly(exp_config: ExperimentConfig) -> bool:
        """
        Tests whether the given config could be serialized and deserialized properly.
        """
        dir_path = os.path.join(os.getcwd(), 'temp')
        file_path = os.path.join(dir_path, logging_utils._configurations_f_name)
        if not os.path.exists(dir_path):
            try:
                os.mkdir(dir_path)
            except OSError:
                print("Creation of the directory %s failed" % dir_path)

        logging_utils.save_experiment_config(experiment_log_dir=dir_path, experiment_configuration=exp_config)
        exp_retrieved_config = ConfigurationManager.load_experiment_config(experiment_log_dir=dir_path)
        ConfigurationManager.get_class_by_experiment_type(exp_retrieved_config.experiment_class)(exp_retrieved_config)

        if os.path.exists(file_path):
            os.remove(file_path)
            os.removedirs(dir_path)

        return ConfigurationManager.compare_two_experiment_configs(exp_config, exp_retrieved_config)

    @staticmethod
    def load_experiment_config(experiment_log_dir=None):
        """
        Retrieves stored configurations from JSON and turns them into ExperimentConfiguration object
        By default creates configuration from the file stored alongside the running script

        :param experiment_log_dir: full path except for the file name, current working directory by default
        :return: ExperimentConfiguration object
        """
        if experiment_log_dir is None:
            experiment_log_dir = os.path.abspath(os.getcwd())
        f_name = os.path.join(experiment_log_dir, logging_utils._configurations_f_name)

        with open(f_name) as json_file:
            experiment_config_as_dict = json.load(json_file)

        running, setting, learning, logging, hardware = ConfigurationManager.get_default_config_members()

        config_set_name_to_obj = {
            'running': running,
            'setting': setting,
            'learning': learning,
            'logging': logging,
            'hardware': hardware
        }

        experiment_config = ExperimentConfig(experiment_class=experiment_config_as_dict['experiment_class'],
                                             running=running,
                                             setting=setting,
                                             learning=learning,
                                             logging=logging,
                                             hardware=hardware)

        # Parse a dictionary retrieved from JSON into ExperimentConfiguration object
        # Attribute assignment pattern: experiment_config.config_group_name.config_group_object_attr = attr_val
        # e.g. experiment_config.run_config.n_runs = experiment_config_as_dict['run_config']['n_runs']
        # config_group_object assignment pattern: experiment_config.config_group_name = config_group_object
        # e.g. experiment_config.run_config = earlier initialised and filled instance of RunningConfiguration class
        experiment_config_as_dict = {k: v for (k, v) in experiment_config_as_dict.items() if
                                     k != 'experiment_class'}.items()
        for config_set_name, config_group_dict in experiment_config_as_dict:
            for config_set_obj_attr, attr_val in config_group_dict.items():
                setattr(config_set_name_to_obj[config_set_name], config_set_obj_attr, attr_val)
            setattr(experiment_config, config_set_name, config_set_name_to_obj[config_set_name])

        # Create hidden activations object based on the loaded string
        # Tested for SELU only
        hidden_activations_methods = {'SELU': lambda: nn.SELU,
                                      'Threshold': lambda: nn.Threshold,
                                      'ReLU': lambda: nn.ReLU,
                                      'RReLU': lambda: nn.RReLU,
                                      'Hardtanh': lambda: nn.Hardtanh,
                                      'ReLU6': lambda: nn.ReLU6,
                                      'Sigmoid': lambda: nn.Sigmoid,
                                      'Hardsigmoid': lambda: nn.Hardsigmoid,
                                      'Tanh': lambda: nn.Tanh,
                                      'ELU': lambda: nn.ELU,
                                      'CELU': lambda: nn.CELU,
                                      'GLU': lambda: nn.GLU,
                                      'GELU': lambda: nn.GELU,
                                      'Hardshrink': lambda: nn.Hardshrink,
                                      'LeakyReLU': lambda: nn.LeakyReLU,
                                      'LogSigmoid': lambda: nn.LogSigmoid,
                                      'Softplus': lambda: nn.Softplus,
                                      'Softshrink': lambda: nn.Softshrink,
                                      'MultiheadAttention': lambda: nn.MultiheadAttention,
                                      'PReLU': lambda: nn.PReLU,
                                      'Softsign': lambda: nn.Softsign,
                                      'Tanhshrink': lambda: nn.Tanhshrink,
                                      'Softmin': lambda: nn.Softmin,
                                      'Softmax': lambda: nn.Softmax,
                                      'Softmax2d': lambda: nn.Softmax2d,
                                      'LogSoftmax': lambda: nn.LogSoftmax, }

        ha = str(experiment_config.learning.hidden_activations).split('()')
        for symb in ['[', ']', ' ', ',']:
            ha = list(map(lambda s: str(s).replace(symb, ''), ha))
        ha = [i for i in ha if i != '']
        ha = [hidden_activations_methods[layer]()() for layer in ha]
        experiment_config.learning.hidden_activations = ha

        if experiment_config.setting.common_prior != 'None':
            # Create common_prior object based on the loaded string
            common_priors = {'Uniform': torch.distributions.Uniform,
                             'Normal': torch.distributions.Normal,
                             'Bernoulli': torch.distributions.Bernoulli,
                             'Beta': torch.distributions.Beta,
                             'Binomial': torch.distributions.Binomial,
                             'Categorical': torch.distributions.Categorical,
                             'Cauchy': torch.distributions.Cauchy,
                             'Chi2': torch.distributions.Chi2,
                             'ContinuousBernoulli': torch.distributions.ContinuousBernoulli,
                             'Dirichlet': torch.distributions.Dirichlet,
                             'Exponential': torch.distributions.Exponential,
                             'FisherSnedecor': torch.distributions.FisherSnedecor,
                             'Gamma': torch.distributions.Gamma,
                             'Geometric': torch.distributions.Geometric,
                             'Gumbel': torch.distributions.Gumbel,
                             'HalfCauchy': torch.distributions.HalfCauchy,
                             'HalfNormal': torch.distributions.HalfNormal,
                             'Independent': torch.distributions.Independent,
                             'Laplace': torch.distributions.Laplace,
                             'LogNormal': torch.distributions.LogNormal,
                             'LogisticNormal': torch.distributions.LogisticNormal,
                             'LowRankMultivariateNormal': torch.distributions.LowRankMultivariateNormal,
                             'Multinomial': torch.distributions.Multinomial,
                             'MultivariateNormal': torch.distributions.MultivariateNormal,
                             'NegativeBinomial': torch.distributions.NegativeBinomial,
                             'OneHotCategorical': torch.distributions.OneHotCategorical,
                             'Pareto': torch.distributions.Pareto,
                             'RelaxedBernoulli': torch.distributions.RelaxedBernoulli,
                             'RelaxedOneHotCategorical': torch.distributions.RelaxedOneHotCategorical,
                             'StudentT': torch.distributions.StudentT,
                             'Poisson': torch.distributions.Poisson,
                             'VonMises': torch.distributions.VonMises,
                             'Weibull': torch.distributions.Weibull
                             }
            distribution = str(experiment_config.setting.common_prior).split('(')[0]
            if distribution == 'Uniform':
                experiment_config.setting.common_prior = common_priors[distribution](experiment_config.setting.u_lo,
                                                                                     experiment_config.setting.u_hi)
            elif distribution == 'Normal':
                experiment_config.setting.common_prior = common_priors[distribution](
                    experiment_config.setting.valuation_mean,
                    experiment_config.setting.valuation_std)
            else:
                raise NotImplementedError

        return experiment_config

    @staticmethod
    def _set_optimizer(optimizer: str or Type[Optimizer]) -> Type[Optimizer]:
        """Maps shortcut strings to torch.optim.Optimizer types, if required."""
        if isinstance(optimizer, type) and issubclass(optimizer, Optimizer):
            return optimizer

        if isinstance(optimizer, str):
            if optimizer in ('adam', 'Adam'):
                return torch.optim.Adam
            if optimizer in ('SGD', 'sgd', 'Sgd'):
                return torch.optim.SGD
            # add more optimizers as needed
        raise ValueError('Optimizer type could not be inferred!')<|MERGE_RESOLUTION|>--- conflicted
+++ resolved
@@ -351,11 +351,8 @@
                     correlation_coefficients: List[float] = 'None', n_units: int = 'None',
                     pretrain_transform: callable = 'None', constant_marginal_values: bool = 'None',
                     item_interest_limit: int = 'None', efficiency_parameter: float = 'None',
-<<<<<<< HEAD
-                    core_solver: str = 'None', n_buyers: int = 'None', n_sellers: int = 'None'):
-=======
-                    core_solver: str = 'None', regret: float = 'None',):
->>>>>>> ce8f7bac
+                    core_solver: str = 'None', regret: float = 'None',
+                    n_buyers: int = 'None', n_sellers: int = 'None'):
         """
         Sets only the parameters of setting which were passed, returns self. Using None here and below
         as a string allows to explicitly st parameters to None.
