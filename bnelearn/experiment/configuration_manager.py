--- conflicted
+++ resolved
@@ -12,23 +12,9 @@
 from bnelearn.experiment.configurations import (SettingConfig,
                                                 LearningConfig,
                                                 LoggingConfig,
-<<<<<<< HEAD
                                                 RunningConfig, ExperimentConfig, HardwareConfig,
                                                 EnhancedJSONEncoder)
-=======
-                                                RunningConfig, ExperimentConfig, HardwareConfig, EnhancedJSONEncoder)
-from bnelearn.experiment.multi_unit_experiment import (MultiUnitExperiment,
-                                                       SplitAwardExperiment)
-from bnelearn.experiment.single_item_experiment import (
-    GaussianSymmetricPriorSingleItemExperiment,
-    TwoPlayerAsymmetricUniformPriorSingleItemExperiment,
-    UniformSymmetricPriorSingleItemExperiment,
-    MineralRightsExperiment,
-    CycleExperiment)
-
 from bnelearn.experiment.matrix_experiment import JordanExperiment
->>>>>>> 6ab096b6
-
 from bnelearn.experiment.combinatorial_experiment import (LLGExperiment,
                                                           LLLLGGExperiment)
 from bnelearn.experiment.multi_unit_experiment import (MultiUnitExperiment, SplitAwardExperiment)
@@ -37,7 +23,8 @@
                                                         TwoPlayerAsymmetricUniformPriorSingleItemExperiment,
                                                         UniformSymmetricPriorSingleItemExperiment,
                                                         MineralRightsExperiment,
-                                                        AffiliatedObservationsExperiment)
+                                                        AffiliatedObservationsExperiment,
+                                                        CycleExperiment)
 
 
 # the lists that are defaults will never be mutated, so we're ok with using them here.
@@ -176,7 +163,21 @@
         self.setting.efficiency_parameter = 0.3
         self.logging.log_componentwise_norm = True
 
-<<<<<<< HEAD
+    def _init_cycle(self):
+        self.learning.model_sharing = False
+        self.setting.n_players = 2
+        self.setting.u_lo = 0
+        self.setting.u_hi = 2
+        self.learning.optimizer = torch.optim.SGD
+        self.learning.optimizer_hyperparams = {'lr': 1e-1}
+        self.setting.bayesian = True
+
+    def _init_jordan(self):
+        self.setting.n_players = 3
+        self.learning.model_sharing = False
+        # self.logging.plotting = False  # TODO
+        self.learning.optimizer_hyperparams = {'lr': 1e-1}
+
     def _post_init(self):
         """Any assignments and checks common to all experiment types"""
         # Learning
@@ -255,24 +256,13 @@
         pass
 
     def _post_init_splitaward(self):
-        pass
-=======
-    def _init_cycle(self):
-        self.learning.model_sharing = False
-        self.setting.n_players = 2
-        self.setting.u_lo = 0
-        self.setting.u_hi = 2
-        self.learning.optimizer = torch.optim.SGD
-        self.learning.optimizer_hyperparams = {'lr': 1e-1}
-        self.setting.bayesian = False
-
-    def _init_jordan(self):
-        self.setting.n_players = 3
-        self.learning.model_sharing = False
-        self.logging.log_metrics = {}
-        self.logging.plotting = False
-        self.learning.optimizer_hyperparams = {'lr': 1e-1}
->>>>>>> 6ab096b6
+        pass    
+
+    def _post_init_cycle(self):
+        pass
+
+    def _post_init_jordan(self):
+        pass
 
     experiment_types = {
         'single_item_uniform_symmetric':
@@ -298,16 +288,12 @@
         'multiunit':
             (MultiUnitExperiment, _init_multiunit, _post_init_multiunit),
         'splitaward':
-<<<<<<< HEAD
-            (SplitAwardExperiment, _init_splitaward, _post_init_splitaward)}
-=======
-            (_init_splitaward, SplitAwardExperiment),
+            (SplitAwardExperiment, _init_splitaward, _post_init_splitaward),
         'cycle':
-            (_init_cycle, CycleExperiment),
+            (CycleExperiment, _init_cycle, _post_init_cycle),
         'jordan':
-            (_init_jordan, JordanExperiment)
+            (JordanExperiment, _init_jordan, _post_init_jordan)
     }
->>>>>>> 6ab096b6
 
     def __init__(self, experiment_type: str, n_runs: int, n_epochs: int, seeds: Iterable[int] = None):
         self.experiment_type = experiment_type
@@ -363,7 +349,6 @@
             efficiency_parameters: TODO @Nils
             core_solver: Specifies which solver should be used to calculate core prices.
                 Should be one of 'NoCore', 'mpc', 'gurobi', 'cvxpy' (Relevant settings: LLLLGG)
-
         Returns:
             ``self`` with updated parameters.
 
@@ -374,12 +359,17 @@
         return self
 
     # pylint: disable=too-many-arguments, unused-argument
-    def set_learning(self, model_sharing: bool = 'None', learner_hyperparams: dict = 'None',
-                     optimizer_type: str = 'None',
+    def set_learning(self, model_sharing: bool = 'None', learner_type: str = 'None',
+                     learner_hyperparams: dict = 'None', optimizer_type: str = 'None',
                      optimizer_hyperparams: dict = 'None', hidden_nodes: List[int] = 'None',
-                     pretrain_iters: int = 'None',
-                     batch_size: int = 'None', hidden_activations: List[nn.Module] = 'None'):
-        """Sets only the parameters of learning which were passed, returns self"""
+                     pretrain_iters: int = 'None', batch_size: int = 'None',
+                     hidden_activations: List[nn.Module] = 'None', use_bias: bool = 'None',
+                     non_negative_actions: bool = 'None'):
+        """Sets only the parameters of learning which were passed, returns self
+
+        Args:
+            non_negative_actions: bool, switch for non-negative actions.
+        """
         for arg, v in {key: value for key, value in locals().items() if key != 'self' and value is not 'None'}.items():
             if hasattr(self.learning, arg):
                 setattr(self.learning, arg, v)
@@ -443,6 +433,7 @@
                                 payment_rule='first_price',
                                 risk=1.0)
         learning = LearningConfig(model_sharing=True,
+                                  learner_type='ESPGLearner',
                                   learner_hyperparams={'population_size': 64,
                                                        'sigma': 1.,
                                                        'scale_sigma_by_model_size': True},
@@ -451,6 +442,8 @@
                                   hidden_nodes=[10, 10],
                                   pretrain_iters=500,
                                   batch_size=2 ** 18,
+                                  non_negative_actions=True,
+                                  use_bias=True,
                                   hidden_activations=[nn.SELU(), nn.SELU()])
         logging = LoggingConfig(enable_logging=True,
                                 log_root_dir=os.path.join(os.path.expanduser('~'), 'bnelearn', 'experiments'),
