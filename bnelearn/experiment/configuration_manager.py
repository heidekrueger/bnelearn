import json
import os
import time
import warnings
from typing import List, Type, Iterable, Tuple
from numpy import MAXDIMS

import torch
import torch.nn as nn
from torch.optim import Optimizer
from bnelearn.util import logging as logging_utils

from bnelearn.experiment.configurations import (SettingConfig,
                                                LearningConfig,
                                                LoggingConfig,
                                                RunningConfig, ExperimentConfig, HardwareConfig,
                                                EnhancedJSONEncoder)

from bnelearn.experiment.combinatorial_experiment import (LLGExperiment,
<<<<<<< HEAD
                                                          LLLLGGExperiment,
                                                          CAItemBiddingExperiment)
from bnelearn.experiment.multi_unit_experiment import (MultiUnitExperiment,
                                                       SplitAwardExperiment)
=======
                                                          LLGFullExperiment,
                                                          LLLLGGExperiment)
from bnelearn.experiment.multi_unit_experiment import (MultiUnitExperiment, SplitAwardExperiment)
>>>>>>> 8370f88c

from bnelearn.experiment.single_item_experiment import (GaussianSymmetricPriorSingleItemExperiment,
                                                        TwoPlayerAsymmetricUniformPriorSingleItemExperiment,
                                                        UniformSymmetricPriorSingleItemExperiment,
                                                        MineralRightsExperiment,
                                                        AffiliatedObservationsExperiment
                                                        )

# TODO: server-specific constant hardcoded. We need a more dynamic way to do this.
# See gitlab issue #218
MAX_CPU_THREADS = 44


DISTRIBUTIONS = {'Uniform': torch.distributions.Uniform,
                 'Normal': torch.distributions.Normal,
                 'Bernoulli': torch.distributions.Bernoulli,
                 'Beta': torch.distributions.Beta,
                 'Binomial': torch.distributions.Binomial,
                 'Categorical': torch.distributions.Categorical,
                 'Cauchy': torch.distributions.Cauchy,
                 'Chi2': torch.distributions.Chi2,
                 'ContinuousBernoulli': torch.distributions.ContinuousBernoulli,
                 'Dirichlet': torch.distributions.Dirichlet,
                 'Exponential': torch.distributions.Exponential,
                 'FisherSnedecor': torch.distributions.FisherSnedecor,
                 'Gamma': torch.distributions.Gamma,
                 'Geometric': torch.distributions.Geometric,
                 'Gumbel': torch.distributions.Gumbel,
                 'HalfCauchy': torch.distributions.HalfCauchy,
                 'HalfNormal': torch.distributions.HalfNormal,
                 'Independent': torch.distributions.Independent,
                 'Laplace': torch.distributions.Laplace,
                 'LogNormal': torch.distributions.LogNormal,
                 'LogisticNormal': torch.distributions.LogisticNormal,
                 'LowRankMultivariateNormal': torch.distributions.LowRankMultivariateNormal,
                 'Multinomial': torch.distributions.Multinomial,
                 'MultivariateNormal': torch.distributions.MultivariateNormal,
                 'NegativeBinomial': torch.distributions.NegativeBinomial,
                 'OneHotCategorical': torch.distributions.OneHotCategorical,
                 'Pareto': torch.distributions.Pareto,
                 'RelaxedBernoulli': torch.distributions.RelaxedBernoulli,
                 'RelaxedOneHotCategorical': torch.distributions.RelaxedOneHotCategorical,
                 'StudentT': torch.distributions.StudentT,
                 'Poisson': torch.distributions.Poisson,
                 'VonMises': torch.distributions.VonMises,
                 'Weibull': torch.distributions.Weibull
                 }

ACTIVATIONS = {'SELU': lambda: nn.SELU,
               'Threshold': lambda: nn.Threshold,
               'ReLU': lambda: nn.ReLU,
               'RReLU': lambda: nn.RReLU,
               'Hardtanh': lambda: nn.Hardtanh,
               'ReLU6': lambda: nn.ReLU6,
               'Sigmoid': lambda: nn.Sigmoid,
               'Hardsigmoid': lambda: nn.Hardsigmoid,
               'Tanh': lambda: nn.Tanh,
               'ELU': lambda: nn.ELU,
               'CELU': lambda: nn.CELU,
               'GLU': lambda: nn.GLU,
               'GELU': lambda: nn.GELU,
               'Hardshrink': lambda: nn.Hardshrink,
               'LeakyReLU': lambda: nn.LeakyReLU,
               'LogSigmoid': lambda: nn.LogSigmoid,
               'Softplus': lambda: nn.Softplus,
               'Softshrink': lambda: nn.Softshrink,
               'MultiheadAttention': lambda: nn.MultiheadAttention,
               'PReLU': lambda: nn.PReLU,
               'Softsign': lambda: nn.Softsign,
               'Tanhshrink': lambda: nn.Tanhshrink,
               'Softmin': lambda: nn.Softmin,
               'Softmax': lambda: nn.Softmax,
               'Softmax2d': lambda: nn.Softmax2d,
               'LogSoftmax': lambda: nn.LogSoftmax
               }

# the lists that are defaults will never be mutated, so we're ok with using them here.
# pylint: disable = dangerous-default-value

# This module explicitly takes care of unifying lots of variables, it's okay to use many locals here.
# pylint: disable=too-many-instance-attributes
class ConfigurationManager:
    """
    The class provides a 'front-end' for the whole package. It allows for creation of a full and
    consistent ExperimentConfiguration, as defined by the ExperimentConfig dataclass.
    It manages all the defaults, including those specific for each experiment type, auto-inits the parameters that
    are not supposed to be initialized manually, and allows to selectively change any part of the configuration,
    while also performing a parameter and consistency check before creating the final configuration object.

    The workflow with the class API is as follows:
    1. Init class object with the experiment type string, n_runs and n_epochs.
    For possible experiment types see ConfigurationManager.experiment_types
    1.1. __init__ calls get_default_config_members method to get default configuration members.
    1.2 Based on the experiment type, __init__ calls the appropriate ancillary _init_experiment_type.
    It sets the default parameters specific for the given experiment type.
    2. (Optional step) Call set_config_member methods (e.g. set_setting) in a chain style,
    each methods allows to selectively set any parameter of a corresponding config member to a new arbitrary value,
    while leaving all the parameters not specified by the user intact - with their default values.
    3. Call the get_config method to get a ready configuration object and an experiment class corresponding
    to the experiment type (the latter needed for an easy instantiation of the Experiment)
    3.1 get_config calls _post_init, which inits the parameters which shouldn't be set manually, checks for consistency
    between the related parameters and validates whether each parameter is in an appropriate value range.
    Then, it calls the type specific _post_init_experiment_type method which performs all the same things, but specific
    for the experiment type.
    3.2 get_config creates and returns the final and valid configuration object alongside the experiment class.

    Example of class usage:
    experiment_config, experiment_class = ConfigurationManager(experiment_type='multiunit', n_runs=1, n_epochs=20) \
        .set_logging(log_root_dir=log_root_dir) \
        .set_setting(payment_rule='discriminatory') \
        .set_learning(model_sharing=False) \
        .set_hardware() \
        .get_config()

    experiment_class(experiment_config).run()
    """

    def _init_single_item_uniform_symmetric(self):
        self.learning.model_sharing = True
        self.setting.u_lo = [0]
        self.setting.u_hi = [1]

    def _init_single_item_gaussian_symmetric(self):
        self.learning.model_sharing = True
        self.setting.valuation_mean = 15
        self.setting.valuation_std = 5

    def _init_single_item_asymmetric_uniform_overlapping(self):
        self.learning.model_sharing = False
        self.setting.u_lo = [5, 5]
        self.setting.u_hi = [15, 25]

    def _init_single_item_asymmetric_uniform_disjunct(self):
        self.learning.model_sharing = False
        self.setting.u_lo = [0, 6]
        self.setting.u_hi = [5, 7]

    def _init_mineral_rights(self):
        self.setting.n_players = 3
        self.setting.correlation_groups = [[0, 1, 2]]
        self.setting.correlation_types = 'corr_type'
        self.setting.correlation_coefficients = [1.0]
        self.setting.u_lo = [0]
        self.setting.u_hi = [1]
        self.setting.payment_rule = 'second_price'
        self.logging.log_metrics = {'opt': True,
                                    'util_loss': True,
                                    'efficiency': True,
                                    'revenue': True}

    def _init_affiliated_observations(self):
        self.setting.n_players = 2
        self.setting.correlation_groups = [[0, 1]]
        self.setting.correlation_types = 'corr_type'
        self.setting.correlation_coefficients = [1.0]
        self.setting.u_lo = [0]
        self.setting.u_hi = [1]
        self.setting.payment_rule = 'first_price'
        self.logging.log_metrics = {'opt': True,
                                    'util_loss': True,
                                    'efficiency': True,
                                    'revenue': True}

    def _init_llg(self):
        self.learning.model_sharing = True
        self.setting.u_lo = [0, 0, 0]
        self.setting.u_hi = [1, 1, 2]
        self.setting.n_players = 3
        self.setting.payment_rule = 'nearest_zero'
        self.setting.correlation_groups = [[0, 1], [2]]
        self.setting.regret = 0.0
        self.setting.gamma = 0.0
        self.logging.log_metrics = {'opt': True,
                                    'efficiency': True,
                                    'revenue': True,
                                    'util_loss': True}

    #     self.setting.correlation_types = 'independent'
    #
    # def with_correlation(self, gamma, correlation_type='Bernoulli_weights'):
    #     self.setting.gamma = gamma
    #     self.setting.correlation_types = correlation_type if gamma > 0.0 else 'independent'
    #
    #     if correlation_type == 'constant_weights' and gamma > 0:
    #         if 'opt' in self.logging.log_metrics.keys():
    #             del self.logging.log_metrics['opt']
    #         if 'l2' in self.logging.log_metrics.keys():
    #             del self.logging.log_metrics['l2']
    #         print('BNE in constant weights correlation model not approximated.')
    #
    #     return self

    def _init_llg_full(self):
        self.learning.model_sharing = False
        self.setting.u_lo = [0, 0, 0]
        self.setting.u_hi = [1, 1, 2]
        self.setting.n_players = 3
        self.setting.payment_rule = 'mrcs_favored'
        self.setting.correlation_groups = [[0, 1], [2]]
        self.setting.gamma = 0.0
        self.logging.log_metrics = {'opt': True,
                                    'util_loss': True,
                                    'efficiency': False,
                                    'revenue': False}

    def _init_llllgg(self):
        self.logging.util_loss_batch_size = 2 ** 12
        self.learning.model_sharing = True
        self.setting.u_lo = [0, 0, 0, 0, 0, 0]
        self.setting.u_hi = [1, 1, 1, 1, 2, 2]
        self.setting.core_solver = 'NoCore'
        self.setting.parallel = 1
        self.setting.n_players = 6
        self.logging.util_loss_frequency = 1000  # Or 100?
        self.logging.log_metrics = {'opt': False,
                                    'util_loss': True}

    def _init_multiunit(self):
        self.setting.payment_rule = 'vcg'
        self.setting.n_units = 2
        self.learning.model_sharing = True
        self.setting.u_lo = [0]
        self.setting.u_hi = [1]
        self.setting.risk = 1.0
        self.setting.constant_marginal_values = False
        self.setting.gamma = 0.0
        self.setting.correlation_types = 'independent'
        self.logging.plot_points = 1000
        self.logging.log_metrics = {'opt': True,
                                    'util_loss': True,
                                    'efficiency': True,
                                    'revenue': True}

    def _init_splitaward(self):
        self.setting.n_units = 2
        self.learning.model_sharing = True
        self.setting.u_lo = [1]
        self.setting.u_hi = [1.4]
        self.setting.constant_marginal_values = False
        self.setting.efficiency_parameter = 0.3
        self.logging.log_componentwise_norm = True

    def _init_caib(self):
        self.setting.n_players = 2
        self.setting.n_items = 3
        self.setting.payment_rule = 'vcg'
        self.setting.exp_type = 'XOS'
        self.setting.u_lo = [0] * self.setting.n_players
        self.setting.u_hi = [1] * self.setting.n_players
        self.setting.risk = 1.0
        self.logging.log_metrics = {'util_loss': False,
                                    'PoA': True}
        self.logging.stopping_criterion_rel_util_loss_diff = None

    def _post_init(self):
        """Any assignments and checks common to all experiment types"""
        # Learning
        assert len(self.learning.hidden_activations) == len(self.learning.hidden_nodes)
        self.learning.optimizer = ConfigurationManager._set_optimizer(self.learning.optimizer_type)

        # Logging
        # Rationale behind timestamp format: should be ordered chronologically but include weekday.
        # Using . instead of : for compatability with Windows
        # Why do we even need the timestamp field?
        # self.logging.experiment_timestamp = time.strftime('%Y-%m-%d %a %H.%M')
        self.logging.experiment_dir = time.strftime('%Y-%m-%d %a %H.%M')
        if self.logging.experiment_name:
            self.logging.experiment_dir += ' ' + str(self.logging.experiment_name)

<<<<<<< HEAD
        valid_log_metrics = ['opt', 'util_loss', 'PoA']
=======
        valid_log_metrics = ['opt', 'util_loss', 'efficiency', 'revenue']
>>>>>>> 8370f88c
        if self.logging.log_metrics is not None:
            for metric in self.logging.log_metrics:
                assert metric in valid_log_metrics, "Metric not known."
            missing_metrics = list(set(valid_log_metrics) - set(self.logging.log_metrics))
            for m in missing_metrics:
                self.logging.log_metrics[m] = False
            if self.logging.log_metrics['util_loss'] and self.logging.util_loss_batch_size is None:
                self.logging.util_loss_batch_size = 2 ** 8
                self.logging.util_loss_grid_size = 2 ** 8
            if not self.logging.enable_logging:
                self.logging.save_tb_events_to_csv_aggregate = False
                self.logging.save_tb_events_to_csv_detailed = False
                self.logging.save_tb_events_to_binary_detailed = False
                self.logging.save_models = False
                self.logging.save_figure_to_disk_png = False
                self.logging.save_figure_to_disk_svg = False
                self.logging.save_figure_data_to_disk = False

        # Hardware
        if self.hardware.cuda and not torch.cuda.is_available():
            warnings.warn('Cuda not available. Falling back to CPU!')
            self.hardware.cuda = False
            self.hardware.fallback = True
        self.hardware.device = 'cuda' if self.hardware.cuda else 'cpu'

        if self.hardware.cuda and self.hardware.specific_gpu is not None:
            torch.cuda.set_device(self.hardware.specific_gpu)

        ConfigurationManager.experiment_types[self.experiment_type][2](self)

    def _post_init_single_item_uniform_symmetric(self):
        pass

    def _post_init_single_item_gaussian_symmetric(self):
        pass

    def _post_init_single_item_asymmetric_uniform_overlapping(self):
        pass

    def _post_init_single_item_asymmetric_uniform_disjunct(self):
        pass

    def _post_init_mineral_rights(self):
        pass

    def _post_init_affiliated_observations(self):
        pass

    def _post_init_llg(self):
        # How many of those types are there and how do they correspond to gammavalues?
        # I might wrongly understand the relationship here
        if self.setting.gamma == 0.0:
            self.setting.correlation_types = 'independent'
        elif self.setting.gamma > 0.0:
            if self.setting.correlation_types is None:
                self.setting.correlation_types = 'Bernoulli_weights'
            if self.setting.correlation_types not in ['Bernoulli_weights', 'constant_weights']:
                raise NotImplementedError(f'`{self.setting.correlation_types}` corrrelation model unknown.')
        elif self.setting.gamma > 1.0:
            raise ValueError('Invalid gamma')

        # Extend the distribution boundaries to all bidders if the request
        # number exceeds the default
        while len(self.setting.u_lo) < self.setting.n_players:
            self.setting.u_lo.insert(0, self.setting.u_lo[0])
            self.setting.u_hi.insert(0, self.setting.u_hi[0])
        self.setting.u_hi[-1] = self.setting.n_players - 1

    def _post_init_llg_full(self):
        if self.learning.model_sharing:
            warnings.warn("Model sharing not possible in this setting.")
            self.learning.model_sharing = False
        self._post_init_llg()

    def _post_init_llllgg(self):
        pass

    def _post_init_multiunit(self):
        pass

    def _post_init_splitaward(self):
        pass

    def _post_init_caib(self):
        pass

    experiment_types = {
        'single_item_uniform_symmetric':
            (UniformSymmetricPriorSingleItemExperiment, _init_single_item_uniform_symmetric,
             _post_init_single_item_uniform_symmetric),
        'single_item_gaussian_symmetric':
            (GaussianSymmetricPriorSingleItemExperiment, _init_single_item_gaussian_symmetric,
             _post_init_single_item_gaussian_symmetric),
        'single_item_asymmetric_uniform_overlapping':
            (TwoPlayerAsymmetricUniformPriorSingleItemExperiment, _init_single_item_asymmetric_uniform_overlapping,
             _post_init_single_item_asymmetric_uniform_overlapping),
        'single_item_asymmetric_uniform_disjunct':
            (TwoPlayerAsymmetricUniformPriorSingleItemExperiment, _init_single_item_asymmetric_uniform_disjunct,
             _post_init_single_item_asymmetric_uniform_disjunct),
        'mineral_rights':
           (MineralRightsExperiment, _init_mineral_rights, _post_init_mineral_rights),
        'affiliated_observations':
           (AffiliatedObservationsExperiment, _init_affiliated_observations, _post_init_affiliated_observations),
        'llg':
            (LLGExperiment, _init_llg, _post_init_llg),
        'llg_full':
            (LLGFullExperiment, _init_llg_full, _post_init_llg_full),
        'llllgg':
            (LLLLGGExperiment, _init_llllgg, _post_init_llllgg),
        'multiunit':
           (MultiUnitExperiment, _init_multiunit, _post_init_multiunit),
        'splitaward':
<<<<<<< HEAD
            (SplitAwardExperiment, _init_splitaward, _post_init_splitaward),
        'caib':
            (CAItemBiddingExperiment, _init_caib, _post_init_caib)
    }
=======
           (SplitAwardExperiment, _init_splitaward, _post_init_splitaward)
        }
>>>>>>> 8370f88c

    def __init__(self, experiment_type: str, n_runs: int, n_epochs: int, seeds: Iterable[int] = None):
        self.experiment_type = experiment_type
        # Common defaults
        self.running, self.setting, self.learning, self.logging, self.hardware = \
            ConfigurationManager.get_default_config_members()
        self.running.n_runs = n_runs
        self.running.n_epochs = n_epochs
        self.running.seeds = seeds
        # Defaults specific to an experiment type
        if self.experiment_type not in ConfigurationManager.experiment_types:
            raise Exception('The experiment type does not exist. Available ' + \
                f'experiments are {ConfigurationManager.experiment_types.keys()}.')
        else:
            ConfigurationManager.experiment_types[self.experiment_type][1](self)

    # pylint: disable=too-many-arguments, unused-argument
    def set_setting(self, n_players: int = 'None', payment_rule: str = 'None', risk: float = 'None',
                    n_items: int = 'None', common_prior: torch.distributions.Distribution = 'None',
                    valuation_mean: float = 'None', valuation_std: float = 'None', u_lo: list = 'None',
                    u_hi: list = 'None', gamma: float = 'None',
                    correlation_types: str = 'None', correlation_groups: List[List[int]] = 'None',
                    correlation_coefficients: List[float] = 'None', n_units: int = 'None',
                    pretrain_transform: callable = 'None', constant_marginal_values: bool = 'None',
                    item_interest_limit: int = 'None', efficiency_parameter: float = 'None',
<<<<<<< HEAD
                    core_solver: str = 'None', exp_params: dict = 'None'):
=======
                    core_solver: str = 'None', regret: float = 'None',):
>>>>>>> 8370f88c
        """
        Sets only the parameters of setting which were passed, returns self. Using None here and below
        as a string allows to explicitly st parameters to None.

        Args:
            n_players: The number of players in the game.
            payment_rule: The payment rule to be used.
            risk: A strictly positive risk-parameter. A value of 1 corresponds to risk-neutral agents,
                values <1 indicate risk-aversion.
            common_prior: The common type distribution shared by all players, explicitly given as a
                ``torch.distributions.Distribution`` object.
            valuation_mean: The expectation of the valuation distribution, when implicitly setting up a
                Gaussian distribution.
            valuation_std: The standard deviation of the valuation distribution, when implicitly setting up a
                Gaussian distribution.
            u_lo: Lower bound of valuation distribution, when implicitly setting up a Uniform distribution.
            u_hi: Upper bound of valuation distribution, when implicitly setting up a Uniform distribution.
            gamma: Correlation parameter for correlated value distributions of bidders. (Relevant Settings: LLG)
            correlation_types: Specifies the type of correlation model. (Most relevant settings: LLG)
            correlation_groups: A list of lists that 'groups' players into correlated subsets. All players
                should be part of exactly one sublist. (Relevant settings: LLG)
            correlation_coefficients: List of correlation coefficients for each
                group specified with ``correlation_groups``.
            n_units: TODO: @Nils?
            pretrain_transform: A function used to explicitly give the desired behavior in pretraining for
                given neural net inputs. Defaults to identity, i.e. truthful bidding.
            constant_marginal_values: TODO @Nils
            item_interest_limit: TODO @Nils
            efficiency_parameters: TODO @Nils
            core_solver: Specifies which solver should be used to calculate core prices.
                Should be one of 'NoCore', 'mpc', 'gurobi', 'cvxpy' (Relevant settings: LLLLGG)

        Returns:
            ``self`` with updated parameters.

        """
        for arg, v in {key: value for key, value in locals().items() if key != 'self' and value != 'None'}.items():
            if hasattr(self.setting, arg):
                setattr(self.setting, arg, v)
        return self

    # pylint: disable=too-many-arguments, unused-argument
    def set_learning(self, model_sharing: bool = 'None', learner_type: str = 'None',
                     learner_hyperparams: dict = 'None', optimizer_type: str = 'None',
                     optimizer_hyperparams: dict = 'None', hidden_nodes: List[int] = 'None',
                     pretrain_iters: int = 'None',
                     batch_size: int = 'None', hidden_activations: List[nn.Module] = 'None'):
        """Sets only the parameters of learning which were passed, returns self"""
        for arg, v in {key: value for key, value in locals().items() if key != 'self' and value != 'None'}.items():
            if hasattr(self.learning, arg):
                setattr(self.learning, arg, v)
        return self

    # pylint: disable=too-many-arguments, unused-argument
    def set_logging(self, enable_logging: bool = 'None', log_root_dir: str = 'None', util_loss_batch_size: int = 'None',
                    util_loss_grid_size: int = 'None', util_loss_frequency: int = 'None', eval_batch_size: int = 'None',
                    plot_frequency: int = 'None', plot_points: int = 'None',
                    plot_show_inline: bool = 'None', log_metrics: dict = 'None', best_response: bool = 'None',
                    save_tb_events_to_csv_aggregate: bool = 'None', save_tb_events_to_csv_detailed: bool = 'None',
                    save_tb_events_to_binary_detailed: bool = 'None', save_models: bool = 'None',
                    save_figure_to_disk_png: bool = 'None', save_figure_to_disk_svg: bool = 'None',
                    save_figure_data_to_disk: bool = 'None',
                    cache_eval_actions: bool = 'None', export_step_wise_linear_bid_function_size: bool = 'None',
                    experiment_dir: str = 'None', experiment_name: str = 'None'):
        """Sets only the parameters of logging which were passed, returns self"""
        for arg, v in {key: value for key, value in locals().items() if key != 'self' and value != 'None'}.items():
            if hasattr(self.logging, arg):
                setattr(self.logging, arg, v)

        if isinstance(eval_batch_size, int) and eval_batch_size < 2**16 and cache_eval_actions:
            warnings.warn('Using fixed valuations for evaluation. This may introduce bias!')

        return self

    # pylint: disable=too-many-arguments, unused-argument
    def set_hardware(self, cuda: bool = 'None', specific_gpu: int = 'None', fallback: bool = 'None',
                     max_cpu_threads: int = 'None'):
        """Sets only the parameters of hardware which were passed, returns self"""
        for arg, v in {key: value for key, value in locals().items() if key != 'self' and value != 'None'}.items():
            if hasattr(self.hardware, arg):
                setattr(self.hardware, arg, v)
        return self

    def get_config(self):
        """
        Performs the _post_init, creates and returns the final ExperimentConfig object
        alongside with the appropriate experiment class
        """
        # Post-inits should insure the consistency of all parameters, no configuration changes beyond this point
        self._post_init()

        experiment_config = ExperimentConfig(experiment_class=self.experiment_type,
                                             running=self.running,
                                             setting=self.setting,
                                             learning=self.learning,
                                             logging=self.logging,
                                             hardware=self.hardware)

        return experiment_config, ConfigurationManager.experiment_types[self.experiment_type][0]

    @staticmethod
    def get_class_by_experiment_type(experiment_type: str):
        """Given an experiment type, returns the corresponding experiment class which could be initialized"""
        return ConfigurationManager.experiment_types[experiment_type][0]

    @staticmethod
    def get_default_config_members() -> Tuple[RunningConfig, SettingConfig,
                                              LearningConfig, LoggingConfig,
                                              HardwareConfig]:
        """Creates with default (or most common) parameters and returns members
         of the ExperimentConfig"""
        running = RunningConfig(n_runs=0, n_epochs=0)
<<<<<<< HEAD
        setting = SettingConfig(n_players=2,
                                n_items=1,
                                payment_rule='first_price',
                                risk=1.0)
        learning = LearningConfig(model_sharing=True,
                                  learner_hyperparams={'population_size': 64,
                                                       'sigma': 1.,
                                                       'scale_sigma_by_model_size': True},
                                  optimizer_type='adam',
                                  optimizer_hyperparams={'lr': 1e-3},
                                  hidden_nodes=[10, 10],
                                  pretrain_iters=500,
                                  batch_size=2 ** 18,
                                  hidden_activations=[nn.SELU(), nn.SELU()])
        logging = LoggingConfig(enable_logging=True,
                                log_root_dir=os.path.join(os.path.expanduser('~'), 'bnelearn', 'experiments'),
                                plot_frequency=100,
                                plot_points=100,
                                plot_show_inline=True,
                                log_metrics={'opt': True,
                                             'util_loss': True},
                                log_componentwise_norm=False,
                                save_tb_events_to_csv_aggregate=True,
                                save_tb_events_to_csv_detailed=False,
                                save_tb_events_to_binary_detailed=False,
                                save_models=True,
                                save_figure_to_disk_png=True,
                                save_figure_to_disk_svg=True,
                                save_figure_data_to_disk=True,
                                util_loss_batch_size=2 ** 4,
                                util_loss_grid_size=2 ** 4,
                                util_loss_frequency=100,
                                eval_batch_size=2 ** 22,
                                cache_eval_actions=True,
                                stopping_criterion_rel_util_loss_diff=0.001)
        hardware = HardwareConfig(specific_gpu=0,
                                  cuda=True,
                                  fallback=False,
                                  max_cpu_threads=1)
=======
        setting = SettingConfig(
            n_players=2,
            payment_rule='first_price',
            risk=1.0)
        learning = LearningConfig(
            model_sharing=True,
            learner_type='ESPGLearner',
            learner_hyperparams={'population_size': 64,
                                 'sigma': 1.,
                                 'scale_sigma_by_model_size': True},
            optimizer_type='adam',
            optimizer_hyperparams={'lr': 1e-3},
            hidden_nodes=[10, 10],
            pretrain_iters=500,
            batch_size=2 ** 18,
            hidden_activations=[nn.SELU(), nn.SELU()])
        logging = LoggingConfig(
            enable_logging=True,
            log_root_dir=os.path.join(os.path.expanduser('~'), 'bnelearn', 'experiments'),
            plot_frequency=100,
            plot_points=100,
            plot_show_inline=True,
            log_metrics={'opt': True,
                         'util_loss': True},
            log_componentwise_norm=False,
            save_tb_events_to_csv_aggregate=True,
            save_tb_events_to_csv_detailed=False,
            save_tb_events_to_binary_detailed=False,
            save_models=True,
            save_figure_to_disk_png=True,
            save_figure_to_disk_svg=True,
            save_figure_data_to_disk=True,
            util_loss_batch_size=2 ** 4,
            util_loss_grid_size=2 ** 4,
            util_loss_frequency=100,
            best_response=False,
            eval_batch_size=2 ** 22,
            cache_eval_actions=True)
        hardware = HardwareConfig(
            specific_gpu=0,
            cuda=True,
            fallback=False,
            # TODO, see gitlab issue #218
            max_cpu_threads=MAX_CPU_THREADS)
>>>>>>> 8370f88c

        return running, setting, learning, logging, hardware

    @staticmethod
    def compare_two_experiment_configs(conf1: ExperimentConfig, conf2: ExperimentConfig) -> bool:
        """
        Checks whether two given configurations are identical (deep comparison)
        """
        if str(conf1.setting.common_prior) != str(conf2.setting.common_prior) \
                or str(conf1.learning.hidden_activations) != str(conf2.learning.hidden_activations):
            return False

        temp_cp = conf1.setting.common_prior
        temp_ha = conf1.learning.hidden_activations

        conf1.setting.common_prior = str(conf1.setting.common_prior)
        conf1.learning.hidden_activations = str(conf1.learning.hidden_activations)
        conf2.setting.common_prior = str(conf2.setting.common_prior)
        conf2.learning.hidden_activations = str(conf2.learning.hidden_activations)

        c1 = json.dumps(conf1, cls=EnhancedJSONEncoder)
        c2 = json.dumps(conf2, cls=EnhancedJSONEncoder)

        # To prevent compromising the objects
        conf1.setting.common_prior = temp_cp
        conf1.learning.hidden_activations = temp_ha
        conf2.setting.common_prior = temp_cp
        conf2.learning.hidden_activations = temp_ha

        return c1 == c2

    @staticmethod
    def experiment_config_could_be_saved_properly(exp_config: ExperimentConfig) -> bool:
        """
        Tests whether the given config could be serialized and deserialized properly.
        """
        dir_path = os.path.join(os.getcwd(), 'temp')
        file_path = os.path.join(dir_path, logging_utils._configurations_f_name)
        if not os.path.exists(dir_path):
            try:
                os.mkdir(dir_path)
            except OSError:
                print("Creation of the directory %s failed" % dir_path)

        logging_utils.save_experiment_config(experiment_log_dir=dir_path, experiment_configuration=exp_config)
        exp_retrieved_config = ConfigurationManager.load_experiment_config(experiment_log_dir=dir_path)
        ConfigurationManager.get_class_by_experiment_type(exp_retrieved_config.experiment_class)(exp_retrieved_config)

        if os.path.exists(file_path):
            os.remove(file_path)
            os.removedirs(dir_path)

        return ConfigurationManager.compare_two_experiment_configs(exp_config, exp_retrieved_config)

    @staticmethod
    def load_experiment_config(experiment_log_dir=None):
        """
        Retrieves stored configurations from JSON and turns them into ExperimentConfiguration object
        By default creates configuration from the file stored alongside the running script

        :param experiment_log_dir: full path except for the file name, current working directory by default
        :return: ExperimentConfiguration object
        """
        if experiment_log_dir is None:
            experiment_log_dir = os.path.abspath(os.getcwd())
        f_name = os.path.join(experiment_log_dir, logging_utils._configurations_f_name)

        with open(f_name) as json_file:
            experiment_config_as_dict = json.load(json_file)

        running, setting, learning, logging, hardware = ConfigurationManager.get_default_config_members()

        config_set_name_to_obj = {
            'running': running,
            'setting': setting,
            'learning': learning,
            'logging': logging,
            'hardware': hardware
        }

        experiment_config = ExperimentConfig(experiment_class=experiment_config_as_dict['experiment_class'],
                                             running=running,
                                             setting=setting,
                                             learning=learning,
                                             logging=logging,
                                             hardware=hardware)

        # Parse a dictionary retrieved from JSON into ExperimentConfiguration object
        # Attribute assignment pattern: experiment_config.config_group_name.config_group_object_attr = attr_val
        # e.g. experiment_config.run_config.n_runs = experiment_config_as_dict['run_config']['n_runs']
        # config_group_object assignment pattern: experiment_config.config_group_name = config_group_object
        # e.g. experiment_config.run_config = earlier initialised and filled instance of RunningConfiguration class
        experiment_config_as_dict = {k: v for (k, v) in experiment_config_as_dict.items() if
                                     k != 'experiment_class'}.items()
        for config_set_name, config_group_dict in experiment_config_as_dict:
            for config_set_obj_attr, attr_val in config_group_dict.items():
                setattr(config_set_name_to_obj[config_set_name], config_set_obj_attr, attr_val)
            setattr(experiment_config, config_set_name, config_set_name_to_obj[config_set_name])

        # Create hidden activations object based on the loaded string
        # Tested for SELU only

        ha = str(experiment_config.learning.hidden_activations).split('()')
        for symb in ['[', ']', ' ', ',']:
            ha = list(map(lambda s, c=symb: str(s).replace(c, ''), ha))
        ha = [i for i in ha if i != '']
        ha = [ACTIVATIONS[layer]()() for layer in ha]
        experiment_config.learning.hidden_activations = ha

        if experiment_config.setting.common_prior != 'None':
            # Create common_prior object based on the loaded string

            dist_str = str(experiment_config.setting.common_prior).split('(')[0]
            if dist_str == 'Uniform':
                experiment_config.setting.common_prior = DISTRIBUTIONS[dist_str](experiment_config.setting.u_lo[0],
                                                                                 experiment_config.setting.u_hi[0])
            elif dist_str == 'Normal':
                experiment_config.setting.common_prior = DISTRIBUTIONS[dist_str](
                    experiment_config.setting.valuation_mean,
                    experiment_config.setting.valuation_std)
            else:
                raise NotImplementedError

        return experiment_config

    @staticmethod
    def _set_optimizer(optimizer: str or Type[Optimizer]) -> Type[Optimizer]:
        """Maps shortcut strings to torch.optim.Optimizer types, if required."""
        if isinstance(optimizer, type) and issubclass(optimizer, Optimizer):
            return optimizer

        if isinstance(optimizer, str):
            if optimizer in ('adam', 'Adam'):
                return torch.optim.Adam
            if optimizer in ('SGD', 'sgd', 'Sgd'):
                return torch.optim.SGD
            # add more optimizers as needed
        raise ValueError('Optimizer type could not be inferred!')<|MERGE_RESOLUTION|>--- conflicted
+++ resolved
@@ -17,16 +17,11 @@
                                                 EnhancedJSONEncoder)
 
 from bnelearn.experiment.combinatorial_experiment import (LLGExperiment,
-<<<<<<< HEAD
+                                                          LLGFullExperiment,
                                                           LLLLGGExperiment,
                                                           CAItemBiddingExperiment)
 from bnelearn.experiment.multi_unit_experiment import (MultiUnitExperiment,
                                                        SplitAwardExperiment)
-=======
-                                                          LLGFullExperiment,
-                                                          LLLLGGExperiment)
-from bnelearn.experiment.multi_unit_experiment import (MultiUnitExperiment, SplitAwardExperiment)
->>>>>>> 8370f88c
 
 from bnelearn.experiment.single_item_experiment import (GaussianSymmetricPriorSingleItemExperiment,
                                                         TwoPlayerAsymmetricUniformPriorSingleItemExperiment,
@@ -271,15 +266,16 @@
 
     def _init_caib(self):
         self.setting.n_players = 2
-        self.setting.n_items = 3
+        self.setting.n_items = 2
         self.setting.payment_rule = 'vcg'
         self.setting.exp_type = 'XOS'
         self.setting.u_lo = [0] * self.setting.n_players
         self.setting.u_hi = [1] * self.setting.n_players
         self.setting.risk = 1.0
-        self.logging.log_metrics = {'util_loss': False,
+        self.logging.log_metrics = {'opt': True,
+                                    'util_loss': True,
+                                    'efficiency': True,
                                     'PoA': True}
-        self.logging.stopping_criterion_rel_util_loss_diff = None
 
     def _post_init(self):
         """Any assignments and checks common to all experiment types"""
@@ -296,11 +292,7 @@
         if self.logging.experiment_name:
             self.logging.experiment_dir += ' ' + str(self.logging.experiment_name)
 
-<<<<<<< HEAD
-        valid_log_metrics = ['opt', 'util_loss', 'PoA']
-=======
-        valid_log_metrics = ['opt', 'util_loss', 'efficiency', 'revenue']
->>>>>>> 8370f88c
+        valid_log_metrics = ['opt', 'util_loss', 'efficiency', 'revenue', 'PoA']
         if self.logging.log_metrics is not None:
             for metric in self.logging.log_metrics:
                 assert metric in valid_log_metrics, "Metric not known."
@@ -413,15 +405,10 @@
         'multiunit':
            (MultiUnitExperiment, _init_multiunit, _post_init_multiunit),
         'splitaward':
-<<<<<<< HEAD
             (SplitAwardExperiment, _init_splitaward, _post_init_splitaward),
         'caib':
             (CAItemBiddingExperiment, _init_caib, _post_init_caib)
-    }
-=======
-           (SplitAwardExperiment, _init_splitaward, _post_init_splitaward)
         }
->>>>>>> 8370f88c
 
     def __init__(self, experiment_type: str, n_runs: int, n_epochs: int, seeds: Iterable[int] = None):
         self.experiment_type = experiment_type
@@ -447,11 +434,8 @@
                     correlation_coefficients: List[float] = 'None', n_units: int = 'None',
                     pretrain_transform: callable = 'None', constant_marginal_values: bool = 'None',
                     item_interest_limit: int = 'None', efficiency_parameter: float = 'None',
-<<<<<<< HEAD
-                    core_solver: str = 'None', exp_params: dict = 'None'):
-=======
-                    core_solver: str = 'None', regret: float = 'None',):
->>>>>>> 8370f88c
+                    core_solver: str = 'None', regret: float = 'None', exp_type: str = 'None',
+                    exp_params: dict = 'None'):
         """
         Sets only the parameters of setting which were passed, returns self. Using None here and below
         as a string allows to explicitly st parameters to None.
@@ -497,7 +481,7 @@
     def set_learning(self, model_sharing: bool = 'None', learner_type: str = 'None',
                      learner_hyperparams: dict = 'None', optimizer_type: str = 'None',
                      optimizer_hyperparams: dict = 'None', hidden_nodes: List[int] = 'None',
-                     pretrain_iters: int = 'None',
+                     pretrain_iters: int = 'None', redraw_every_iteration: bool = 'None',
                      batch_size: int = 'None', hidden_activations: List[nn.Module] = 'None'):
         """Sets only the parameters of learning which were passed, returns self"""
         for arg, v in {key: value for key, value in locals().items() if key != 'self' and value != 'None'}.items():
@@ -564,51 +548,12 @@
         """Creates with default (or most common) parameters and returns members
          of the ExperimentConfig"""
         running = RunningConfig(n_runs=0, n_epochs=0)
-<<<<<<< HEAD
-        setting = SettingConfig(n_players=2,
-                                n_items=1,
-                                payment_rule='first_price',
-                                risk=1.0)
-        learning = LearningConfig(model_sharing=True,
-                                  learner_hyperparams={'population_size': 64,
-                                                       'sigma': 1.,
-                                                       'scale_sigma_by_model_size': True},
-                                  optimizer_type='adam',
-                                  optimizer_hyperparams={'lr': 1e-3},
-                                  hidden_nodes=[10, 10],
-                                  pretrain_iters=500,
-                                  batch_size=2 ** 18,
-                                  hidden_activations=[nn.SELU(), nn.SELU()])
-        logging = LoggingConfig(enable_logging=True,
-                                log_root_dir=os.path.join(os.path.expanduser('~'), 'bnelearn', 'experiments'),
-                                plot_frequency=100,
-                                plot_points=100,
-                                plot_show_inline=True,
-                                log_metrics={'opt': True,
-                                             'util_loss': True},
-                                log_componentwise_norm=False,
-                                save_tb_events_to_csv_aggregate=True,
-                                save_tb_events_to_csv_detailed=False,
-                                save_tb_events_to_binary_detailed=False,
-                                save_models=True,
-                                save_figure_to_disk_png=True,
-                                save_figure_to_disk_svg=True,
-                                save_figure_data_to_disk=True,
-                                util_loss_batch_size=2 ** 4,
-                                util_loss_grid_size=2 ** 4,
-                                util_loss_frequency=100,
-                                eval_batch_size=2 ** 22,
-                                cache_eval_actions=True,
-                                stopping_criterion_rel_util_loss_diff=0.001)
-        hardware = HardwareConfig(specific_gpu=0,
-                                  cuda=True,
-                                  fallback=False,
-                                  max_cpu_threads=1)
-=======
         setting = SettingConfig(
+            n_items=1,
             n_players=2,
             payment_rule='first_price',
-            risk=1.0)
+            risk=1.0,
+            exp_params={})
         learning = LearningConfig(
             model_sharing=True,
             learner_type='ESPGLearner',
@@ -620,7 +565,8 @@
             hidden_nodes=[10, 10],
             pretrain_iters=500,
             batch_size=2 ** 18,
-            hidden_activations=[nn.SELU(), nn.SELU()])
+            hidden_activations=[nn.SELU(), nn.SELU()],
+            redraw_every_iteration=False)
         logging = LoggingConfig(
             enable_logging=True,
             log_root_dir=os.path.join(os.path.expanduser('~'), 'bnelearn', 'experiments'),
@@ -649,7 +595,6 @@
             fallback=False,
             # TODO, see gitlab issue #218
             max_cpu_threads=MAX_CPU_THREADS)
->>>>>>> 8370f88c
 
         return running, setting, learning, logging, hardware
 
