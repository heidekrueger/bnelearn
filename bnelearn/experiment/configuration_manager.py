import json
import os
import time
import warnings
from typing import List, Type, Iterable, Tuple
from numpy import MAXDIMS

import torch
import torch.nn as nn
from torch.optim import Optimizer
from bnelearn.util import logging as logging_utils

from bnelearn.experiment.configurations import (SettingConfig,
                                                LearningConfig,
                                                LoggingConfig,
                                                RunningConfig, ExperimentConfig, HardwareConfig,
                                                EnhancedJSONEncoder)

from bnelearn.experiment.combinatorial_experiment import (LLGExperiment,
                                                          LLGFullExperiment,
                                                          LLLLGGExperiment,
                                                          LLLLRRGExperiment,
                                                          CAItemBiddingExperiment)
from bnelearn.experiment.multi_unit_experiment import (MultiUnitExperiment, SplitAwardExperiment)

from bnelearn.experiment.single_item_experiment import (GaussianSymmetricPriorSingleItemExperiment,
                                                        TwoPlayerAsymmetricUniformPriorSingleItemExperiment,
                                                        UniformSymmetricPriorSingleItemExperiment,
                                                        MineralRightsExperiment,
                                                        AffiliatedObservationsExperiment,
<<<<<<< HEAD
                                                        TwoPlayerAsymmetricBetaPriorSingleItemExperiment
=======
                                                        ContestExperiment
>>>>>>> ec0e4f15
                                                        )

# TODO: server-specific constant hardcoded. We need a more dynamic way to do this.
# See gitlab issue #218
MAX_CPU_THREADS = 44


DISTRIBUTIONS = {'Uniform': torch.distributions.Uniform,
                 'Normal': torch.distributions.Normal,
                 'Bernoulli': torch.distributions.Bernoulli,
                 'Beta': torch.distributions.Beta,
                 'Binomial': torch.distributions.Binomial,
                 'Categorical': torch.distributions.Categorical,
                 'Cauchy': torch.distributions.Cauchy,
                 'Chi2': torch.distributions.Chi2,
                 'ContinuousBernoulli': torch.distributions.ContinuousBernoulli,
                 'Dirichlet': torch.distributions.Dirichlet,
                 'Exponential': torch.distributions.Exponential,
                 'FisherSnedecor': torch.distributions.FisherSnedecor,
                 'Gamma': torch.distributions.Gamma,
                 'Geometric': torch.distributions.Geometric,
                 'Gumbel': torch.distributions.Gumbel,
                 'HalfCauchy': torch.distributions.HalfCauchy,
                 'HalfNormal': torch.distributions.HalfNormal,
                 'Independent': torch.distributions.Independent,
                 'Laplace': torch.distributions.Laplace,
                 'LogNormal': torch.distributions.LogNormal,
                 'LogisticNormal': torch.distributions.LogisticNormal,
                 'LowRankMultivariateNormal': torch.distributions.LowRankMultivariateNormal,
                 'Multinomial': torch.distributions.Multinomial,
                 'MultivariateNormal': torch.distributions.MultivariateNormal,
                 'NegativeBinomial': torch.distributions.NegativeBinomial,
                 'OneHotCategorical': torch.distributions.OneHotCategorical,
                 'Pareto': torch.distributions.Pareto,
                 'RelaxedBernoulli': torch.distributions.RelaxedBernoulli,
                 'RelaxedOneHotCategorical': torch.distributions.RelaxedOneHotCategorical,
                 'StudentT': torch.distributions.StudentT,
                 'Poisson': torch.distributions.Poisson,
                 'VonMises': torch.distributions.VonMises,
                 'Weibull': torch.distributions.Weibull
                 }

ACTIVATIONS = {'SELU': lambda: nn.SELU,
               'Threshold': lambda: nn.Threshold,
               'ReLU': lambda: nn.ReLU,
               'RReLU': lambda: nn.RReLU,
               'Hardtanh': lambda: nn.Hardtanh,
               'ReLU6': lambda: nn.ReLU6,
               'Sigmoid': lambda: nn.Sigmoid,
               'Hardsigmoid': lambda: nn.Hardsigmoid,
               'Tanh': lambda: nn.Tanh,
               'ELU': lambda: nn.ELU,
               'CELU': lambda: nn.CELU,
               'GLU': lambda: nn.GLU,
               'GELU': lambda: nn.GELU,
               'Hardshrink': lambda: nn.Hardshrink,
               'LeakyReLU': lambda: nn.LeakyReLU,
               'LogSigmoid': lambda: nn.LogSigmoid,
               'Softplus': lambda: nn.Softplus,
               'Softshrink': lambda: nn.Softshrink,
               'MultiheadAttention': lambda: nn.MultiheadAttention,
               'PReLU': lambda: nn.PReLU,
               'Softsign': lambda: nn.Softsign,
               'Tanhshrink': lambda: nn.Tanhshrink,
               'Softmin': lambda: nn.Softmin,
               'Softmax': lambda: nn.Softmax,
               'Softmax2d': lambda: nn.Softmax2d,
               'LogSoftmax': lambda: nn.LogSoftmax
               }

# the lists that are defaults will never be mutated, so we're ok with using them here.
# pylint: disable = dangerous-default-value

# This module explicitly takes care of unifying lots of variables, it's okay to use many locals here.
# pylint: disable=too-many-instance-attributes
class ConfigurationManager:
    r"""
    The class provides a 'front-end' for the whole package. It allows for creation of a full and
    consistent ``ExperimentConfiguration``, as defined by the ExperimentConfig dataclass.
    It manages all the defaults, including those specific for each experiment type, auto-inits the parameters that
    are not supposed to be initialized manually, and allows to selectively change any part of the configuration,
    while also performing a parameter and consistency check before creating the final configuration object.

    The workflow with the class API is as follows:

    #. Init class object with the experiment type string, n_runs and n_epochs.
       For possible experiment types see ``ConfigurationManager.experiment_types``
        #. ``__init__`` calls get_default_config_members method to get default configuration members.
        #. Based on the experiment type, ``__init__`` calls the appropriate ancillary ``_init_experiment_type``.
           It sets the default parameters specific for the given experiment type.
    #. (Optional step) Call set_config_member methods (e.g. ``set_setting``) in a chain style,
       each methods allows to selectively set any parameter of a corresponding config member to a new arbitrary value,
       while leaving all the parameters not specified by the user intact - with their default values.
    #. Call the ``get_config`` method to get a ready configuration object and an experiment class corresponding
       to the experiment type (the latter needed for an easy instantiation of the Experiment)
        #. ``get_config`` calls ``_post_init``, which inits the parameters which shouldn't be set manually, checks for consistency
           between the related parameters and validates whether each parameter is in an appropriate value range.
           Then, it calls the type specific ``_post_init_experiment_type`` method which performs all the same things, but specific
           for the experiment type.
        #. ``get_config`` creates and returns the final and valid configuration object alongside the experiment class.

    Example of class usage:
    
    .. code-block:: python

        experiment_config, experiment_class = \
            ConfigurationManager(
                experiment_type='multiunit', n_runs=1, n_epochs=20
            ) \
            .set_logging(log_root_dir=log_root_dir) \
            .set_setting(payment_rule='discriminatory') \
            .set_learning(model_sharing=False) \
            .set_hardware() \
            .get_config()

        experiment_class(experiment_config).run()

    """

    def _init_single_item_uniform_symmetric(self):
        self.learning.model_sharing = True
        self.setting.u_lo = [0]
        self.setting.u_hi = [1]

    def _init_single_item_gaussian_symmetric(self):
        self.learning.model_sharing = True
        self.setting.valuation_mean = 15
        self.setting.valuation_std = 5

    def _init_single_item_asymmetric_uniform_overlapping(self):
        self.learning.model_sharing = False
        self.setting.u_lo = [0.0, 0.0]
        self.setting.u_hi = [0.5, 1.0]

    def _init_single_item_asymmetric_uniform_disjunct(self):
        self.learning.model_sharing = False
        self.setting.u_lo = [0, .6]
        self.setting.u_hi = [.5, .7]
<<<<<<< HEAD

    def _init_single_item_asymmetric_beta(self):
        self.learning.model_sharing = False
        self.setting.u_lo = [0.8, 1.2]
        self.setting.u_hi = [1.2, 0.8]
=======
>>>>>>> ec0e4f15

    def _init_mineral_rights(self):
        self.setting.n_players = 3
        self.setting.correlation_groups = [[0, 1, 2]]
        self.setting.correlation_types = 'corr_type'
        self.setting.correlation_coefficients = [1.0]
        self.setting.u_lo = [0]
        self.setting.u_hi = [1]
        self.setting.payment_rule = 'second_price'
        self.logging.log_metrics = {'opt': True,
                                    'util_loss': True,
                                    'efficiency': True,
                                    'revenue': True}

    def _init_affiliated_observations(self):
        self.setting.n_players = 2
        self.setting.correlation_groups = [[0, 1]]
        self.setting.correlation_types = 'corr_type'
        self.setting.correlation_coefficients = [1.0]
        self.setting.u_lo = [0]
        self.setting.u_hi = [1]
        self.setting.payment_rule = 'first_price'
        self.logging.log_metrics = {'opt': True,
                                    'util_loss': True,
                                    'efficiency': True,
                                    'revenue': True}

    def _init_llg(self):
        self.learning.model_sharing = True
        self.setting.u_lo = [0, 0, 0]
        self.setting.u_hi = [1, 1, 2]
        self.setting.n_players = 3
        self.setting.payment_rule = 'nearest_zero'
        self.setting.correlation_groups = [[0, 1], [2]]
        self.setting.regret = 0.0
        self.setting.gamma = 0.0
        self.logging.log_metrics = {'opt': True,
                                    'efficiency': True,
                                    'revenue': True,
                                    'util_loss': True}

    def _init_llg_full(self):
        self.learning.model_sharing = False
        self.setting.u_lo = [0, 0, 0]
        self.setting.u_hi = [1, 1, 2]
        self.setting.n_players = 3
        self.setting.payment_rule = 'mrcs_favored'
        self.setting.correlation_groups = [[0, 1], [2]]
        self.setting.gamma = 0.0
        self.logging.log_metrics = {'opt': True,
                                    'util_loss': True,
                                    'efficiency': False,
                                    'revenue': False}

    def _init_llllgg(self):
        self.logging.util_loss_batch_size = 2 ** 12
        self.learning.model_sharing = True
        self.setting.u_lo = [0, 0, 0, 0, 0, 0]
        self.setting.u_hi = [1, 1, 1, 1, 2, 2]
        self.setting.core_solver = 'NoCore'
        self.setting.parallel = 1
        self.setting.n_players = 6
        self.logging.util_loss_frequency = 1000  # Or 100?
        self.logging.log_metrics = {'opt': False,
                                    'util_loss': True}

    def _init_llllrrg(self):
        self.logging.util_loss_batch_size = 2 ** 12
        self.learning.model_sharing = True
        self.setting.u_lo = [0, 0, 0, 0, 0, 0, 0]
        self.setting.u_hi = [1, 1, 1, 1, 2, 2, 4]
        self.setting.core_solver = 'NoCore'
        self.setting.parallel = 1
        self.setting.n_players = 7
        self.logging.util_loss_frequency = 100  # Or 100?
        self.logging.log_metrics = {'opt': False,
                                    'util_loss': True}

    def _init_multiunit(self):
        self.setting.payment_rule = 'vcg'
        self.setting.n_items = 2
        self.learning.model_sharing = True
        self.setting.u_lo = [0]
        self.setting.u_hi = [1]
        self.setting.risk = 1.0
        self.setting.constant_marginal_values = False
        self.setting.gamma = 0.0
        self.setting.correlation_types = 'independent'
        self.logging.plot_points = 1000
        self.logging.log_metrics = {'opt': True,
                                    'util_loss': True,
                                    'efficiency': True,
                                    'revenue': True}

    def _init_splitaward(self):
        self.setting.n_items = 2
        self.learning.model_sharing = True
        self.setting.u_lo = [1]
        self.setting.u_hi = [1.4]
        self.setting.constant_marginal_values = False
        self.setting.efficiency_parameter = 0.3
        self.logging.log_componentwise_norm = True

<<<<<<< HEAD
    def _init_caib(self):
        self.setting.n_players = 2
        self.setting.n_items = 2
        self.setting.payment_rule = 'vcg'
        self.setting.exp_type = 'XOS'
        self.setting.u_lo = [0] * self.setting.n_players
        self.setting.u_hi = [1] * self.setting.n_players
        self.setting.risk = 1.0
        self.logging.log_metrics = {'opt': True,
                                    'util_loss': True,
                                    'efficiency': True,
                                    'PoA': True}
=======
    def _init_tullock(self):
        self.setting.u_lo = [0.0]
        self.setting.u_hi = [1.0]
        self.setting.common_prior = DISTRIBUTIONS['Uniform'](self.setting.u_lo[0], self.setting.u_hi[0])
        self.setting.impact_function = "tullock_contest"
        self.learning.model_sharing = True

    def _init_crowdsourcing(self):
        self.setting.u_lo = [0]
        self.setting.u_hi = [1.0]
        self.setting.common_prior = DISTRIBUTIONS['Uniform'](self.setting.u_lo[0], self.setting.u_hi[0])
        self.learning.model_sharing = True
        self.setting.payment_rule = "crowdsourcing"
        self.setting.impact_function = "deterministic"
>>>>>>> ec0e4f15

    def _post_init(self):
        """Any assignments and checks common to all experiment types"""
        # Learning
        assert len(self.learning.hidden_activations) == len(self.learning.hidden_nodes)
        self.learning.optimizer = ConfigurationManager._set_optimizer(self.learning.optimizer_type)
        self.learning.scheduler = ConfigurationManager._set_scheduler(self.learning.scheduler_type)

        # Logging
        # Rationale behind timestamp format: should be ordered chronologically but include weekday.
        # Using . instead of : for compatibility with Windows
        # Why do we even need the timestamp field?
        # self.logging.experiment_timestamp = time.strftime('%Y-%m-%d %a %H.%M')
        self.logging.experiment_dir = time.strftime('%Y-%m-%d %a %H.%M')
        if self.logging.experiment_name:
            self.logging.experiment_dir += ' ' + str(self.logging.experiment_name)

        valid_log_metrics = ['opt', 'util_loss', 'efficiency', 'revenue', 'PoA']
        if self.logging.log_metrics is not None:
            for metric in self.logging.log_metrics:
                assert metric in valid_log_metrics, "Metric not known."
            missing_metrics = list(set(valid_log_metrics) - set(self.logging.log_metrics))
            for m in missing_metrics:
                self.logging.log_metrics[m] = False
            if self.logging.log_metrics['util_loss'] and self.logging.util_loss_batch_size is None:
                self.logging.util_loss_batch_size = 2 ** 8
                self.logging.util_loss_grid_size = 2 ** 8
            if not self.logging.enable_logging:
                self.logging.save_tb_events_to_csv_aggregate = False
                self.logging.save_tb_events_to_csv_detailed = False
                self.logging.save_tb_events_to_binary_detailed = False
                self.logging.save_models = False
                self.logging.save_figure_to_disk_png = False
                self.logging.save_figure_to_disk_svg = False
                self.logging.save_figure_data_to_disk = False

        # Hardware
        if self.hardware.cuda and not torch.cuda.is_available():
            warnings.warn('Cuda not available. Falling back to CPU!')
            self.hardware.cuda = False
            self.hardware.fallback = True
        self.hardware.device = 'cuda' if self.hardware.cuda else 'cpu'

        if self.hardware.cuda and self.hardware.specific_gpu is not None:
            torch.cuda.set_device(self.hardware.specific_gpu)

        ConfigurationManager.experiment_types[self.experiment_type][2](self)

    def _post_init_single_item_uniform_symmetric(self):
        pass

    def _post_init_single_item_gaussian_symmetric(self):
        pass

    def _post_init_single_item_asymmetric_uniform_overlapping(self):
        pass

    def _post_init_single_item_asymmetric_uniform_disjunct(self):
        pass

    def _post_init_single_item_asymmetric_beta(self):
        pass

    def _post_init_mineral_rights(self):
        pass

    def _post_init_affiliated_observations(self):
        pass

    def _post_init_llg(self):
        # How many of those types are there and how do they correspond to gamma values?
        # I might wrongly understand the relationship here
        if self.setting.gamma == 0.0:
            self.setting.correlation_types = 'independent'
        elif self.setting.gamma > 0.0:
            if self.setting.correlation_types is None:
                self.setting.correlation_types = 'Bernoulli_weights'
            if self.setting.correlation_types not in ['Bernoulli_weights', 'constant_weights']:
                raise NotImplementedError(f'`{self.setting.correlation_types}` correlation model unknown.')
        elif self.setting.gamma > 1.0:
            raise ValueError('Invalid gamma')

        # Extend the distribution boundaries to all bidders if the request
        # number exceeds the default
        while len(self.setting.u_lo) < self.setting.n_players:
            self.setting.u_lo.insert(0, self.setting.u_lo[0])
            self.setting.u_hi.insert(0, self.setting.u_hi[0])
        self.setting.u_hi[-1] = self.setting.n_players - 1

    def _post_init_llg_full(self):
        if self.learning.model_sharing:
            warnings.warn("Model sharing not possible in this setting.")
            self.learning.model_sharing = False
        self._post_init_llg()

    def _post_init_llllgg(self):
        pass

    def _post_init_llllrrg(self):
        pass

    def _post_init_multiunit(self):
        pass

    def _post_init_splitaward(self):
        pass

<<<<<<< HEAD
    def _post_init_caib(self):
=======
    def _post_init_tullock(self):
        pass

    def _post_init_crowdsourcing(self):
>>>>>>> ec0e4f15
        pass

    experiment_types = {
        'single_item_uniform_symmetric':
            (UniformSymmetricPriorSingleItemExperiment, _init_single_item_uniform_symmetric,
             _post_init_single_item_uniform_symmetric),
        'single_item_gaussian_symmetric':
            (GaussianSymmetricPriorSingleItemExperiment, _init_single_item_gaussian_symmetric,
             _post_init_single_item_gaussian_symmetric),
        'single_item_asymmetric_uniform_overlapping':
            (TwoPlayerAsymmetricUniformPriorSingleItemExperiment, _init_single_item_asymmetric_uniform_overlapping,
             _post_init_single_item_asymmetric_uniform_overlapping),
        'single_item_asymmetric_uniform_disjunct':
            (TwoPlayerAsymmetricUniformPriorSingleItemExperiment, _init_single_item_asymmetric_uniform_disjunct,
             _post_init_single_item_asymmetric_uniform_disjunct),
        'single_item_asymmetric_beta':
            (TwoPlayerAsymmetricBetaPriorSingleItemExperiment, _init_single_item_asymmetric_beta,
             _post_init_single_item_asymmetric_beta),
        'mineral_rights':
           (MineralRightsExperiment, _init_mineral_rights, _post_init_mineral_rights),
        'affiliated_observations':
           (AffiliatedObservationsExperiment, _init_affiliated_observations, _post_init_affiliated_observations),
        'llg':
            (LLGExperiment, _init_llg, _post_init_llg),
        'llg_full':
            (LLGFullExperiment, _init_llg_full, _post_init_llg_full),
        'llllgg':
            (LLLLGGExperiment, _init_llllgg, _post_init_llllgg),
        'llllrrg':
            (LLLLRRGExperiment, _init_llllrrg, _post_init_llllrrg),
        'multiunit':
           (MultiUnitExperiment, _init_multiunit, _post_init_multiunit),
        'splitaward':
<<<<<<< HEAD
            (SplitAwardExperiment, _init_splitaward, _post_init_splitaward),
        'caib':
            (CAItemBiddingExperiment, _init_caib, _post_init_caib)
=======
           (SplitAwardExperiment, _init_splitaward, _post_init_splitaward),
        'tullock_contest':
            (ContestExperiment, _init_tullock, _post_init_tullock),
        'all_pay_uniform_symmetric':
            (UniformSymmetricPriorSingleItemExperiment, _init_single_item_uniform_symmetric, 
            _post_init_single_item_uniform_symmetric),
        'crowdsourcing':
            (ContestExperiment, _init_crowdsourcing, _post_init_crowdsourcing)
>>>>>>> ec0e4f15
        }

    def __init__(self, experiment_type: str, n_runs: int, n_epochs: int, seeds: Iterable[int] = None):
        self.experiment_type = experiment_type
        # Common defaults
        self.running, self.setting, self.learning, self.logging, self.hardware = \
            ConfigurationManager.get_default_config_members()
        self.running.n_runs = n_runs
        self.running.n_epochs = n_epochs
        self.running.seeds = seeds
        # Defaults specific to an experiment type
        if self.experiment_type not in ConfigurationManager.experiment_types:
            raise Exception('The experiment type does not exist. Available ' + \
                f'experiments are {ConfigurationManager.experiment_types.keys()}.')
        else:
            ConfigurationManager.experiment_types[self.experiment_type][1](self)

    # pylint: disable=too-many-arguments, unused-argument
    def set_setting(self, n_players: int = 'None', payment_rule: str = 'None', risk: float = 'None',
                    n_items: int = 'None', common_prior: torch.distributions.Distribution = 'None',
                    valuation_mean: float = 'None', valuation_std: float = 'None', u_lo: list = 'None',
                    u_hi: list = 'None', gamma: float = 'None',
                    correlation_types: str = 'None', correlation_groups: List[List[int]] = 'None',
<<<<<<< HEAD
                    correlation_coefficients: List[float] = 'None',
                    pretrain_transform: callable = 'None', constant_marginal_values: bool = 'None',
                    item_interest_limit: int = 'None', efficiency_parameter: float = 'None',
                    core_solver: str = 'None', regret: float = 'None', exp_type: str = 'None',
                    exp_params: dict = 'None'):
=======
                    correlation_coefficients: List[float] = 'None', n_items: int = 'None',
                    pretrain_transform: callable = 'None', constant_marginal_values: bool = 'None',
                    item_interest_limit: int = 'None', efficiency_parameter: float = 'None',
                    core_solver: str = 'None', tullock_impact_factor: float = 'None', impact_function: str = 'None',
                    crowdsourcing_values: List = None):
>>>>>>> ec0e4f15
        """
        Sets only the parameters of setting which were passed, returns self. Using None here and below
        as a string allows to explicitly st parameters to None.

        Args:
            n_players: The number of players in the game.
            payment_rule: The payment rule to be used.
            risk: A strictly positive risk-parameter. A value of 1 corresponds to risk-neutral agents,
                values <1 indicate risk-aversion.
            common_prior: The common type distribution shared by all players, explicitly given as a
                ``torch.distributions.Distribution`` object.
            valuation_mean: The expectation of the valuation distribution, when implicitly setting up a
                Gaussian distribution.
            valuation_std: The standard deviation of the valuation distribution, when implicitly setting up a
                Gaussian distribution.
            u_lo: Lower bound of valuation distribution, when implicitly setting up a Uniform distribution.
            u_hi: Upper bound of valuation distribution, when implicitly setting up a Uniform distribution.
            gamma: Correlation parameter for correlated value distributions of bidders. (Relevant Settings: LLG)
            correlation_types: Specifies the type of correlation model. (Most relevant settings: LLG)
            correlation_groups: A list of lists that 'groups' players into correlated subsets. All players
                should be part of exactly one sublist. (Relevant settings: LLG)
            correlation_coefficients: List of correlation coefficients for each
                group specified with ``correlation_groups``.
<<<<<<< HEAD
=======
            n_items: Number of items to sell.
>>>>>>> ec0e4f15
            pretrain_transform: A function used to explicitly give the desired behavior in pretraining for
                given neural net inputs. Defaults to identity, i.e. truthful bidding.
            constant_marginal_values: Whether or not the bidders have constant marginal values in
                multi-unit auctions.
            item_interest_limit: Whether or not the bidders have a lower demand in units than available in
                multi-unit auctions.
            efficiency_parameters: Efficiency parameter in split-award auction.
            core_solver: Specifies which solver should be used to calculate core prices.
                Should be one of 'NoCore', 'mpc', 'gurobi', 'cvxpy' (Relevant settings: LLLLGG)

        Returns:
            ``self`` with updated parameters.

        """
        for arg, v in {key: value for key, value in locals().items() if key != 'self' and value != 'None'}.items():
            if hasattr(self.setting, arg):
                setattr(self.setting, arg, v)
        return self

    # pylint: disable=too-many-arguments, unused-argument
    def set_learning(self, model_sharing: bool = 'None', learner_type: str = 'None',
                     learner_hyperparams: dict = 'None', optimizer_type: str = 'None',
                     optimizer_hyperparams: dict = 'None', scheduler_type: str = 'None',
                     scheduler_hyperparams: dict = 'None', hidden_nodes: List[int] = 'None',
                     pretrain_iters: int = 'None',
                     batch_size: int = 'None', hidden_activations: List[nn.Module] = 'None',
<<<<<<< HEAD
                     redraw_every_iteration: bool = 'None'):
=======
                     value_contest: bool = True):
>>>>>>> ec0e4f15
        """Sets only the parameters of learning which were passed, returns self"""
        for arg, v in {key: value for key, value in locals().items() if key != 'self' and value != 'None'}.items():
            if hasattr(self.learning, arg):
                setattr(self.learning, arg, v)
        return self

    # pylint: disable=too-many-arguments, unused-argument
    def set_logging(self, enable_logging: bool = 'None', log_root_dir: str = 'None', util_loss_batch_size: int = 'None',
                    util_loss_grid_size: int = 'None', util_loss_frequency: int = 'None', eval_batch_size: int = 'None',
                    plot_frequency: int = 'None', plot_points: int = 'None',
                    plot_show_inline: bool = 'None', log_metrics: dict = 'None', best_response: bool = 'None',
                    save_tb_events_to_csv_aggregate: bool = 'None', save_tb_events_to_csv_detailed: bool = 'None',
                    save_tb_events_to_binary_detailed: bool = 'None', save_models: bool = 'None',
                    save_figure_to_disk_png: bool = 'None', save_figure_to_disk_svg: bool = 'None',
                    save_figure_data_to_disk: bool = 'None',
                    cache_eval_actions: bool = 'None', export_step_wise_linear_bid_function_size: bool = 'None',
                    experiment_dir: str = 'None', experiment_name: str = 'None'):
        """Sets only the parameters of logging which were passed, returns self"""
        for arg, v in {key: value for key, value in locals().items() if key != 'self' and value != 'None'}.items():
            if hasattr(self.logging, arg):
                setattr(self.logging, arg, v)

        if isinstance(eval_batch_size, int) and eval_batch_size < 2**16 and cache_eval_actions:
            warnings.warn('Using fixed valuations for evaluation. This may introduce bias!')

        return self

    # pylint: disable=too-many-arguments, unused-argument
    def set_hardware(self, cuda: bool = 'None', specific_gpu: int = 'None', fallback: bool = 'None',
                     max_cpu_threads: int = 'None'):
        """Sets only the parameters of hardware which were passed, returns self"""
        for arg, v in {key: value for key, value in locals().items() if key != 'self' and value != 'None'}.items():
            if hasattr(self.hardware, arg):
                setattr(self.hardware, arg, v)
        return self

    def get_config(self):
        """
        Performs the _post_init, creates and returns the final ExperimentConfig object
        alongside with the appropriate experiment class
        """
        # Post-inits should insure the consistency of all parameters, no configuration changes beyond this point
        self._post_init()

        experiment_config = ExperimentConfig(experiment_class=self.experiment_type,
                                             running=self.running,
                                             setting=self.setting,
                                             learning=self.learning,
                                             logging=self.logging,
                                             hardware=self.hardware)

        return experiment_config, ConfigurationManager.experiment_types[self.experiment_type][0]

    @staticmethod
    def get_class_by_experiment_type(experiment_type: str):
        """Given an experiment type, returns the corresponding experiment class which could be initialized"""
        return ConfigurationManager.experiment_types[experiment_type][0]

    @staticmethod
    def get_default_config_members() -> Tuple[RunningConfig, SettingConfig,
                                              LearningConfig, LoggingConfig,
                                              HardwareConfig]:
        """Creates with default (or most common) parameters and returns members
         of the ExperimentConfig"""
        running = RunningConfig(n_runs=0, n_epochs=0)
        setting = SettingConfig(
            n_items=1,
            n_players=2,
            payment_rule='first_price',
            risk=1.0,
<<<<<<< HEAD
            exp_params={})
=======
            impact_function='tullock_contest',
            crowdsourcing_values=[1.0])
>>>>>>> ec0e4f15
        learning = LearningConfig(
            model_sharing=True,
            learner_type='ESPGLearner',
            learner_hyperparams={'population_size': 64,
                                 'sigma': 1.,
                                 'scale_sigma_by_model_size': True},
            optimizer_type='adam',
            optimizer_hyperparams={'lr': 1e-3},
            scheduler_type=None,
            scheduler_hyperparams={},
            hidden_nodes=[10, 10],
            pretrain_iters=500,
            batch_size=2 ** 18,
            hidden_activations=[nn.SELU(), nn.SELU()],
            redraw_every_iteration=False)
        logging = LoggingConfig(
            enable_logging=True,
            log_root_dir=os.path.join(os.path.expanduser('~'), 'bnelearn', 'experiments'),
            plot_frequency=100,
            plot_points=100,
            plot_show_inline=True,
            log_metrics={'opt': True,
                         'util_loss': True},
            log_componentwise_norm=False,
            save_tb_events_to_csv_aggregate=True,
            save_tb_events_to_csv_detailed=False,
            save_tb_events_to_binary_detailed=False,
            save_models=True,
            save_figure_to_disk_png=True,
            save_figure_to_disk_svg=True,
            save_figure_data_to_disk=True,
            util_loss_batch_size=2 ** 4,
            util_loss_grid_size=2 ** 4,
            util_loss_frequency=100,
            best_response=False,
            eval_batch_size=2 ** 22,
            cache_eval_actions=True)
        hardware = HardwareConfig(
            specific_gpu=0,
            cuda=True,
            fallback=False,
            max_cpu_threads=MAX_CPU_THREADS)

        return running, setting, learning, logging, hardware

    @staticmethod
    def compare_two_experiment_configs(conf1: ExperimentConfig, conf2: ExperimentConfig) -> bool:
        """
        Checks whether two given configurations are identical (deep comparison)
        """
        if str(conf1.setting.common_prior) != str(conf2.setting.common_prior) \
                or str(conf1.learning.hidden_activations) != str(conf2.learning.hidden_activations):
            return False

        temp_cp = conf1.setting.common_prior
        temp_ha = conf1.learning.hidden_activations

        conf1.setting.common_prior = str(conf1.setting.common_prior)
        conf1.learning.hidden_activations = str(conf1.learning.hidden_activations)
        conf2.setting.common_prior = str(conf2.setting.common_prior)
        conf2.learning.hidden_activations = str(conf2.learning.hidden_activations)

        c1 = json.dumps(conf1, cls=EnhancedJSONEncoder)
        c2 = json.dumps(conf2, cls=EnhancedJSONEncoder)

        # To prevent compromising the objects
        conf1.setting.common_prior = temp_cp
        conf1.learning.hidden_activations = temp_ha
        conf2.setting.common_prior = temp_cp
        conf2.learning.hidden_activations = temp_ha

        return c1 == c2

    @staticmethod
    def experiment_config_could_be_saved_properly(exp_config: ExperimentConfig) -> bool:
        """
        Tests whether the given config could be serialized and deserialized properly.
        """
        dir_path = os.path.join(os.getcwd(), 'temp')
        file_path = os.path.join(dir_path, logging_utils._configurations_f_name)
        if not os.path.exists(dir_path):
            try:
                os.mkdir(dir_path)
            except OSError:
                print("Creation of the directory %s failed" % dir_path)

        logging_utils.save_experiment_config(experiment_log_dir=dir_path, experiment_configuration=exp_config)
        exp_retrieved_config = ConfigurationManager.load_experiment_config(experiment_log_dir=dir_path)
        ConfigurationManager.get_class_by_experiment_type(exp_retrieved_config.experiment_class)(exp_retrieved_config)

        if os.path.exists(file_path):
            os.remove(file_path)
            os.removedirs(dir_path)

        return ConfigurationManager.compare_two_experiment_configs(exp_config, exp_retrieved_config)

    @staticmethod
    def load_experiment_config(experiment_log_dir=None):
        """
        Retrieves stored configurations from JSON and turns them into ExperimentConfiguration object
        By default creates configuration from the file stored alongside the running script

        :param experiment_log_dir: full path except for the file name, current working directory by default
        :return: ExperimentConfiguration object
        """
        if experiment_log_dir is None:
            experiment_log_dir = os.path.abspath(os.getcwd())
        f_name = os.path.join(experiment_log_dir, logging_utils._configurations_f_name)

        with open(f_name) as json_file:
            experiment_config_as_dict = json.load(json_file)

        running, setting, learning, logging, hardware = ConfigurationManager.get_default_config_members()

        config_set_name_to_obj = {
            'running': running,
            'setting': setting,
            'learning': learning,
            'logging': logging,
            'hardware': hardware
        }

        experiment_config = ExperimentConfig(experiment_class=experiment_config_as_dict['experiment_class'],
                                             running=running,
                                             setting=setting,
                                             learning=learning,
                                             logging=logging,
                                             hardware=hardware)

        # Parse a dictionary retrieved from JSON into ExperimentConfiguration object
        # Attribute assignment pattern: experiment_config.config_group_name.config_group_object_attr = attr_val
        # e.g. experiment_config.run_config.n_runs = experiment_config_as_dict['run_config']['n_runs']
        # config_group_object assignment pattern: experiment_config.config_group_name = config_group_object
        # e.g. experiment_config.run_config = earlier initialized and filled instance of RunningConfiguration class
        experiment_config_as_dict = {k: v for (k, v) in experiment_config_as_dict.items() if
                                     k != 'experiment_class'}.items()
        for config_set_name, config_group_dict in experiment_config_as_dict:
            for config_set_obj_attr, attr_val in config_group_dict.items():
                setattr(config_set_name_to_obj[config_set_name], config_set_obj_attr, attr_val)
            setattr(experiment_config, config_set_name, config_set_name_to_obj[config_set_name])

        # Create hidden activations object based on the loaded string
        # Tested for SELU only

        ha = str(experiment_config.learning.hidden_activations).split('()')
        for symb in ['[', ']', ' ', ',']:
            ha = list(map(lambda s, c=symb: str(s).replace(c, ''), ha))
        ha = [i for i in ha if i != '']
        ha = [ACTIVATIONS[layer]()() for layer in ha]
        experiment_config.learning.hidden_activations = ha

        if experiment_config.setting.common_prior != 'None':
            # Create common_prior object based on the loaded string

            dist_str = str(experiment_config.setting.common_prior).split('(')[0]
            if dist_str == 'Uniform':
                experiment_config.setting.common_prior = DISTRIBUTIONS[dist_str](experiment_config.setting.u_lo[0],
                                                                                 experiment_config.setting.u_hi[0])
            elif dist_str == 'Normal':
                experiment_config.setting.common_prior = DISTRIBUTIONS[dist_str](
                    experiment_config.setting.valuation_mean,
                    experiment_config.setting.valuation_std)
            else:
                raise NotImplementedError

        return experiment_config

    @staticmethod
    def _set_optimizer(optimizer: str or Type[Optimizer]) -> Type[Optimizer]:
        """Maps shortcut strings to torch.optim.Optimizer types, if required."""
        if isinstance(optimizer, type) and issubclass(optimizer, Optimizer):
            return optimizer

        if isinstance(optimizer, str):
            if optimizer in ('adam', 'Adam'):
                return torch.optim.Adam
            if optimizer in ('SGD', 'sgd', 'Sgd'):
                return torch.optim.SGD
            try:
                return eval('torch.optim.' + optimizer)
<<<<<<< HEAD
            except AttributeError as e:
                raise AttributeError(f'Optimizer type `{optimizer}` could not be inferred!') \
                    from e

    @staticmethod
    def _set_scheduler(scheduler: str) -> object:
        """Set learning rate scheduler."""
        if scheduler is None:
            return None
        if isinstance(scheduler, str):
            try:
                return eval('torch.optim.lr_scheduler.' + scheduler)
            except AttributeError as e:
                raise AttributeError(f'Learning rate scheduler type `{scheduler}` could not be inferred!') \
                    from e
=======
            except Exception as e:
                raise ValueError(f'Optimizer type `{optimizer}` could not be inferred!') from e
>>>>>>> ec0e4f15
<|MERGE_RESOLUTION|>--- conflicted
+++ resolved
@@ -19,8 +19,7 @@
 from bnelearn.experiment.combinatorial_experiment import (LLGExperiment,
                                                           LLGFullExperiment,
                                                           LLLLGGExperiment,
-                                                          LLLLRRGExperiment,
-                                                          CAItemBiddingExperiment)
+                                                          LLLLRRGExperiment)
 from bnelearn.experiment.multi_unit_experiment import (MultiUnitExperiment, SplitAwardExperiment)
 
 from bnelearn.experiment.single_item_experiment import (GaussianSymmetricPriorSingleItemExperiment,
@@ -28,12 +27,8 @@
                                                         UniformSymmetricPriorSingleItemExperiment,
                                                         MineralRightsExperiment,
                                                         AffiliatedObservationsExperiment,
-<<<<<<< HEAD
-                                                        TwoPlayerAsymmetricBetaPriorSingleItemExperiment
-=======
-                                                        ContestExperiment
->>>>>>> ec0e4f15
-                                                        )
+                                                        TwoPlayerAsymmetricBetaPriorSingleItemExperiment,
+                                                        ContestExperiment)
 
 # TODO: server-specific constant hardcoded. We need a more dynamic way to do this.
 # See gitlab issue #218
@@ -171,14 +166,11 @@
         self.learning.model_sharing = False
         self.setting.u_lo = [0, .6]
         self.setting.u_hi = [.5, .7]
-<<<<<<< HEAD
 
     def _init_single_item_asymmetric_beta(self):
         self.learning.model_sharing = False
         self.setting.u_lo = [0.8, 1.2]
         self.setting.u_hi = [1.2, 0.8]
-=======
->>>>>>> ec0e4f15
 
     def _init_mineral_rights(self):
         self.setting.n_players = 3
@@ -282,20 +274,6 @@
         self.setting.efficiency_parameter = 0.3
         self.logging.log_componentwise_norm = True
 
-<<<<<<< HEAD
-    def _init_caib(self):
-        self.setting.n_players = 2
-        self.setting.n_items = 2
-        self.setting.payment_rule = 'vcg'
-        self.setting.exp_type = 'XOS'
-        self.setting.u_lo = [0] * self.setting.n_players
-        self.setting.u_hi = [1] * self.setting.n_players
-        self.setting.risk = 1.0
-        self.logging.log_metrics = {'opt': True,
-                                    'util_loss': True,
-                                    'efficiency': True,
-                                    'PoA': True}
-=======
     def _init_tullock(self):
         self.setting.u_lo = [0.0]
         self.setting.u_hi = [1.0]
@@ -310,7 +288,6 @@
         self.learning.model_sharing = True
         self.setting.payment_rule = "crowdsourcing"
         self.setting.impact_function = "deterministic"
->>>>>>> ec0e4f15
 
     def _post_init(self):
         """Any assignments and checks common to all experiment types"""
@@ -418,14 +395,10 @@
     def _post_init_splitaward(self):
         pass
 
-<<<<<<< HEAD
-    def _post_init_caib(self):
-=======
     def _post_init_tullock(self):
         pass
 
     def _post_init_crowdsourcing(self):
->>>>>>> ec0e4f15
         pass
 
     experiment_types = {
@@ -459,12 +432,7 @@
         'multiunit':
            (MultiUnitExperiment, _init_multiunit, _post_init_multiunit),
         'splitaward':
-<<<<<<< HEAD
             (SplitAwardExperiment, _init_splitaward, _post_init_splitaward),
-        'caib':
-            (CAItemBiddingExperiment, _init_caib, _post_init_caib)
-=======
-           (SplitAwardExperiment, _init_splitaward, _post_init_splitaward),
         'tullock_contest':
             (ContestExperiment, _init_tullock, _post_init_tullock),
         'all_pay_uniform_symmetric':
@@ -472,7 +440,6 @@
             _post_init_single_item_uniform_symmetric),
         'crowdsourcing':
             (ContestExperiment, _init_crowdsourcing, _post_init_crowdsourcing)
->>>>>>> ec0e4f15
         }
 
     def __init__(self, experiment_type: str, n_runs: int, n_epochs: int, seeds: Iterable[int] = None):
@@ -496,19 +463,11 @@
                     valuation_mean: float = 'None', valuation_std: float = 'None', u_lo: list = 'None',
                     u_hi: list = 'None', gamma: float = 'None',
                     correlation_types: str = 'None', correlation_groups: List[List[int]] = 'None',
-<<<<<<< HEAD
                     correlation_coefficients: List[float] = 'None',
-                    pretrain_transform: callable = 'None', constant_marginal_values: bool = 'None',
-                    item_interest_limit: int = 'None', efficiency_parameter: float = 'None',
-                    core_solver: str = 'None', regret: float = 'None', exp_type: str = 'None',
-                    exp_params: dict = 'None'):
-=======
-                    correlation_coefficients: List[float] = 'None', n_items: int = 'None',
                     pretrain_transform: callable = 'None', constant_marginal_values: bool = 'None',
                     item_interest_limit: int = 'None', efficiency_parameter: float = 'None',
                     core_solver: str = 'None', tullock_impact_factor: float = 'None', impact_function: str = 'None',
                     crowdsourcing_values: List = None):
->>>>>>> ec0e4f15
         """
         Sets only the parameters of setting which were passed, returns self. Using None here and below
         as a string allows to explicitly st parameters to None.
@@ -532,10 +491,7 @@
                 should be part of exactly one sublist. (Relevant settings: LLG)
             correlation_coefficients: List of correlation coefficients for each
                 group specified with ``correlation_groups``.
-<<<<<<< HEAD
-=======
             n_items: Number of items to sell.
->>>>>>> ec0e4f15
             pretrain_transform: A function used to explicitly give the desired behavior in pretraining for
                 given neural net inputs. Defaults to identity, i.e. truthful bidding.
             constant_marginal_values: Whether or not the bidders have constant marginal values in
@@ -562,11 +518,7 @@
                      scheduler_hyperparams: dict = 'None', hidden_nodes: List[int] = 'None',
                      pretrain_iters: int = 'None',
                      batch_size: int = 'None', hidden_activations: List[nn.Module] = 'None',
-<<<<<<< HEAD
-                     redraw_every_iteration: bool = 'None'):
-=======
-                     value_contest: bool = True):
->>>>>>> ec0e4f15
+                     redraw_every_iteration: bool = 'None', value_contest: bool = True):
         """Sets only the parameters of learning which were passed, returns self"""
         for arg, v in {key: value for key, value in locals().items() if key != 'self' and value != 'None'}.items():
             if hasattr(self.learning, arg):
@@ -637,12 +589,8 @@
             n_players=2,
             payment_rule='first_price',
             risk=1.0,
-<<<<<<< HEAD
-            exp_params={})
-=======
             impact_function='tullock_contest',
             crowdsourcing_values=[1.0])
->>>>>>> ec0e4f15
         learning = LearningConfig(
             model_sharing=True,
             learner_type='ESPGLearner',
@@ -823,7 +771,6 @@
                 return torch.optim.SGD
             try:
                 return eval('torch.optim.' + optimizer)
-<<<<<<< HEAD
             except AttributeError as e:
                 raise AttributeError(f'Optimizer type `{optimizer}` could not be inferred!') \
                     from e
@@ -838,8 +785,4 @@
                 return eval('torch.optim.lr_scheduler.' + scheduler)
             except AttributeError as e:
                 raise AttributeError(f'Learning rate scheduler type `{scheduler}` could not be inferred!') \
-                    from e
-=======
-            except Exception as e:
-                raise ValueError(f'Optimizer type `{optimizer}` could not be inferred!') from e
->>>>>>> ec0e4f15
+                    from e