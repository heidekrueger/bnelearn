--- conflicted
+++ resolved
@@ -85,21 +85,8 @@
         self.setting.u_hi = [1, 1, 2]
         self.setting.n_players = 3
         self.setting.payment_rule = 'nearest_zero'
-<<<<<<< HEAD
         self.setting.correlation_groups = [[0, 1], [2]]
         self.setting.gamma = 0.0
-=======
-
-        self.setting.correlation_groups = [[0, 1], [2]]
-        self.setting.correlation_types = 'independent'
-
-    def with_correlation(self, gamma, correlation_type = 'Bernoulli_weights'):
-
-        self.setting.gamma = gamma
-        self.setting.correlation_types = correlation_type if gamma > 0.0 else 'independent'
-
-        return self
->>>>>>> e32edc5d
 
     def _init_llllgg(self):
         self.running.n_runs = 1
@@ -239,29 +226,8 @@
         self.experiment_type = experiment_type
 
         # Common defaults
-<<<<<<< HEAD
         self.running, self.setting, self.learning, self.logging, self.hardware = \
             ConfigurationManager.get_default_config_members()
-=======
-        self.running = RunningConfig(n_runs=1, n_epochs=100)
-        self.setting = SettingConfig(payment_rule='first_price', risk=1.0, n_players=2)
-        self.learning = LearningConfig(optimizer_type='adam',
-                                       pretrain_iters=500,
-                                       batch_size=2 ** 18,
-                                       model_sharing=True)
-        self.hardware = HardwareConfig(specific_gpu=0, cuda=True)
-        self.logging = LoggingConfig(util_loss_batch_size=2 ** 4,
-                                     util_loss_grid_size=2 ** 4,
-                                     log_metrics={'opt': True,
-                                                  'l2': True,
-                                                  'util_loss': True},
-                                     enable_logging=True,
-                                     eval_batch_size=2 ** 22,
-                                     save_tb_events_to_csv_detailed=False,
-                                     save_tb_events_to_binary_detailed=False,
-                                     stopping_criterion_rel_util_loss_diff=None)
-
->>>>>>> e32edc5d
 
         # Defaults specific to an experiment type
         if self.experiment_type not in ConfigurationManager.experiment_types:
@@ -270,7 +236,6 @@
             ConfigurationManager.experiment_types[self.experiment_type][1](self)
 
     # pylint: disable=too-many-arguments, unused-argument
-<<<<<<< HEAD
     def set_running(self, n_runs: int = None, n_epochs: int = None, n_players: int = None, seeds: Iterable[int] = None):
         for arg, v in {key: value for key, value in locals().items() if key != 'self' and value is not None}.items():
             if hasattr(self.running, arg):
@@ -332,51 +297,6 @@
         """
         # Post-inits should insure the consistency of all parameters, no configuration changes beyond this point
         ConfigurationManager.experiment_types[self.experiment_type][2](self)
-=======
-    def get_config(self, n_runs: int = None, n_epochs: int = None, n_players: int = None, seeds: Iterable[int] = None,
-                   payment_rule: str = None, risk: float = None,
-                   common_prior: torch.distributions.Distribution = None, valuation_mean: float = None,
-                   valuation_std: float = None, u_lo: list = None, u_hi: list = None,
-                   correlation_types: str = None, correlation_groups: List[List[int]] = None,
-                   correlation_coefficients: List[float] = None, n_units: int = None,
-                   pretrain_transform: callable = None, constant_marginal_values: bool = None,
-                   item_interest_limit: int = None, efficiency_parameter: float = None,
-                   core_solver: str = None, gamma: float = None, model_sharing: bool = None,
-                   learner_hyperparams: dict = None, optimizer_type: str or Type[Optimizer] = None,
-                   optimizer_hyperparams: dict = None, hidden_nodes: List[int] = None,
-                   hidden_activations: List[nn.Module] = None, pretrain_iters: int = None, batch_size: int = None,
-                   enable_logging: bool = None, log_root_dir: str = None, experiment_name: str = None,
-                   experiment_timestamp: str = None, plot_frequency: int = None, plot_points: int = None,
-                   plot_show_inline: bool = None, log_metrics: dict = None, log_componentwise_norm: bool = None,
-                   export_step_wise_linear_bid_function_size: bool = None,
-                   stopping_criterion_rel_util_loss_diff: float = None, stopping_criterion_frequency: int = None,
-                   stopping_criterion_duration: int = None, stopping_criterion_batch_size: int = None,
-                   stopping_criterion_grid_size: int = None, util_loss_batch_size: int = None,
-                   util_loss_grid_size: int = None, util_loss_frequency: int = None, eval_batch_size: int = None,
-                   cache_eval_action: bool = None, save_tb_events_to_csv_aggregate: bool = None,
-                   save_tb_events_to_csv_detailed: bool = None, save_tb_events_to_binary_detailed: bool = None,
-                   save_models: bool = None, save_figure_to_disk_png: bool = None,
-                   save_figure_to_disk_svg: bool = None, save_figure_data_to_disk: bool = None,
-                   cuda: bool = None, specific_gpu: int = None, fallback: bool = None, max_cpu_threads: int = None):
-        """
-        Allows to selectively override any parameter which was set to default on init
-        :return: experiment configuration for the Experiment init, experiment class to run it dynamically
-        """
-
-        # If a specific parameter was passed, the corresponding config would be assigned
-        # TODO: Stefan: What if we explicitly want to change a value to None?
-        for arg, v in {key: value for key, value in locals().items() if key != 'self' and value is not None}.items():
-            if hasattr(self.running, arg):
-                self.running = replace(self.running, **{arg:v})
-            elif hasattr(self.setting, arg):
-                self.setting = replace(self.setting, **{arg:v})
-            elif hasattr(self.logging, arg):
-                self.logging = replace(self.logging, **{arg:v})
-            elif hasattr(self.learning, arg):
-                self.learning = replace(self.learning, **{arg:v})
-            elif hasattr(self.hardware, arg):
-                self.hardware = replace(self.hardware, **{arg:v})
->>>>>>> e32edc5d
 
         experiment_config = ExperimentConfig(experiment_class=self.experiment_type,
                                              running=self.running,
@@ -415,6 +335,7 @@
                                 log_metrics={'opt': True,
                                              'l2': True,
                                              'util_loss': True},
+                                log_componentwise_norm=False,
                                 save_tb_events_to_csv_aggregate=True,
                                 save_tb_events_to_csv_detailed=False,
                                 save_tb_events_to_binary_detailed=False,
