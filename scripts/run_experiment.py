--- conflicted
+++ resolved
@@ -52,13 +52,8 @@
     # running_configuration, logging_configuration, experiment_configuration, experiment_class =\
     #    llg(2,100,'nearest_zero',specific_gpu=1, logging=enable_logging)
     running_configuration, logging_configuration, experiment_configuration, experiment_class = \
-<<<<<<< HEAD
        llllgg(n_runs,n_epochs, util_loss_batch_size=2**12, util_loss_frequency=100,log_metrics=['util_loss'],
               payment_rule='first_price',core_solver="NoCore",parallel = 1, model_sharing=True, logging=enable_logging)
-=======
-       llllgg(n_runs,n_epochs, util_loss_batch_size=2**12, util_loss_frequency=1000,log_metrics=[],
-              payment_rule='nearest_vcg',core_solver="qpth",parallel = 1, model_sharing=True, logging=enable_logging)
->>>>>>> d5392067
     # running_configuration, logging_configuration, experiment_configuration, experiment_class = \
     #  multiunit(n_runs=2, n_epochs=100, n_players=[2], n_units=2, payment_rule='first_price', logging=enable_logging)
     # running_configuration, logging_configuration, experiment_configuration, experiment_class = \
@@ -71,13 +66,8 @@
     gpu_configuration = GPUController(specific_gpu=running_configuration.specific_gpu)
     learning_configuration = LearningConfiguration(
         pretrain_iters=500,
-<<<<<<< HEAD
         batch_size=2**18,
         learner_hyperparams = {'population_size': 64,
-=======
-        batch_size=2**12,
-        learner_hyperparams = {'population_size': 4,
->>>>>>> d5392067
                                'sigma': 1.,
                                'scale_sigma_by_model_size': True}
     )
@@ -86,10 +76,7 @@
     #logging_configuration.stopping_criterion_rel_util_loss_diff = 0.001
     #logging_configuration.save_tb_events_to_csv_detailed=True
     #logging_configuration.save_tb_events_to_binary_detailed=True
-<<<<<<< HEAD
     logging_configuration.export_step_wise_linear_bid_function_size = 1e-3
-=======
->>>>>>> d5392067
 
     try:
         for i in running_configuration.n_players:
