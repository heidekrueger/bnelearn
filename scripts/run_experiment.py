"""
Runs predefined experiments with individual parameters
fire.Fire() asks you to decide for one of the experiments defined above
by writing its name and define the required (and optional) parameters
e.g.:
    experiment.py single_item_uniform_symmetric 1 20 [2,3] 'first_price'

alternatively instead of fire.Fire() use, e.g.:
    single_item_uniform_symmetric(1,20,[2,3],'first_price')

"""
import os
import sys

import torch

# put bnelearn imports after this.
# pylint: disable=wrong-import-position
sys.path.append(os.path.realpath('.'))
sys.path.append(os.path.join(os.path.expanduser('~'), 'bnelearn'))

from bnelearn.experiment.configuration_manager import ConfigurationManager  # pylint: disable=import-error


if __name__ == '__main__':

    # running_configuration, logging_configuration, experiment_configuration, experiment_class = \
    #     fire.Fire()

    # Run from a file
    # experiment_config = logging.get_experiment_config_from_configurations_log()
    # experiment_class = ConfigurationManager \
    #    .get_class_by_experiment_type(experiment_config.experiment_class)

    # Well, path is user-specific
<<<<<<< HEAD
    # log_root_dir = os.path.join(os.path.expanduser('~'),'Desktop','Master Thesis','bnelearn', 'experiments')
    # experiment_config, experiment_class = ConfigurationManager(experiment_type='single_item_uniform_symmetric', n_runs=1,
    #                                                            n_epochs=2) \
    #      .set_setting(risk=1.1)\
    #      .set_logging(log_root_dir=log_root_dir, save_tb_events_to_csv_detailed=True)\
    #      .set_learning(pretrain_iters=5) \
    #      .set_logging(eval_batch_size=2).get_config()
    
    log_root_dir = os.path.join(os.path.expanduser('~'),'Desktop','Master Thesis','bnelearn', 'experiments')
    experiment_config, experiment_class = ConfigurationManager(experiment_type='double_auction_single_item', n_runs=1,
                                                               n_epochs=1) \
         .set_setting(risk=1.0)\
         .set_logging(log_root_dir=log_root_dir, save_tb_events_to_csv_detailed=True)\
         .set_learning(pretrain_iters=5) \
         .set_logging(eval_batch_size=1).get_config()

    #experiment_config, experiment_class = ConfigurationManager(experiment_type='single_item_gaussian_symmetric',
    #                                                           n_runs=1, n_epochs=5)\
    #    .set_logging(log_root_dir=log_root_dir).get_config()
=======
    log_root_dir = os.path.join(os.path.expanduser('~'), 'bnelearn', 'experiments')


    ### SINGLE ITEM EXPERIMENTS ###

    experiment_config, experiment_class = ConfigurationManager(experiment_type='single_item_uniform_symmetric', n_runs=1,
                                                               n_epochs=200) \
        .set_setting(risk=1.1)\
        .set_logging(log_root_dir=log_root_dir, save_tb_events_to_csv_detailed=True)\
        .set_learning(pretrain_iters=5) \
        .set_logging(eval_batch_size=2**4).get_config()

    # experiment_config, experiment_class = ConfigurationManager(experiment_type='single_item_gaussian_symmetric',
    #                                                            n_runs=2, n_epochs=2)\
    #     .set_logging(log_root_dir=log_root_dir, save_tb_events_to_csv_detailed=True).get_config()
>>>>>>> ce8f7bac

    # All three next experiments get AssertionError: scalar should be 0D
    # experiment_config, experiment_class = ConfigurationManager(
    #    experiment_type='single_item_asymmetric_uniform_overlapping',
    #    n_runs=1, n_epochs=200
    # ) \
    #     .set_logging(log_root_dir=log_root_dir) \
    #     .get_config()
    # experiment_config, experiment_class = ConfigurationManager(
    #       experiment_type='single_item_asymmetric_uniform_disjunct',
    #       n_runs=1, n_epochs=200
    # ) \
    #     .set_logging(log_root_dir=log_root_dir) \
    #     .get_config()

    # experiment_config, experiment_class = ConfigurationManager(experiment_type='llg', n_runs=1, n_epochs=3) \
    #     .set_setting(gamma=0.5) \
    #     .set_logging(log_root_dir=log_root_dir,  util_loss_batch_size=2 ** 7, util_loss_grid_size=2 ** 6,
    #                  util_loss_frequency=1).get_config()

    # experiment_config, experiment_class = ConfigurationManager(experiment_type='llllgg', n_runs=1, n_epochs=200) \
    #     .set_logging(log_root_dir=log_root_dir) \
    #     .get_config()

    # RuntimeError: Sizes of tensors must match
    # experiment_config, experiment_class = ConfigurationManager(experiment_type='multiunit',n_runs=1, n_epochs=200) \
    #     .set_logging(log_root_dir=log_root_dir) \
    #     .get_config()
    # experiment_config, experiment_class = ConfigurationManager(
    #       experiment_type='splitaward',n_runs=1, n_epochs=200
    # ) \
    #     .set_logging(log_root_dir=log_root_dir) \
    #     .get_config()
    # experiment_config, experiment_class = ConfigurationManager(
    #    experiment_type='multiunit', n_runs=1, n_epochs=2
    # ) \
    #     .set_logging(log_root_dir=log_root_dir,
    #                  save_tb_events_to_csv_detailed=True) \
    #     .set_setting().set_learning().set_hardware() \
    #     .get_config()

    ### COMBINATRORIAL EXPERIMENTS ###
    # experiment_config, experiment_class = ConfigurationManager(
    #     experiment_type='llg', n_runs=1, n_epochs=100
    # ) \
    #     .set_setting(gamma=0.5) \
    #     .set_logging(
    #        log_root_dir=log_root_dir,
    #        util_loss_batch_size=2 ** 7,
    #        util_loss_grid_size=2 ** 6,
    #        util_loss_frequency=1) \
    #     .get_config()
    # experiment_config, experiment_class = ConfigurationManager(
    #     experiment_type='llg_full', n_runs=1, n_epochs=10000) \
    #     .set_setting(payment_rule='mrcs_favored') \
    #     .set_learning(batch_size=2**18) \
    #     .set_logging(
    #         eval_batch_size=2**18,
    #         log_root_dir=log_root_dir,
    #         util_loss_batch_size=2**10,
    #         util_loss_grid_size=2**10,
    #         util_loss_frequency=1000,
    #         plot_frequency=10,
    #         cache_eval_actions=False,
    #         stopping_criterion_frequency=100000) \
    #     .set_hardware(specific_gpu=3) \
    #     .get_config()
    # experiment_config, experiment_class = ConfigurationManager(
    #    experiment_type='llllgg', n_runs=1, n_epochs=200
    # ) \
    #     .set_learning(batch_size=2**7) \
    #     .set_setting(core_solver='mpc', payment_rule='nearest_vcg') \
    #     .set_logging(log_root_dir=log_root_dir, log_metrics={}) \
    #     .get_config()


    ### INTERDEPENDENT EXPERIMENTS ###
    # experiment_config, experiment_class = ConfigurationManager(
    #     experiment_type='mineral_rights', n_runs=1, n_epochs=1000
    # ) \
    #     .set_learning(pretrain_iters=3) \
    #     .set_logging(
    #         log_root_dir=log_root_dir,
    #         util_loss_frequency=10) \
    #     .set_hardware(specific_gpu=7) \
    #     .get_config()
    # experiment_config, experiment_class = ConfigurationManager(
    #     experiment_type='affiliated_observations', n_runs=1, n_epochs=100
    # ) \
    #     .set_learning(pretrain_iters=1) \
    #     .set_logging(log_root_dir=log_root_dir) \
    #     .set_hardware(specific_gpu=1) \
    #     .get_config()

    # for making a toy experiment
    experiment_config.running.n_epochs = 2
    experiment_config.logging.plot_frequency = 1
    experiment_config.logging.util_loss_frequency = 1
    experiment_config.logging.plot_points = 10
    experiment_config.logging.util_loss_batch_size = 2 ** 2
    experiment_config.logging.util_loss_grid_size = 2 ** 2
    experiment_config.learning.batch_size = 2 ** 2
    experiment_config.logging.eval_batch_size = 2 ** 2

    try:
        experiment = experiment_class(experiment_config)

        # Could only be done here and not inside Experiment itself while the checking depends on Experiment subclasses
        if ConfigurationManager.experiment_config_could_be_saved_properly(experiment_config):
            experiment.run()
        else:
            raise Exception('Unable to perform the correct serialization')

    except KeyboardInterrupt:
        print('\nKeyboardInterrupt: released memory after interruption')
        torch.cuda.empty_cache()<|MERGE_RESOLUTION|>--- conflicted
+++ resolved
@@ -33,43 +33,21 @@
     #    .get_class_by_experiment_type(experiment_config.experiment_class)
 
     # Well, path is user-specific
-<<<<<<< HEAD
-    # log_root_dir = os.path.join(os.path.expanduser('~'),'Desktop','Master Thesis','bnelearn', 'experiments')
-    # experiment_config, experiment_class = ConfigurationManager(experiment_type='single_item_uniform_symmetric', n_runs=1,
-    #                                                            n_epochs=2) \
-    #      .set_setting(risk=1.1)\
-    #      .set_logging(log_root_dir=log_root_dir, save_tb_events_to_csv_detailed=True)\
-    #      .set_learning(pretrain_iters=5) \
-    #      .set_logging(eval_batch_size=2).get_config()
-    
-    log_root_dir = os.path.join(os.path.expanduser('~'),'Desktop','Master Thesis','bnelearn', 'experiments')
-    experiment_config, experiment_class = ConfigurationManager(experiment_type='double_auction_single_item', n_runs=1,
-                                                               n_epochs=1) \
-         .set_setting(risk=1.0)\
-         .set_logging(log_root_dir=log_root_dir, save_tb_events_to_csv_detailed=True)\
-         .set_learning(pretrain_iters=5) \
-         .set_logging(eval_batch_size=1).get_config()
-
-    #experiment_config, experiment_class = ConfigurationManager(experiment_type='single_item_gaussian_symmetric',
-    #                                                           n_runs=1, n_epochs=5)\
-    #    .set_logging(log_root_dir=log_root_dir).get_config()
-=======
-    log_root_dir = os.path.join(os.path.expanduser('~'), 'bnelearn', 'experiments')
+    #log_root_dir = os.path.join(os.path.expanduser('~'), 'bnelearn', 'experiments')
 
 
     ### SINGLE ITEM EXPERIMENTS ###
 
-    experiment_config, experiment_class = ConfigurationManager(experiment_type='single_item_uniform_symmetric', n_runs=1,
-                                                               n_epochs=200) \
-        .set_setting(risk=1.1)\
-        .set_logging(log_root_dir=log_root_dir, save_tb_events_to_csv_detailed=True)\
-        .set_learning(pretrain_iters=5) \
-        .set_logging(eval_batch_size=2**4).get_config()
+    # experiment_config, experiment_class = ConfigurationManager(experiment_type='single_item_uniform_symmetric', n_runs=1,
+    #                                                            n_epochs=200) \
+    #     .set_setting(risk=1.1)\
+    #     .set_logging(log_root_dir=log_root_dir, save_tb_events_to_csv_detailed=True)\
+    #     .set_learning(pretrain_iters=5) \
+    #     .set_logging(eval_batch_size=2**4).get_config()
 
     # experiment_config, experiment_class = ConfigurationManager(experiment_type='single_item_gaussian_symmetric',
     #                                                            n_runs=2, n_epochs=2)\
     #     .set_logging(log_root_dir=log_root_dir, save_tb_events_to_csv_detailed=True).get_config()
->>>>>>> ce8f7bac
 
     # All three next experiments get AssertionError: scalar should be 0D
     # experiment_config, experiment_class = ConfigurationManager(
@@ -164,6 +142,15 @@
     #     .set_hardware(specific_gpu=1) \
     #     .get_config()
 
+    log_root_dir = os.path.join(os.path.expanduser('~'),'Desktop','Master Thesis','bnelearn', 'experiments')
+
+    experiment_config, experiment_class = ConfigurationManager(experiment_type='double_auction_single_item', n_runs=1,
+                                                               n_epochs=1) \
+         .set_setting(risk=1.0)\
+         .set_logging(log_root_dir=log_root_dir, save_tb_events_to_csv_detailed=True)\
+         .set_learning(pretrain_iters=5) \
+         .set_logging(eval_batch_size=1).get_config()
+
     # for making a toy experiment
     experiment_config.running.n_epochs = 2
     experiment_config.logging.plot_frequency = 1
