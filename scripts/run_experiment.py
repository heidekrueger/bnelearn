--- conflicted
+++ resolved
@@ -8,12 +8,8 @@
 sys.path.append(os.path.realpath('.'))
 sys.path.append(os.path.join(os.path.expanduser('~'), 'bnelearn'))
 
-<<<<<<< HEAD
-from bnelearn.experiment.configuration_manager import ConfigurationManager  # pylint: disable=import-error
-=======
-#pylint: disable=wrong-import-position
-from bnelearn.experiment.configuration_manager import ConfigurationManager 
->>>>>>> e32edc5d
+# pylint: disable=wrong-import-position
+from bnelearn.experiment.configuration_manager import ConfigurationManager
 
 if __name__ == '__main__':
     '''
@@ -50,27 +46,14 @@
     #     .set_running(n_runs=1, n_epochs=200).get_config()
     # experiment_config, experiment_class = \
     #     ConfigurationManager(experiment_type='single_item_asymmetric_uniform_disjunct') \
-<<<<<<< HEAD
     #     .set_logging(log_root_dir=log_root_dir) \
     #     .set_running(n_runs=1, n_epochs=200).get_config()
     # experiment_config, experiment_class = ConfigurationManager(experiment_type='llg')\
     #    .set_running(n_runs=1, n_epochs=100).set_logging(log_root_dir=log_root_dir).get_config()
-=======
-    #     .get_config(log_root_dir=log_root_dir)
-    # experiment_config, experiment_class = ConfigurationManager(experiment_type='llg') \
-    #     .with_correlation(gamma=0.0) \
-    #     .get_config(log_root_dir=log_root_dir,
-    #                 n_runs=1, n_epochs=100, specific_gpu=1,
-    #                 # payment_rule='proxy',
-    #                 )
-
->>>>>>> e32edc5d
 
     # experiment_config, experiment_class = ConfigurationManager(experiment_type='llllgg') \
     #     .set_logging(log_root_dir=log_root_dir) \
     #     .set_running(n_runs=1, n_epochs=200).get_config()
-
-<<<<<<< HEAD
     # RuntimeError: Sizes of tensors must match
     # experiment_config, experiment_class = ConfigurationManager(experiment_type='multiunit') \
     #     .set_logging(log_root_dir=log_root_dir) \
@@ -78,17 +61,16 @@
     # experiment_config, experiment_class = ConfigurationManager(experiment_type='splitaward')\
     #     .set_logging(log_root_dir=log_root_dir) \
     #     .set_running(n_runs=1, n_epochs=200).get_config()
-
-=======
     experiment_config, experiment_class = ConfigurationManager(experiment_type='multiunit') \
-        .get_config(log_root_dir=log_root_dir)
+        .set_logging(log_root_dir=log_root_dir) \
+        .get_config()
     # experiment_config, experiment_class = ConfigurationManager(experiment_type='splitaward')\
     #     .get_config(log_root_dir=log_root_dir)
->>>>>>> e32edc5d
+
     try:
         experiment = experiment_class(experiment_config)
-        #TODO: this is a short term fix - we can only determine whether BNE exists once experiment has been initialized.
-        # Medium Term -->  Set 'opt logging in experiment itself.
+        # TODO: this is a short term fix - we can only determine whether BNE exists once experiment has been
+        #  initialized. Medium Term -->  Set 'opt logging in experiment itself.
         if experiment.known_bne:
             experiment.logging.log_metrics = {
                 'opt': True,
