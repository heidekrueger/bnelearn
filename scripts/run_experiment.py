--- conflicted
+++ resolved
@@ -237,7 +237,6 @@
     #     .set_hardware(specific_gpu=1) \
     #     .get_config()
 
-<<<<<<< HEAD
     ### DOUBLE AUCTION EXPERIMENTS ###
     experiment_config, experiment_class = \
         ConfigurationManager(
@@ -293,9 +292,4 @@
     #     torch.cuda.empty_cache()
     experiment = experiment_class(experiment_config)
     experiment.run()
-    torch.cuda.empty_cache()
-=======
-    # experiment = experiment_class(experiment_config)
-    # experiment.run()
-    # torch.cuda.empty_cache()
->>>>>>> cef927bd
+    torch.cuda.empty_cache()