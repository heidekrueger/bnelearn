--- conflicted
+++ resolved
@@ -4,25 +4,12 @@
 import fire
 import torch
 
-<<<<<<< HEAD
+
 from bnelearn.util import logging
 
 sys.path.append(os.path.realpath('.'))
 sys.path.append(os.path.join(os.path.expanduser('~'), 'bnelearn'))
-=======
-from bnelearn.experiment.configurations import (ExperimentConfiguration, LearningConfiguration,
-                                                LoggingConfiguration, RunningConfiguration)
-from bnelearn.experiment.gpu_controller import GPUController
-from bnelearn.experiment import (GaussianSymmetricPriorSingleItemExperiment,
-                                 TwoPlayerAsymmetricUniformPriorSingleItemExperiment,
-                                 UniformSymmetricPriorSingleItemExperiment,
-                                 LLGExperiment, LLLLGGExperiment, MultiUnitExperiment, SplitAwardExperiment)
-from bnelearn.experiment.presets import (llg, llllgg, multiunit,
-                                         single_item_asymmetric_uniform_disjunct,
-                                         single_item_asymmetric_uniform_overlapping,
-                                         single_item_gaussian_symmetric, mineral_rights,
-                                         single_item_uniform_symmetric, splitaward)
->>>>>>> 3e331483
+
 
 if __name__ == '__main__':
     '''
@@ -39,7 +26,6 @@
     # running_configuration, logging_configuration, experiment_configuration, experiment_class = \
     #     fire.Fire()
 
-<<<<<<< HEAD
     # Run from a file
     # experiment_config = logging.get_experiment_config_from_configurations_log()
     # experiment_class = ConfigurationManager.get_class_by_experiment_type(experiment_config.experiment_class)
@@ -70,42 +56,7 @@
     #     .get_config(log_root_dir=log_root_dir)
     # experiment_config, experiment_class = ConfigurationManager(experiment_type='splitaward')\
     #     .get_config(log_root_dir=log_root_dir)
-=======
-    # running_configuration, logging_configuration, experiment_configuration, experiment_class = \
-    #      single_item_gaussian_symmetric(2, 100, [2], 'second_price', logging=enable_logging, specific_gpu=0)
 
-    running_configuration, logging_configuration, experiment_configuration, experiment_class = mineral_rights(
-        n_runs=1, n_epochs=2000, model_sharing=True)
-    # running_configuration, logging_configuration, experiment_configuration, experiment_class =\
-    #     llg(1,1000,'nearest_zero', gamma = 0.5, specific_gpu=1, logging=enable_logging)
-    # running_configuration, logging_configuration, experiment_configuration, experiment_class =\
-    #     llg(3,200,'nearest_bid', gamma = 0.5, model_sharing=True, specific_gpu=1, logging=enable_logging)
-    # running_configuration, logging_configuration, experiment_configuration, experiment_class = \
-    #    llllgg(n_runs,n_epochs, util_loss_batch_size=2**12, util_loss_frequency=1000,
-    #           payment_rule='first_price',core_solver="NoCore",parallel = 1, model_sharing=True, logging=enable_logging)
-    # running_configuration, logging_configuration, experiment_configuration, experiment_class = \
-    #  multiunit(n_runs=2, n_epochs=100, n_players=[2], n_units=2, payment_rule='first_price', logging=enable_logging)
-    # running_configuration, logging_configuration, experiment_configuration, experiment_class = \
-    #   splitaward(1, 100, [2], logging=enable_logging)
-    #running_configuration, logging_configuration, experiment_configuration, experiment_class = \
-    #   single_item_asymmetric_uniform_overlapping(n_runs=1, n_epochs=500, logging=enable_logging)
-    #running_configuration, logging_configuration, experiment_configuration, experiment_class = \
-    #   single_item_asymmetric_uniform_disjunct(n_runs=1, n_epochs=500, logging=enable_logging)
-
-    gpu_configuration = GPUController(specific_gpu=7)
-    learning_configuration = LearningConfiguration(
-        pretrain_iters=500,
-        batch_size=2**18,
-        learner_hyperparams = {'population_size': 64,
-                               'sigma': 1.,
-                               'scale_sigma_by_model_size': True}
-    )
-
-    # General logging configs
-    # logging_configuration.stopping_criterion_rel_util_loss_diff = 0.001
-    logging_configuration.save_tb_events_to_csv_detailed=True
-    logging_configuration.save_tb_events_to_binary_detailed=True
->>>>>>> 3e331483
 
     try:
         experiment_class(experiment_config).run()
