import os
import sys

sys.path.append(os.path.realpath('.'))
sys.path.append(os.path.join(os.path.expanduser('~'), 'bnelearn'))

import fire
import torch

from bnelearn.experiment.configurations import (ExperimentConfiguration, LearningConfiguration,
                                                LoggingConfiguration, RunningConfiguration)
from bnelearn.experiment.gpu_controller import GPUController
from bnelearn.experiment import (GaussianSymmetricPriorSingleItemExperiment,
                                 TwoPlayerAsymmetricUniformPriorSingleItemExperiment,
                                 UniformSymmetricPriorSingleItemExperiment,
                                 LLGExperiment, LLLLGGExperiment, MultiUnitExperiment, SplitAwardExperiment)
from bnelearn.experiment.presets import (llg, llllgg, multiunit,
                                         single_item_asymmetric_uniform_disjunct,
                                         single_item_asymmetric_uniform_overlapping,
                                         single_item_gaussian_symmetric, mineral_rights,
                                         single_item_uniform_symmetric, splitaward)

if __name__ == '__main__':
    '''
    Runs predefined experiments with individual parameters
    fire.Fire() asks you to decide for one of the experiments defined above
    by writing its name and define the required (and optional) parameters
    e.g.:
        experiment.py single_item_uniform_symmetric 1 20 [2,3] 'first_price'

    alternatively instead of fire.Fire() use, e.g.:
        single_item_uniform_symmetric(1,20,[2,3],'first_price')

    '''
    enable_logging = True

    # General run configs
    n_runs = 1
    n_epochs = 20000
    n_players = []


    # running_configuration, logging_configuration, experiment_configuration, experiment_class = \
    #     fire.Fire()
    # running_configuration, logging_configuration, experiment_configuration, experiment_class = \
    #     single_item_uniform_symmetric(2, 100, [2], 'first_price', model_sharing=True, logging=enable_logging)
    # logging_configuration.save_tb_events_to_binary_detailed = True
    # logging_configuration.save_tb_events_to_csv_detailed = True

    # running_configuration, logging_configuration, experiment_configuration, experiment_class = \
    #      single_item_gaussian_symmetric(2, 100, [2], 'second_price', logging=enable_logging, specific_gpu=0)
<<<<<<< HEAD

    running_configuration, logging_configuration, experiment_configuration, experiment_class = mineral_rights(
        n_runs=1, n_epochs=2000, model_sharing=False)
    # running_configuration, logging_configuration, experiment_configuration, experiment_class =\
    #     llg(1,1000,'nearest_zero', gamma = 0.5, specific_gpu=1, logging=enable_logging)
=======
    running_configuration, logging_configuration, experiment_configuration, experiment_class =\
        llg(3,200,'nearest_bid', gamma = 0.5, model_sharing=True, specific_gpu=1, logging=enable_logging)
>>>>>>> b1633a6e
    # running_configuration, logging_configuration, experiment_configuration, experiment_class = \
    #    llllgg(n_runs,n_epochs, util_loss_batch_size=2**12, util_loss_frequency=1000,
    #           payment_rule='first_price',core_solver="NoCore",parallel = 1, model_sharing=True, logging=enable_logging)
    # running_configuration, logging_configuration, experiment_configuration, experiment_class = \
    #  multiunit(n_runs=2, n_epochs=100, n_players=[2], n_units=2, payment_rule='first_price', logging=enable_logging)
    # running_configuration, logging_configuration, experiment_configuration, experiment_class = \
    #   splitaward(1, 100, [2], logging=enable_logging)
    #running_configuration, logging_configuration, experiment_configuration, experiment_class = \
    #   single_item_asymmetric_uniform_overlapping(n_runs=1, n_epochs=500, logging=enable_logging)
    #running_configuration, logging_configuration, experiment_configuration, experiment_class = \
    #   single_item_asymmetric_uniform_disjunct(n_runs=1, n_epochs=500, logging=enable_logging)
    
    gpu_configuration = GPUController(specific_gpu=7)
    learning_configuration = LearningConfiguration(
        pretrain_iters=500,
        batch_size=2**18,
        learner_hyperparams = {'population_size': 64,
                               'sigma': 1.,
                               'scale_sigma_by_model_size': True}
    )

    # General logging configs
    # logging_configuration.stopping_criterion_rel_util_loss_diff = 0.001
    logging_configuration.save_tb_events_to_csv_detailed=True
    logging_configuration.save_tb_events_to_binary_detailed=True

    try:
        for i in running_configuration.n_players:
            experiment_configuration.n_players = i
            experiment = experiment_class(experiment_configuration, learning_configuration,
                                          logging_configuration, gpu_configuration)
            experiment.run(epochs=running_configuration.n_epochs, n_runs=running_configuration.n_runs)

    except KeyboardInterrupt:
        print('\nKeyboardInterrupt: released memory after interruption')
        torch.cuda.empty_cache()<|MERGE_RESOLUTION|>--- conflicted
+++ resolved
@@ -49,16 +49,13 @@
 
     # running_configuration, logging_configuration, experiment_configuration, experiment_class = \
     #      single_item_gaussian_symmetric(2, 100, [2], 'second_price', logging=enable_logging, specific_gpu=0)
-<<<<<<< HEAD
 
     running_configuration, logging_configuration, experiment_configuration, experiment_class = mineral_rights(
-        n_runs=1, n_epochs=2000, model_sharing=False)
+        n_runs=1, n_epochs=2000, model_sharing=True)
     # running_configuration, logging_configuration, experiment_configuration, experiment_class =\
     #     llg(1,1000,'nearest_zero', gamma = 0.5, specific_gpu=1, logging=enable_logging)
-=======
-    running_configuration, logging_configuration, experiment_configuration, experiment_class =\
-        llg(3,200,'nearest_bid', gamma = 0.5, model_sharing=True, specific_gpu=1, logging=enable_logging)
->>>>>>> b1633a6e
+    # running_configuration, logging_configuration, experiment_configuration, experiment_class =\
+    #     llg(3,200,'nearest_bid', gamma = 0.5, model_sharing=True, specific_gpu=1, logging=enable_logging)
     # running_configuration, logging_configuration, experiment_configuration, experiment_class = \
     #    llllgg(n_runs,n_epochs, util_loss_batch_size=2**12, util_loss_frequency=1000,
     #           payment_rule='first_price',core_solver="NoCore",parallel = 1, model_sharing=True, logging=enable_logging)
@@ -70,7 +67,7 @@
     #   single_item_asymmetric_uniform_overlapping(n_runs=1, n_epochs=500, logging=enable_logging)
     #running_configuration, logging_configuration, experiment_configuration, experiment_class = \
     #   single_item_asymmetric_uniform_disjunct(n_runs=1, n_epochs=500, logging=enable_logging)
-    
+
     gpu_configuration = GPUController(specific_gpu=7)
     learning_configuration = LearningConfiguration(
         pretrain_iters=500,
