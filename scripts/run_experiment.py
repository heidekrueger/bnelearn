"""
Runs predefined experiments with individual parameters
fire.Fire() asks you to decide for one of the experiments defined above
by writing its name and define the required (and optional) parameters
e.g.:
    experiment.py single_item_uniform_symmetric 1 20 [2,3] 'first_price'

alternatively instead of fire.Fire() use, e.g.:
    single_item_uniform_symmetric(1,20,[2,3],'first_price')

"""
import os
import sys

import torch
import torch.nn as nn

# put bnelearn imports after this.
# pylint: disable=wrong-import-position
sys.path.append(os.path.realpath('.'))
sys.path.append(os.path.join(os.path.expanduser('~'), 'bnelearn'))

from bnelearn.experiment.configuration_manager import ConfigurationManager  # pylint: disable=import-error


if __name__ == '__main__':

    # running_configuration, logging_configuration, experiment_configuration, experiment_class = \
    #     fire.Fire()

    # Run from a file
    # experiment_config = logging.get_experiment_config_from_configurations_log()
    # experiment_class = ConfigurationManager \
    #    .get_class_by_experiment_type(experiment_config.experiment_class)

    # path is user-specific
    log_root_dir = os.path.join(os.path.expanduser('~'), 'bnelearn', 'experiments', 'debug')

    ### ALL PAY EXPERIMENTS ###

    # experiment_config, experiment_class = ConfigurationManager(experiment_type='symmetric_valuation_symmetric_budget_blotto', n_runs=1, n_epochs=5000) \
    #     .set_setting(n_players=2, n_units=3) \
    #     .set_learning(pretrain_iters = 500, batch_size=2**17, hidden_nodes=[10, 10]) \
    #     .set_logging(log_root_dir=log_root_dir, save_tb_events_to_csv_detailed=True, save_figure_data_to_disk=True, save_figure_to_disk_png=True, eval_batch_size=2**17, util_loss_grid_size=2**10, util_loss_batch_size=2**12, util_loss_frequency=2000, stopping_criterion_frequency=100000) \
    #     .set_hardware(specific_gpu=2).get_config()

    # experiment_config, experiment_class = ConfigurationManager(experiment_type='single_item_symmetric_tullock_contest', n_runs=1, n_epochs=4500) \
    #     .set_setting(n_players=2) \
    #     .set_learning(pretrain_iters = 500, batch_size=2**17) \
    #     .set_logging(log_root_dir=log_root_dir, save_tb_events_to_csv_detailed=True, save_figure_data_to_disk=True, save_figure_to_disk_png=True, eval_batch_size=2**17, util_loss_grid_size=2**10, util_loss_batch_size=2**12, util_loss_frequency=1000, stopping_criterion_frequency=100000) \
    #     .set_hardware(specific_gpu=3).get_config()

    # experiment_config, experiment_class = ConfigurationManager(experiment_type='multi_unit_symmetric_unequal_all_pay', n_runs=1, n_epochs=4500) \
    #     .set_setting(n_players=4, n_units=2) \
    #     .set_learning(pretrain_iters = 500, batch_size=2**17) \
    #     .set_logging(log_root_dir=log_root_dir, save_tb_events_to_csv_detailed=True, save_figure_data_to_disk=True, save_figure_to_disk_png=True, eval_batch_size=2**17, util_loss_grid_size=2**10, util_loss_batch_size=2**12, util_loss_frequency=2000, stopping_criterion_frequency=100000) \
    #     .set_hardware(specific_gpu=2).get_config()

    # experiment_config, experiment_class = ConfigurationManager(experiment_type='single_item_asymmetric_uniform_all_pay', n_runs=1, n_epochs=4500) \
    #     .set_setting(n_players=2) \
    #     .set_learning(pretrain_iters = 500, batch_size=2**18) \
    #     .set_logging(log_root_dir=log_root_dir, save_tb_events_to_csv_detailed=True, save_figure_data_to_disk=True, save_figure_to_disk_png=True, eval_batch_size=2**17, util_loss_grid_size=2**10, util_loss_batch_size=2**12, util_loss_frequency=1000, stopping_criterion_frequency=100000, best_response=True) \
    #     .set_hardware(specific_gpu=2).get_config()

    # experiment_config, experiment_class = ConfigurationManager(experiment_type='single_item_symmetric_uniform_all_pay', n_runs=1, n_epochs=1000) \
    #     .set_setting(n_players=2) \
    #     .set_learning(pretrain_iters = 500, batch_size=2**17) \
    #     .set_logging(log_root_dir=log_root_dir, save_tb_events_to_csv_detailed=True, eval_batch_size=2**17, util_loss_grid_size=2**10, util_loss_batch_size=2**12, util_loss_frequency=1000, stopping_criterion_frequency=100000) \
    #     .set_hardware(specific_gpu=2).get_config()

    experiment_config, experiment_class = ConfigurationManager(experiment_type='single_item_symmetric_uniform_all_pay', n_runs=1, n_epochs=3500) \
        .set_setting(n_players=2, regret=0.25) \
        .set_learning(pretrain_iters = 500, batch_size=2**17) \
        .set_logging(log_root_dir=log_root_dir, save_tb_events_to_csv_detailed=True, eval_batch_size=2**17, util_loss_grid_size=2**10, util_loss_batch_size=2**12, util_loss_frequency=1000, stopping_criterion_frequency=100000) \
        .set_hardware(specific_gpu=7).get_config()


    ### SINGLE ITEM EXPERIMENTS ###

<<<<<<< HEAD
    # experiment_config, experiment_class = ConfigurationManager(experiment_type='llg', n_runs=1, n_epochs=500) \
    #     .set_setting(payment_rule='vcg', correlation_types='Bernoulli_weights')\
    #     .set_learning(pretrain_iters=0, batch_size=2**17, model_sharing=False) \
    #     .set_logging(log_root_dir=log_root_dir, save_tb_events_to_csv_detailed=True, eval_batch_size=2**17, util_loss_grid_size=2**10, util_loss_batch_size=2**12, util_loss_frequency=1000, stopping_criterion_frequency=100000) \
    #     .set_hardware(specific_gpu=5).get_config()
=======
    # experiment_config, experiment_class = \
    #     ConfigurationManager(
    #         experiment_type='single_item_gaussian_symmetric',
    #         n_runs=1,
    #         n_epochs=200
    #         ) \
    #     .set_setting(
    #         # correlation_groups=[[0, 1, 2]],
    #         # correlation_types='independent',
    #         # gamma=0.0
    #         ) \
    #     .set_logging(
    #         eval_batch_size=2**18,
    #         util_loss_batch_size=2**10,
    #         util_loss_grid_size=2**10,
    #         util_loss_frequency=10,
    #         cache_eval_actions=True,
    #         log_root_dir=log_root_dir,
    #         save_tb_events_to_csv_detailed=True
    #         ) \
    #     .set_learning(
    #         model_sharing=False
    #         ) \
    #     .set_hardware(
    #         specific_gpu=7
    #     ) \
    #     .get_config()
>>>>>>> c4ce2141

    # experiment_config, experiment_class = ConfigurationManager(experiment_type='single_item_gaussian_symmetric',
    #                                                            n_runs=2, n_epochs=200)\
    #     .set_logging(log_root_dir=log_root_dir, save_tb_events_to_csv_detailed=True).get_config()

    #All three next experiments get AssertionError: scalar should be 0D
    # experiment_config, experiment_class = ConfigurationManager(
    #    experiment_type='single_item_asymmetric_uniform_overlapping',
    #    n_runs=1, n_epochs=20000
    # ) \
    #     .set_logging(log_root_dir=log_root_dir) \
    #     .get_config()
    # experiment_config, experiment_class = ConfigurationManager(
    #       experiment_type='single_item_asymmetric_uniform_disjunct',
    #       n_runs=1, n_epochs=200
    # ) \
    #     .set_logging(log_root_dir=log_root_dir) \
    #     .get_config()

    # experiment_config, experiment_class = ConfigurationManager(experiment_type='llg', n_runs=1, n_epochs=3) \
    #     .set_setting(gamma=0.5) \
    #     .set_logging(log_root_dir=log_root_dir,  util_loss_batch_size=2 ** 7, util_loss_grid_size=2 ** 6,
    #                  util_loss_frequency=1).get_config()

    # experiment_config, experiment_class = ConfigurationManager(experiment_type='llllgg', n_runs=1, n_epochs=200) \
    #     .set_logging(log_root_dir=log_root_dir) \
    #     .get_config()

    # RuntimeError: Sizes of tensors must match
    # experiment_config, experiment_class = ConfigurationManager(experiment_type='multiunit',n_runs=1, n_epochs=200) \
    #     .set_logging(log_root_dir=log_root_dir) \
    #     .get_config()
    # experiment_config, experiment_class = ConfigurationManager(
    #       experiment_type='splitaward',n_runs=1, n_epochs=200
    # ) \
    #     .set_logging(log_root_dir=log_root_dir) \
    #     .get_config()
    # experiment_config, experiment_class = ConfigurationManager(
    #    experiment_type='multiunit', n_runs=1, n_epochs=2
    # ) \
    #     .set_logging(log_root_dir=log_root_dir,
    #                  save_tb_events_to_csv_detailed=True) \
    #     .set_setting().set_learning().set_hardware() \
    #     .get_config()

    ### COMBINATRORIAL EXPERIMENTS ###
    # experiment_config, experiment_class = ConfigurationManager(
    #     experiment_type='llg', n_runs=1, n_epochs=1000
    # ) \
    #     .set_setting(gamma=0.5) \
    #     .set_logging(
    #        log_root_dir=log_root_dir,
    #        util_loss_batch_size=2 ** 10,
    #        util_loss_grid_size=2 ** 8,
    #        util_loss_frequency=20) \
    #     .get_config()
    # experiment_config, experiment_class = ConfigurationManager(
    #     experiment_type='llg_full', n_runs=1, n_epochs=10000) \
    #     .set_setting(payment_rule='mrcs_favored') \
    #     .set_learning(batch_size=2**18) \
    #     .set_logging(
    #         eval_batch_size=2**18,
    #         log_root_dir=log_root_dir,
    #         util_loss_batch_size=2**10,
    #         util_loss_grid_size=2**10,
    #         util_loss_frequency=1000,
    #         plot_frequency=10,
    #         stopping_criterion_frequency=100000) \
    #     .set_hardware(specific_gpu=3) \
    #     .get_config()
    experiment_config, experiment_class = ConfigurationManager(
       experiment_type='llllgg', n_runs=1, n_epochs=200
    ) \
        .set_learning(batch_size=2**7) \
        .set_setting(core_solver='mpc', payment_rule='nearest_vcg') \
        .set_logging(log_root_dir=log_root_dir, log_metrics={'util_loss': True},
                     util_loss_frequency=5, plot_frequency=5) \
        .get_config()


    ### INTERDEPENDENT EXPERIMENTS ###
    # experiment_config, experiment_class = ConfigurationManager(
    #     experiment_type='mineral_rights', n_runs=1, n_epochs=1000
    # ) \
    #     .set_learning(pretrain_iters=3) \
    #     .set_logging(
    #         log_root_dir=log_root_dir,
    #         util_loss_frequency=10) \
    #     .set_hardware(specific_gpu=7) \
    #     .get_config()
    # experiment_config, experiment_class = ConfigurationManager(
    #     experiment_type='affiliated_observations', n_runs=1, n_epochs=100
    # ) \
    #     .set_learning(pretrain_iters=1) \
    #     .set_logging(log_root_dir=log_root_dir) \
    #     .set_hardware(specific_gpu=1) \
    #     .get_config()

<<<<<<< HEAD
    # for making a toy experiment
    # experiment_config.running.n_epochs = 2
    #experiment_config.logging.plot_frequency = 1
    #experiment_config.logging.util_loss_frequency = 1
    #experiment_config.logging.plot_points = 10
    # experiment_config.logging.util_loss_batch_size = 2 ** 2
    #experiment_config.logging.util_loss_grid_size = 2 ** 2
    # experiment_config.learning.batch_size = 2 ** 2
    # experiment_config.logging.eval_batch_size = 2 ** 2

    try:
        experiment = experiment_class(experiment_config)

        # Could only be done here and not inside Experiment itself while the checking depends on Experiment subclasses
        if ConfigurationManager.experiment_config_could_be_saved_properly(experiment_config):
            experiment.run()
        else:
            raise Exception('Unable to perform the correct serialization')

    except KeyboardInterrupt:
        print('\nKeyboardInterrupt: released memory after interruption')
        torch.cuda.empty_cache()
=======
    experiment = experiment_class(experiment_config)
    experiment.run()
    torch.cuda.empty_cache()
>>>>>>> c4ce2141
<|MERGE_RESOLUTION|>--- conflicted
+++ resolved
@@ -69,21 +69,20 @@
     #     .set_hardware(specific_gpu=2).get_config()
 
     experiment_config, experiment_class = ConfigurationManager(experiment_type='single_item_symmetric_uniform_all_pay', n_runs=1, n_epochs=3500) \
-        .set_setting(n_players=2, regret=0.25) \
+        .set_setting(n_players=2) \
         .set_learning(pretrain_iters = 500, batch_size=2**17) \
         .set_logging(log_root_dir=log_root_dir, save_tb_events_to_csv_detailed=True, eval_batch_size=2**17, util_loss_grid_size=2**10, util_loss_batch_size=2**12, util_loss_frequency=1000, stopping_criterion_frequency=100000) \
-        .set_hardware(specific_gpu=7).get_config()
+        .set_hardware(specific_gpu=3).get_config()
 
 
     ### SINGLE ITEM EXPERIMENTS ###
 
-<<<<<<< HEAD
     # experiment_config, experiment_class = ConfigurationManager(experiment_type='llg', n_runs=1, n_epochs=500) \
     #     .set_setting(payment_rule='vcg', correlation_types='Bernoulli_weights')\
     #     .set_learning(pretrain_iters=0, batch_size=2**17, model_sharing=False) \
     #     .set_logging(log_root_dir=log_root_dir, save_tb_events_to_csv_detailed=True, eval_batch_size=2**17, util_loss_grid_size=2**10, util_loss_batch_size=2**12, util_loss_frequency=1000, stopping_criterion_frequency=100000) \
     #     .set_hardware(specific_gpu=5).get_config()
-=======
+
     # experiment_config, experiment_class = \
     #     ConfigurationManager(
     #         experiment_type='single_item_gaussian_symmetric',
@@ -111,7 +110,7 @@
     #         specific_gpu=7
     #     ) \
     #     .get_config()
->>>>>>> c4ce2141
+
 
     # experiment_config, experiment_class = ConfigurationManager(experiment_type='single_item_gaussian_symmetric',
     #                                                            n_runs=2, n_epochs=200)\
@@ -182,14 +181,14 @@
     #         stopping_criterion_frequency=100000) \
     #     .set_hardware(specific_gpu=3) \
     #     .get_config()
-    experiment_config, experiment_class = ConfigurationManager(
-       experiment_type='llllgg', n_runs=1, n_epochs=200
-    ) \
-        .set_learning(batch_size=2**7) \
-        .set_setting(core_solver='mpc', payment_rule='nearest_vcg') \
-        .set_logging(log_root_dir=log_root_dir, log_metrics={'util_loss': True},
-                     util_loss_frequency=5, plot_frequency=5) \
-        .get_config()
+    # experiment_config, experiment_class = ConfigurationManager(
+    #    experiment_type='llllgg', n_runs=1, n_epochs=200
+    # ) \
+    #     .set_learning(batch_size=2**7) \
+    #     .set_setting(core_solver='mpc', payment_rule='nearest_vcg') \
+    #     .set_logging(log_root_dir=log_root_dir, log_metrics={'util_loss': True},
+    #                  util_loss_frequency=5, plot_frequency=5) \
+    #     .get_config()
 
 
     ### INTERDEPENDENT EXPERIMENTS ###
@@ -210,31 +209,6 @@
     #     .set_hardware(specific_gpu=1) \
     #     .get_config()
 
-<<<<<<< HEAD
-    # for making a toy experiment
-    # experiment_config.running.n_epochs = 2
-    #experiment_config.logging.plot_frequency = 1
-    #experiment_config.logging.util_loss_frequency = 1
-    #experiment_config.logging.plot_points = 10
-    # experiment_config.logging.util_loss_batch_size = 2 ** 2
-    #experiment_config.logging.util_loss_grid_size = 2 ** 2
-    # experiment_config.learning.batch_size = 2 ** 2
-    # experiment_config.logging.eval_batch_size = 2 ** 2
-
-    try:
-        experiment = experiment_class(experiment_config)
-
-        # Could only be done here and not inside Experiment itself while the checking depends on Experiment subclasses
-        if ConfigurationManager.experiment_config_could_be_saved_properly(experiment_config):
-            experiment.run()
-        else:
-            raise Exception('Unable to perform the correct serialization')
-
-    except KeyboardInterrupt:
-        print('\nKeyboardInterrupt: released memory after interruption')
-        torch.cuda.empty_cache()
-=======
     experiment = experiment_class(experiment_config)
     experiment.run()
-    torch.cuda.empty_cache()
->>>>>>> c4ce2141
+    torch.cuda.empty_cache()