"""
Runs predefined experiments with individual parameters
fire.Fire() asks you to decide for one of the experiments defined above
by writing its name and define the required (and optional) parameters
e.g.:
    experiment.py single_item_uniform_symmetric 1 20 [2,3] 'first_price'

alternatively instead of fire.Fire() use, e.g.:
    single_item_uniform_symmetric(1,20,[2,3],'first_price')

"""
import os
import sys

import torch

# put bnelearn imports after this.
# pylint: disable=wrong-import-position
sys.path.append(os.path.realpath('.'))
sys.path.append(os.path.join(os.path.expanduser('~'), 'bnelearn'))

from bnelearn.experiment.configuration_manager import ConfigurationManager  # pylint: disable=import-error


if __name__ == '__main__':

    # path is user-specific
    log_root_dir = os.path.join(os.path.expanduser('~'), 'bnelearn', 'experiments', 'debug')

    # Run exps that contain integration
    experiment_types = ['splitaward']  # ['single_item_gaussian_symmetric', 'multiunit', 'splitaward']
    for experiment_type in experiment_types:
        experiment_config, experiment_class = \
            ConfigurationManager(
                experiment_type=experiment_type,
                n_runs=1,
                n_epochs=200
                ) \
            .set_setting(
                payment_rule='first_price' if experiment_type == 'multiunit' else 'None',
                constant_marginal_values=True,
                # correlation_groups=[[0, 1, 2]],
                # correlation_types='independent',
                # gamma=0.0
                ) \
            .set_logging(
                eval_batch_size=2**9,
                util_loss_batch_size=2**9,
                util_loss_grid_size=2**10,
                util_loss_frequency=50,
                best_response=True,
                cache_eval_actions=True,
                log_root_dir=log_root_dir,
                ) \
            .set_learning(
                # model_sharing=False
                ) \
            .set_hardware(
                specific_gpu=4,
                max_cpu_threads=1,
            ) \
            .get_config()
        experiment = experiment_class(experiment_config)
        experiment.run()
        torch.cuda.empty_cache()

    # Run from a file
    # experiment_config = logging.get_experiment_config_from_configurations_log()
<<<<<<< HEAD
    # experiment_class = ConfigurationManager.get_class_by_experiment_type(experiment_config.experiment_class)

    # Well, path is user-specific
    log_root_dir = os.path.join(os.path.expanduser('~'), 'bnelearn', 'experiments')
    # experiment_config, experiment_class = ConfigurationManager(experiment_type='single_item_uniform_symmetric', n_runs=1,
    #                                                            n_epochs=200) \
    #     .set_setting(risk=1.1)\
    #     .set_logging(log_root_dir=log_root_dir, save_tb_events_to_csv_detailed=True)\
    #     .set_learning(pretrain_iters=5) \
    #     .set_logging(eval_batch_size=2**4).get_config()

    # experiment_config, experiment_class = ConfigurationManager(experiment_type='single_item_gaussian_symmetric',
    #                                                            n_runs=1, n_epochs=5)\
    #     .set_logging(log_root_dir=log_root_dir).get_config()

    # All three next experiments get AssertionError: scalar should be 0D
=======
    # experiment_class = ConfigurationManager \
    #    .get_class_by_experiment_type(experiment_config.experiment_class)



    ### SINGLE ITEM EXPERIMENTS ###

>>>>>>> 8370f88c
    # experiment_config, experiment_class = \
    #     ConfigurationManager(
    #         experiment_type='single_item_gaussian_symmetric',
    #         n_runs=1,
    #         n_epochs=200
    #         ) \
    #     .set_setting(
    #         # correlation_groups=[[0, 1, 2]],
    #         # correlation_types='independent',
    #         # gamma=0.0
    #         ) \
    #     .set_logging(
    #         eval_batch_size=2**18,
    #         util_loss_batch_size=2**10,
    #         util_loss_grid_size=2**10,
    #         util_loss_frequency=10,
    #         cache_eval_actions=True,
    #         log_root_dir=log_root_dir,
    #         save_tb_events_to_csv_detailed=True
    #         ) \
    #     .set_learning(
    #         model_sharing=False
    #         ) \
    #     .set_hardware(
    #         specific_gpu=7
    #     ) \
    #     .get_config()

    # experiment_config, experiment_class = ConfigurationManager(experiment_type='single_item_gaussian_symmetric',
    #                                                            n_runs=2, n_epochs=200)\
    #     .set_logging(log_root_dir=log_root_dir, save_tb_events_to_csv_detailed=True).get_config()

    #All three next experiments get AssertionError: scalar should be 0D
    # experiment_config, experiment_class = ConfigurationManager(
    #    experiment_type='single_item_asymmetric_uniform_overlapping',
    #    n_runs=1, n_epochs=20000
    # ) \
    #     .set_logging(log_root_dir=log_root_dir) \
    # #     .get_config()
    # experiment_config, experiment_class = \
    #     ConfigurationManager(
    #         experiment_type='single_item_uniform_symmetric',
    #         n_runs=1, n_epochs=500
    #     ) \
    #     .set_learning(
    #         learner_type='PGLearner',
    #         pretrain_iters=500
    #     ) \
    #     .set_logging(
    #         eval_batch_size=2**18,
    #         util_loss_batch_size=2**10,
    #         util_loss_grid_size=2**10,
    #         util_loss_frequency=50,
    #         plot_frequency=10,
    #         log_root_dir=log_root_dir) \
    #     .get_config()

    # experiment_config, experiment_class = ConfigurationManager(experiment_type='llg', n_runs=1, n_epochs=3) \
    #     .set_setting(gamma=0.5) \
    #     .set_logging(log_root_dir=log_root_dir,  util_loss_batch_size=2 ** 7, util_loss_grid_size=2 ** 6,
    #                  util_loss_frequency=1).get_config()

    # experiment_config, experiment_class = ConfigurationManager(experiment_type='llllgg', n_runs=1, n_epochs=200) \
    #     .set_logging(log_root_dir=log_root_dir) \
    #     .get_config()

    # RuntimeError: Sizes of tensors must match

    experiment_config, experiment_class = \
        ConfigurationManager(
            experiment_type='llg_full',
            n_runs=1, n_epochs=500,
            seeds=[69]
        ) \
        .set_setting(
            payment_rule='mrcs_favored',
        ) \
        .set_learning(
            batch_size=2**15,
            model_sharing=True,
            pretrain_iters=500,
        ) \
        .set_logging(
            eval_batch_size=2**10,
            util_loss_batch_size=2**8,
            util_loss_grid_size=2**10,
            util_loss_frequency=50,
            best_response=True,
            plot_frequency=25,
            cache_eval_actions=True,
            log_root_dir=log_root_dir,
        ) \
        .set_hardware(
            specific_gpu=7
        ) \
        .get_config()

    # experiment_config, experiment_class = ConfigurationManager(
    #       experiment_type='splitaward',n_runs=1, n_epochs=200
    # ) \
    #     .set_logging(log_root_dir=log_root_dir) \
    #     .get_config()
    # experiment_config, experiment_class = ConfigurationManager(
    #    experiment_type='multiunit', n_runs=1, n_epochs=2
    # ) \
    #     .set_logging(log_root_dir=log_root_dir,
    #                  save_tb_events_to_csv_detailed=True) \
    #     .set_setting().set_learning().set_hardware() \
    #     .get_config()


    ### COMBINATRORIAL EXPERIMENTS ###
    # experiment_config, experiment_class = ConfigurationManager(
    #     experiment_type='llg', n_runs=1, n_epochs=1000
    # ) \
    #     .set_setting(gamma=0.5) \
    #     .set_logging(
    #        log_root_dir=log_root_dir,
    #        util_loss_batch_size=2 ** 10,
    #        util_loss_grid_size=2 ** 8,
    #        util_loss_frequency=20) \
    #     .get_config()
    # experiment_config, experiment_class = ConfigurationManager(
    #     experiment_type='llg_full', n_runs=1, n_epochs=10000) \
    #     .set_setting(payment_rule='mrcs_favored') \
    #     .set_learning(batch_size=2**18) \
    #     .set_logging(
    #         eval_batch_size=2**18,
    #         log_root_dir=log_root_dir,
    #         util_loss_batch_size=2**10,
    #         util_loss_grid_size=2**10,
    #         util_loss_frequency=1000,
    #         plot_frequency=10) \
    #     .set_hardware(specific_gpu=3) \
    #     .get_config()
    # experiment_config, experiment_class = ConfigurationManager(
    #    experiment_type='llllgg', n_runs=1, n_epochs=200
    # ) \
    #     .set_learning(batch_size=2**7) \
    #     .set_setting(core_solver='mpc', payment_rule='nearest_vcg') \
    #     .set_logging(log_root_dir=log_root_dir, log_metrics={'util_loss': True},
    #                  util_loss_frequency=5, plot_frequency=5) \
    #     .get_config()


    ### INTERDEPENDENT EXPERIMENTS ###
    # experiment_config, experiment_class = ConfigurationManager(
    #     experiment_type='mineral_rights', n_runs=1, n_epochs=1000
    # ) \
    #     .set_learning(pretrain_iters=3) \
    #     .set_logging(
    #         log_root_dir=log_root_dir,
    #         util_loss_frequency=10) \
    #     .set_hardware(specific_gpu=7) \
    #     .get_config()
    # experiment_config, experiment_class = ConfigurationManager(
    #     experiment_type='affiliated_observations', n_runs=1, n_epochs=100
    # ) \
    #     .set_learning(pretrain_iters=1) \
    #     .set_logging(log_root_dir=log_root_dir) \
    #     .set_hardware(specific_gpu=1) \
    #     .get_config()
    experiment_config, experiment_class = ConfigurationManager(
        'caib', n_runs=10, n_epochs=2000
    ) \
        .set_setting(
            n_players=2,
            n_items=3,
            exp_params={'n_collections': 1, 'one_player_w_unit_demand': True},
            #exp_params={'submodular_factor': .9},\
        ) \
        .get_config()

    # experiment = experiment_class(experiment_config)
    # experiment.run()
    # torch.cuda.empty_cache()<|MERGE_RESOLUTION|>--- conflicted
+++ resolved
@@ -66,7 +66,6 @@
 
     # Run from a file
     # experiment_config = logging.get_experiment_config_from_configurations_log()
-<<<<<<< HEAD
     # experiment_class = ConfigurationManager.get_class_by_experiment_type(experiment_config.experiment_class)
 
     # Well, path is user-specific
@@ -83,15 +82,6 @@
     #     .set_logging(log_root_dir=log_root_dir).get_config()
 
     # All three next experiments get AssertionError: scalar should be 0D
-=======
-    # experiment_class = ConfigurationManager \
-    #    .get_class_by_experiment_type(experiment_config.experiment_class)
-
-
-
-    ### SINGLE ITEM EXPERIMENTS ###
-
->>>>>>> 8370f88c
     # experiment_config, experiment_class = \
     #     ConfigurationManager(
     #         experiment_type='single_item_gaussian_symmetric',
