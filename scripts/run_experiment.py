--- conflicted
+++ resolved
@@ -21,12 +21,8 @@
         single_item_uniform_symmetric(1,20,[2,3],'first_price')
 
     '''
-<<<<<<< HEAD
-    enable_logging = False
-=======
     # running_configuration, logging_configuration, experiment_configuration, experiment_class = \
     #     fire.Fire()
->>>>>>> 154ed3b7
 
     # Run from a file
     # experiment_config = logging.get_experiment_config_from_configurations_log()
@@ -41,37 +37,6 @@
     # experiment_config, experiment_class = ConfigurationManager(experiment_type='single_item_gaussian_symmetric') \
     #     .get_config(log_root_dir=log_root_dir)
 
-<<<<<<< HEAD
-    # running_configuration, logging_configuration, experiment_configuration, experiment_class = \
-    #      single_item_gaussian_symmetric(2, 100, [2], 'second_price', logging=enable_logging, specific_gpu=0)
-    # running_configuration, logging_configuration, experiment_configuration, experiment_class =\
-    #    llg(2,100,'nearest_zero',specific_gpu=1, logging=enable_logging)
-    running_configuration, logging_configuration, experiment_configuration, experiment_class = \
-       llllgg(n_runs,n_epochs, util_loss_batch_size=2**12, util_loss_frequency=1000,log_metrics=[],
-              payment_rule='nearest_vcg',core_solver="qpth",parallel = 1, model_sharing=True, logging=enable_logging)
-    # running_configuration, logging_configuration, experiment_configuration, experiment_class = \
-    #  multiunit(n_runs=2, n_epochs=100, n_players=[2], n_units=2, payment_rule='first_price', logging=enable_logging)
-    # running_configuration, logging_configuration, experiment_configuration, experiment_class = \
-    #   splitaward(1, 100, [2], logging=enable_logging)
-    # running_configuration, logging_configuration, experiment_configuration, experiment_class = \
-    #    single_item_asymmetric_uniform_overlapping(n_runs=1, n_epochs=500, logging=enable_logging)
-    #running_configuration, logging_configuration, experiment_configuration, experiment_class = \
-    #   single_item_asymmetric_uniform_disjunct(n_runs=1, n_epochs=500, logging=enable_logging)
-
-    gpu_configuration = GPUController(specific_gpu=running_configuration.specific_gpu)
-    learning_configuration = LearningConfiguration(
-        pretrain_iters=500,
-        batch_size=2**12,
-        learner_hyperparams = {'population_size': 4,
-                               'sigma': 1.,
-                               'scale_sigma_by_model_size': True}
-    )
-
-    # General logging configs
-    #logging_configuration.stopping_criterion_rel_util_loss_diff = 0.001
-    #logging_configuration.save_tb_events_to_csv_detailed=True
-    #logging_configuration.save_tb_events_to_binary_detailed=True
-=======
     # All three next experiments get AssertionError: scalar should be 0D
     #experiment_config, experiment_class = \
     #    ConfigurationManager(experiment_type='single_item_asymmetric_uniform_overlapping') \
@@ -91,7 +56,6 @@
     #     .get_config(log_root_dir=log_root_dir)
     # experiment_config, experiment_class = ConfigurationManager(experiment_type='splitaward')\
     #     .get_config(log_root_dir=log_root_dir)
->>>>>>> 154ed3b7
 
     try:
         experiment = experiment_class(experiment_config)
