--- conflicted
+++ resolved
@@ -163,32 +163,6 @@
     #     .set_hardware(specific_gpu=1) \
     #     .get_config()
 
-<<<<<<< HEAD
-    # for making a toy experiment
-    experiment_config.running.n_epochs = 2
-    experiment_config.logging.plot_frequency = 1
-    experiment_config.logging.util_loss_frequency = 1
-    experiment_config.logging.plot_points = 10
-    experiment_config.logging.util_loss_batch_size = 2 ** 2
-    experiment_config.logging.util_loss_grid_size = 2 ** 2
-    experiment_config.learning.batch_size = 2 ** 2
-    experiment_config.logging.eval_batch_size = 2 ** 2
-
-    try:
-        experiment = experiment_class(experiment_config)
-
-        # Could only be done here and not inside Experiment itself while the checking depends on Experiment subclasses
-        if ConfigurationManager.experiment_config_could_be_saved_properly(experiment_config):
-            experiment.run()        
-        else:
-            raise Exception('Unable to perform the correct serialization')
-
-    except KeyboardInterrupt:
-        print('\nKeyboardInterrupt: released memory after interruption')
-        torch.cuda.empty_cache()
-        
-=======
     experiment = experiment_class(experiment_config)
     experiment.run()
     torch.cuda.empty_cache()
->>>>>>> d2a8ee2b
