--- conflicted
+++ resolved
@@ -16,21 +16,10 @@
 from bnelearn.experiment.multi_unit_experiment import MultiUnitExperiment, SplitAwardExperiment
 import warnings
 from bnelearn.experiment.presets import (llg, llllgg, multiunit,
-<<<<<<< HEAD
-                                         single_item_asymmetric_uniform,
-                                         single_item_gaussian_symmetric,
-                                         single_item_uniform_symmetric,
-                                         splitaward)
-
-from dataclasses import dataclass, field, asdict
-
-
-=======
                                          single_item_asymmetric_uniform_disjunct,
                                          single_item_asymmetric_uniform_overlapping,
                                          single_item_gaussian_symmetric, mineral_rights,
                                          single_item_uniform_symmetric, splitaward)
->>>>>>> ae11cc12
 
 if __name__ == '__main__':
     '''
@@ -84,14 +73,11 @@
                                'scale_sigma_by_model_size': True}
     )
 
-<<<<<<< HEAD
-=======
     # General logging configs
     # logging_configuration.stopping_criterion_rel_util_loss_diff = 0.001
     logging_configuration.save_tb_events_to_csv_detailed=True
     logging_configuration.save_tb_events_to_binary_detailed=True
 
->>>>>>> ae11cc12
     try:
         for i in running_configuration.n_players:
             experiment_configuration.n_players = i
