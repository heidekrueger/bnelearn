import sys
import os
import torch
import fire

import torch

sys.path.append(os.path.realpath('.'))
sys.path.append(os.path.join(os.path.expanduser('~'), 'bnelearn'))

<<<<<<< HEAD
#pylint: disable=wrong-import-position
from bnelearn.experiment.configuration_manager import ConfigurationManager 
=======
from bnelearn.experiment.gpu_controller import GPUController
from bnelearn.experiment.configurations import RunningConfiguration, ExperimentConfiguration, \
                                               LoggingConfiguration, LearningConfiguration
from bnelearn.experiment.single_item_experiment import UniformSymmetricPriorSingleItemExperiment, \
                                                       GaussianSymmetricPriorSingleItemExperiment, \
                                                       TwoPlayerAsymmetricUniformPriorSingleItemExperiment
from bnelearn.experiment.combinatorial_experiment import LLGExperiment, LLLLGGExperiment
from bnelearn.experiment.multi_unit_experiment import MultiUnitExperiment, SplitAwardExperiment
import warnings
from bnelearn.experiment.presets import (llg, llllgg, multiunit,
                                         single_item_asymmetric_uniform,
                                         single_item_gaussian_symmetric,
                                         single_item_uniform_symmetric,
                                         splitaward)

from dataclasses import dataclass, field, asdict


>>>>>>> cdf698aa

if __name__ == '__main__':
    '''
    Runs predefined experiments with individual parameters
    fire.Fire() asks you to decide for one of the experiments defined above
    by writing its name and define the required (and optional) parameters
    e.g.:
        experiment.py single_item_uniform_symmetric 1 20 [2,3] 'first_price'

    alternatively instead of fire.Fire() use, e.g.:
        single_item_uniform_symmetric(1,20,[2,3],'first_price')

    '''
    # running_configuration, logging_configuration, experiment_configuration, experiment_class = \
    #     fire.Fire()

<<<<<<< HEAD
    # Run from a file
    # experiment_config = logging.get_experiment_config_from_configurations_log()
    # experiment_class = ConfigurationManager.get_class_by_experiment_type(experiment_config.experiment_class)

    # Well, path is user-specific
    log_root_dir = os.path.join(os.path.expanduser('~'), 'bnelearn', 'experiments')

    # ToDo reset all the commented out settings to the same number of runs and epochs as before
    #experiment_config, experiment_class = ConfigurationManager(experiment_type='single_item_uniform_symmetric') \
    #    .get_config(save_tb_events_to_csv_detailed=True, log_root_dir=log_root_dir, n_runs=1, n_epochs=200)
    # experiment_config, experiment_class = ConfigurationManager(experiment_type='single_item_gaussian_symmetric') \
    #     .get_config(log_root_dir=log_root_dir)

    # All three next experiments get AssertionError: scalar should be 0D
    # experiment_config, experiment_class = \
    #    ConfigurationManager(experiment_type='single_item_asymmetric_uniform_overlapping') \
    #    .get_config(log_root_dir=log_root_dir)
    # experiment_config, experiment_class = \
    #     ConfigurationManager(experiment_type='single_item_asymmetric_uniform_disjunct') \
    #     .get_config(log_root_dir=log_root_dir)
    # experiment_config, experiment_class = ConfigurationManager(experiment_type='llg') \
    #     .with_correlation(gamma=0.0) \
    #     .get_config(log_root_dir=log_root_dir,
    #                 n_runs=1, n_epochs=100, specific_gpu=1,
    #                 # payment_rule='proxy',
    #                 )
=======
    # running_configuration, logging_configuration, experiment_configuration, experiment_class = \
    #     fire.Fire()
    # running_configuration, logging_configuration, experiment_configuration, experiment_class = \
    #     single_item_uniform_symmetric(2, 10, [2], 'first_price', model_sharing=True, logging=enable_logging)
    # logging_configuration.save_tb_events_to_binary_detailed = True
    # logging_configuration.save_tb_events_to_csv_detailed = True

    # running_configuration, logging_configuration, experiment_configuration, experiment_class = \
    #      single_item_gaussian_symmetric(2, 100, [2], 'second_price', logging=enable_logging, specific_gpu=0)
    running_configuration, logging_configuration, experiment_configuration, experiment_class =\
        llg(3,200,'nearest_bid', gamma = 0.5, model_sharing=True, specific_gpu=1, logging=enable_logging)
    # running_configuration, logging_configuration, experiment_configuration, experiment_class = \
    #    llllgg(2,10,'first_price',model_sharing=False, logging=enable_logging)
    running_configuration, logging_configuration, experiment_configuration, experiment_class = \
      multiunit(n_runs=2, n_epochs=10, n_players=[2], n_units=2, payment_rule='first_price', logging=enable_logging)
    # running_configuration, logging_configuration, experiment_configuration, experiment_class = \
    #   splitaward(1, 10, [2], logging=enable_logging)
    # running_configuration, logging_configuration, experiment_configuration, experiment_class = \
    #   splitaward(1, 100, [2], logging=enable_logging)
    #running_configuration, logging_configuration, experiment_configuration, experiment_class = \
    #   single_item_asymmetric_uniform_overlapping(n_runs=1, n_epochs=500, logging=enable_logging)
    #running_configuration, logging_configuration, experiment_configuration, experiment_class = \
    #   single_item_asymmetric_uniform_disjunct(n_runs=1, n_epochs=500, logging=enable_logging)
>>>>>>> cdf698aa


<<<<<<< HEAD
    # experiment_config, experiment_class = ConfigurationManager(experiment_type='llllgg') \
    #     .get_config(log_root_dir=log_root_dir)

    experiment_config, experiment_class = ConfigurationManager(experiment_type='multiunit') \
        .get_config(log_root_dir=log_root_dir)
    # experiment_config, experiment_class = ConfigurationManager(experiment_type='splitaward')\
    #     .get_config(log_root_dir=log_root_dir)
=======
>>>>>>> cdf698aa
    try:
        experiment = experiment_class(experiment_config)
        #TODO: this is a short term fix - we can only determine whether BNE exists once experiment has been initialized.
        # Medium Term -->  Set 'opt logging in experiment itself.
        if experiment.known_bne:
            experiment.logging.log_metrics = {
                'opt': True,
                'l2': True,
                'util_loss': True
            }

        # Could only be done here and not inside Experiment itself while the checking depends on Experiment subclasses
        if ConfigurationManager.experiment_config_could_be_serialized_properly(experiment_config):
            experiment.run()
        else:
            raise Exception('Unable to perform the correct serialization')
    except KeyboardInterrupt:
        print('\nKeyboardInterrupt: released memory after interruption')
        torch.cuda.empty_cache()<|MERGE_RESOLUTION|>--- conflicted
+++ resolved
@@ -8,29 +8,8 @@
 sys.path.append(os.path.realpath('.'))
 sys.path.append(os.path.join(os.path.expanduser('~'), 'bnelearn'))
 
-<<<<<<< HEAD
 #pylint: disable=wrong-import-position
 from bnelearn.experiment.configuration_manager import ConfigurationManager 
-=======
-from bnelearn.experiment.gpu_controller import GPUController
-from bnelearn.experiment.configurations import RunningConfiguration, ExperimentConfiguration, \
-                                               LoggingConfiguration, LearningConfiguration
-from bnelearn.experiment.single_item_experiment import UniformSymmetricPriorSingleItemExperiment, \
-                                                       GaussianSymmetricPriorSingleItemExperiment, \
-                                                       TwoPlayerAsymmetricUniformPriorSingleItemExperiment
-from bnelearn.experiment.combinatorial_experiment import LLGExperiment, LLLLGGExperiment
-from bnelearn.experiment.multi_unit_experiment import MultiUnitExperiment, SplitAwardExperiment
-import warnings
-from bnelearn.experiment.presets import (llg, llllgg, multiunit,
-                                         single_item_asymmetric_uniform,
-                                         single_item_gaussian_symmetric,
-                                         single_item_uniform_symmetric,
-                                         splitaward)
-
-from dataclasses import dataclass, field, asdict
-
-
->>>>>>> cdf698aa
 
 if __name__ == '__main__':
     '''
@@ -47,7 +26,6 @@
     # running_configuration, logging_configuration, experiment_configuration, experiment_class = \
     #     fire.Fire()
 
-<<<<<<< HEAD
     # Run from a file
     # experiment_config = logging.get_experiment_config_from_configurations_log()
     # experiment_class = ConfigurationManager.get_class_by_experiment_type(experiment_config.experiment_class)
@@ -74,34 +52,8 @@
     #                 n_runs=1, n_epochs=100, specific_gpu=1,
     #                 # payment_rule='proxy',
     #                 )
-=======
-    # running_configuration, logging_configuration, experiment_configuration, experiment_class = \
-    #     fire.Fire()
-    # running_configuration, logging_configuration, experiment_configuration, experiment_class = \
-    #     single_item_uniform_symmetric(2, 10, [2], 'first_price', model_sharing=True, logging=enable_logging)
-    # logging_configuration.save_tb_events_to_binary_detailed = True
-    # logging_configuration.save_tb_events_to_csv_detailed = True
-
-    # running_configuration, logging_configuration, experiment_configuration, experiment_class = \
-    #      single_item_gaussian_symmetric(2, 100, [2], 'second_price', logging=enable_logging, specific_gpu=0)
-    running_configuration, logging_configuration, experiment_configuration, experiment_class =\
-        llg(3,200,'nearest_bid', gamma = 0.5, model_sharing=True, specific_gpu=1, logging=enable_logging)
-    # running_configuration, logging_configuration, experiment_configuration, experiment_class = \
-    #    llllgg(2,10,'first_price',model_sharing=False, logging=enable_logging)
-    running_configuration, logging_configuration, experiment_configuration, experiment_class = \
-      multiunit(n_runs=2, n_epochs=10, n_players=[2], n_units=2, payment_rule='first_price', logging=enable_logging)
-    # running_configuration, logging_configuration, experiment_configuration, experiment_class = \
-    #   splitaward(1, 10, [2], logging=enable_logging)
-    # running_configuration, logging_configuration, experiment_configuration, experiment_class = \
-    #   splitaward(1, 100, [2], logging=enable_logging)
-    #running_configuration, logging_configuration, experiment_configuration, experiment_class = \
-    #   single_item_asymmetric_uniform_overlapping(n_runs=1, n_epochs=500, logging=enable_logging)
-    #running_configuration, logging_configuration, experiment_configuration, experiment_class = \
-    #   single_item_asymmetric_uniform_disjunct(n_runs=1, n_epochs=500, logging=enable_logging)
->>>>>>> cdf698aa
 
 
-<<<<<<< HEAD
     # experiment_config, experiment_class = ConfigurationManager(experiment_type='llllgg') \
     #     .get_config(log_root_dir=log_root_dir)
 
@@ -109,8 +61,6 @@
         .get_config(log_root_dir=log_root_dir)
     # experiment_config, experiment_class = ConfigurationManager(experiment_type='splitaward')\
     #     .get_config(log_root_dir=log_root_dir)
-=======
->>>>>>> cdf698aa
     try:
         experiment = experiment_class(experiment_config)
         #TODO: this is a short term fix - we can only determine whether BNE exists once experiment has been initialized.
