"""
Runs predefined experiments with individual parameters
fire.Fire() asks you to decide for one of the experiments defined above
by writing its name and define the required (and optional) parameters
e.g.:
    experiment.py single_item_uniform_symmetric 1 20 [2,3] 'first_price'

alternatively instead of fire.Fire() use, e.g.:
    single_item_uniform_symmetric(1,20,[2,3],'first_price')

"""
import os
import sys

import torch

# put bnelearn imports after this.
# pylint: disable=wrong-import-position
sys.path.append(os.path.realpath('.'))
sys.path.append(os.path.join(os.path.expanduser('~'), 'bnelearn'))

from bnelearn.experiment.configuration_manager import ConfigurationManager  # pylint: disable=import-error


if __name__ == '__main__':

    # path is user-specific
    log_root_dir = os.path.join(os.path.expanduser('~'), 'bnelearn', 'experiments', 'debug')

    # Run exps that contain integration
    experiment_types = ['splitaward']  # ['single_item_gaussian_symmetric', 'multiunit', 'splitaward']
    for experiment_type in experiment_types:
        experiment_config, experiment_class = \
            ConfigurationManager(
                experiment_type=experiment_type,
                n_runs=1,
                n_epochs=200
                ) \
            .set_setting(
                payment_rule='first_price' if experiment_type == 'multiunit' else 'None',
                constant_marginal_values=True,
                # correlation_groups=[[0, 1, 2]],
                # correlation_types='independent',
                # gamma=0.0
                ) \
            .set_logging(
                eval_batch_size=2**9,
                util_loss_batch_size=2**9,
                util_loss_grid_size=2**10,
                util_loss_frequency=50,
                best_response=True,
                cache_eval_actions=True,
                log_root_dir=log_root_dir,
                ) \
            .set_learning(
                # model_sharing=False
                ) \
            .set_hardware(
                specific_gpu=4,
                max_cpu_threads=1,
            ) \
            .get_config()
        experiment = experiment_class(experiment_config)
        experiment.run()
        torch.cuda.empty_cache()

    # Run from a file
    # experiment_config = logging.get_experiment_config_from_configurations_log()
    # experiment_class = ConfigurationManager \
    #    .get_class_by_experiment_type(experiment_config.experiment_class)



    ### SINGLE ITEM EXPERIMENTS ###

    # experiment_config, experiment_class = ConfigurationManager(experiment_type='single_item_uniform_symmetric', n_runs=1,
    #                                                            n_epochs=200) \
    #     .set_setting(risk=1.1)\
    #     .set_logging(log_root_dir=log_root_dir, save_tb_events_to_csv_detailed=True)\
    #     .set_learning(pretrain_iters=5) \
    #     .set_logging(eval_batch_size=2**4).get_config()
    # experiment_config, experiment_class = \
    #     ConfigurationManager(
    #         experiment_type='single_item_gaussian_symmetric',
    #         n_runs=1,
    #         n_epochs=200
    #         ) \
    #     .set_setting(
    #         # correlation_groups=[[0, 1, 2]],
    #         # correlation_types='independent',
    #         # gamma=0.0
    #         ) \
    #     .set_logging(
    #         eval_batch_size=2**18,
    #         util_loss_batch_size=2**10,
    #         util_loss_grid_size=2**10,
    #         util_loss_frequency=10,
    #         cache_eval_actions=True,
    #         log_root_dir=log_root_dir,
    #         save_tb_events_to_csv_detailed=True
    #         ) \
    #     .set_learning(
    #         model_sharing=False
    #         ) \
    #     .set_hardware(
    #         specific_gpu=7
    #     ) \
    #     .get_config()

    # experiment_config, experiment_class = ConfigurationManager(experiment_type='single_item_gaussian_symmetric',
    #                                                            n_runs=2, n_epochs=200)\
    #     .set_logging(log_root_dir=log_root_dir, save_tb_events_to_csv_detailed=True).get_config()

    #All three next experiments get AssertionError: scalar should be 0D
    # experiment_config, experiment_class = ConfigurationManager(
    #    experiment_type='single_item_asymmetric_uniform_overlapping',
    #    n_runs=1, n_epochs=20000
    # ) \
    #     .set_logging(log_root_dir=log_root_dir) \
    # #     .get_config()
    # experiment_config, experiment_class = \
    #     ConfigurationManager(
    #         experiment_type='single_item_uniform_symmetric',
    #         n_runs=1, n_epochs=500
    #     ) \
    #     .set_learning(
    #         learner_type='PGLearner',
    #         pretrain_iters=500
    #     ) \
    #     .set_logging(
    #         eval_batch_size=2**18,
    #         util_loss_batch_size=2**10,
    #         util_loss_grid_size=2**10,
    #         util_loss_frequency=50,
    #         plot_frequency=10,
    #         log_root_dir=log_root_dir) \
    #     .get_config()
<<<<<<< HEAD
    # experiment_config, experiment_class = \
    #     ConfigurationManager(
    #         experiment_type='single_item_uniform_symmetric',
    #         n_runs=1, n_epochs=500
    #     ) \
    #     .set_learning(
    #         learner_type='PGLearner',
    #         pretrain_iters=500
    #     ) \
    #     .set_logging(
    #         eval_batch_size=2**18,
    #         util_loss_batch_size=2**10,
    #         util_loss_grid_size=2**10,
    #         util_loss_frequency=50,
    #         plot_frequency=10,
    #         log_root_dir=log_root_dir) \
    #     .get_config()
=======
>>>>>>> ef424776

    # experiment_config, experiment_class = ConfigurationManager(experiment_type='llg', n_runs=1, n_epochs=3) \
    #     .set_setting(gamma=0.5) \
    #     .set_logging(log_root_dir=log_root_dir,  util_loss_batch_size=2 ** 7, util_loss_grid_size=2 ** 6,
    #                  util_loss_frequency=1).get_config()

    # experiment_config, experiment_class = ConfigurationManager(experiment_type='llllgg', n_runs=1, n_epochs=200) \
    #     .set_logging(log_root_dir=log_root_dir) \
    #     .get_config()

    # RuntimeError: Sizes of tensors must match
<<<<<<< HEAD
    # experiment_config, experiment_class = \
    #     ConfigurationManager(
    #         experiment_type='multiunit', n_runs=1, n_epochs=2000
    #     ) \
    #     .set_setting(
    #         payment_rule='uniform',
    #     ) \
    #     .set_learning(
    #         model_sharing=True,
    #         pretrain_iters=100,
    #     ) \
    #     .set_logging(
    #         eval_batch_size=2**18,
    #         util_loss_batch_size=2**9,
    #         util_loss_grid_size=2**10,
    #         util_loss_frequency=50,
    #         best_response=True,
    #         cache_eval_actions=True,
    #         log_root_dir=log_root_dir,
    #     ) \
    #     .set_hardware(
    #         specific_gpu=7
    #     ) \
    #     .get_config()
=======

    experiment_config, experiment_class = \
        ConfigurationManager(
            experiment_type='llg_full',
            n_runs=1, n_epochs=500,
            seeds=[69]
        ) \
        .set_setting(
            payment_rule='mrcs_favored',
        ) \
        .set_learning(
            batch_size=2**15,
            model_sharing=True,
            pretrain_iters=500,
        ) \
        .set_logging(
            eval_batch_size=2**10,
            util_loss_batch_size=2**8,
            util_loss_grid_size=2**10,
            util_loss_frequency=50,
            best_response=True,
            plot_frequency=25,
            cache_eval_actions=True,
            log_root_dir=log_root_dir,
        ) \
        .set_hardware(
            specific_gpu=7
        ) \
        .get_config()
>>>>>>> ef424776

    # experiment_config, experiment_class = ConfigurationManager(
    #       experiment_type='splitaward',n_runs=1, n_epochs=200
    # ) \
    #     .set_logging(log_root_dir=log_root_dir) \
    #     .get_config()
    # experiment_config, experiment_class = ConfigurationManager(
    #    experiment_type='multiunit', n_runs=1, n_epochs=2
    # ) \
    #     .set_logging(log_root_dir=log_root_dir,
    #                  save_tb_events_to_csv_detailed=True) \
    #     .set_setting().set_learning().set_hardware() \
    #     .get_config()


    ### COMBINATRORIAL EXPERIMENTS ###
    # experiment_config, experiment_class = ConfigurationManager(
    #     experiment_type='llg', n_runs=1, n_epochs=1000
    # ) \
    #     .set_setting(gamma=0.5) \
    #     .set_logging(
    #        log_root_dir=log_root_dir,
    #        util_loss_batch_size=2 ** 10,
    #        util_loss_grid_size=2 ** 8,
    #        util_loss_frequency=20) \
    #     .get_config()
    # experiment_config, experiment_class = ConfigurationManager(
    #     experiment_type='llg_full', n_runs=1, n_epochs=10000) \
    #     .set_setting(payment_rule='mrcs_favored') \
    #     .set_learning(batch_size=2**18) \
    #     .set_logging(
    #         eval_batch_size=2**18,
    #         log_root_dir=log_root_dir,
    #         util_loss_batch_size=2**10,
    #         util_loss_grid_size=2**10,
    #         util_loss_frequency=1000,
    #         plot_frequency=10) \
    #     .set_hardware(specific_gpu=3) \
    #     .get_config()
    # experiment_config, experiment_class = ConfigurationManager(
    #    experiment_type='llllgg', n_runs=1, n_epochs=200
    # ) \
    #     .set_learning(batch_size=2**7) \
    #     .set_setting(core_solver='mpc', payment_rule='nearest_vcg') \
    #     .set_logging(log_root_dir=log_root_dir, log_metrics={'util_loss': True},
    #                  util_loss_frequency=5, plot_frequency=5) \
    #     .get_config()


    ### INTERDEPENDENT EXPERIMENTS ###
    # experiment_config, experiment_class = ConfigurationManager(
    #     experiment_type='mineral_rights', n_runs=1, n_epochs=1000
    # ) \
    #     .set_learning(pretrain_iters=3) \
    #     .set_logging(
    #         log_root_dir=log_root_dir,
    #         util_loss_frequency=10) \
    #     .set_hardware(specific_gpu=7) \
    #     .get_config()
    # experiment_config, experiment_class = ConfigurationManager(
    #     experiment_type='affiliated_observations', n_runs=1, n_epochs=100
    # ) \
    #     .set_learning(pretrain_iters=1) \
    #     .set_logging(log_root_dir=log_root_dir) \
    #     .set_hardware(specific_gpu=1) \
    #     .get_config()

    ### DOUBLE AUCTION EXPERIMENTS ###
    experiment_config, experiment_class = \
        ConfigurationManager(
            experiment_type='double_auction_single_item_uniform_symmetric',
            n_runs=1,
            n_epochs=2000
        ) \
        .set_setting(
            # risk=1.0,
            payment_rule='k_price',
            k=0.5,
            # n_buyers=2,
            # n_sellers=1
        ) \
        .set_logging(
            eval_batch_size=2**22,
            util_loss_batch_size=2**10,
            util_loss_grid_size=2**8,
            util_loss_frequency=50,
            best_response=True,
            log_root_dir=log_root_dir,
        ) \
        .set_learning(
            # model_sharing=False,
            pretrain_iters=50,
        ) \
        .set_hardware(
            specific_gpu=7
        ) \
        .get_config()

    # for making a toy experiment
    # experiment_config.running.n_epochs = 2
    # experiment_config.logging.plot_frequency = 1
    # experiment_config.logging.util_loss_frequency = 1
    # experiment_config.logging.plot_points = 10
    # experiment_config.logging.util_loss_batch_size = 2 ** 2
    # experiment_config.logging.util_loss_grid_size = 2 ** 2
    # experiment_config.learning.batch_size = 2 ** 2
    # experiment_config.logging.eval_batch_size = 2 ** 2

    # try:
    #     experiment = experiment_class(experiment_config)

    #     # Could only be done here and not inside Experiment itself while the checking depends on Experiment subclasses
    #     if ConfigurationManager.experiment_config_could_be_saved_properly(experiment_config):
    #         experiment.run()
    #     else:
    #         raise Exception('Unable to perform the correct serialization')

    # except KeyboardInterrupt:
    #     print('\nKeyboardInterrupt: released memory after interruption')
    #     torch.cuda.empty_cache()
    experiment = experiment_class(experiment_config)
    experiment.run()
    torch.cuda.empty_cache()<|MERGE_RESOLUTION|>--- conflicted
+++ resolved
@@ -135,26 +135,6 @@
     #         plot_frequency=10,
     #         log_root_dir=log_root_dir) \
     #     .get_config()
-<<<<<<< HEAD
-    # experiment_config, experiment_class = \
-    #     ConfigurationManager(
-    #         experiment_type='single_item_uniform_symmetric',
-    #         n_runs=1, n_epochs=500
-    #     ) \
-    #     .set_learning(
-    #         learner_type='PGLearner',
-    #         pretrain_iters=500
-    #     ) \
-    #     .set_logging(
-    #         eval_batch_size=2**18,
-    #         util_loss_batch_size=2**10,
-    #         util_loss_grid_size=2**10,
-    #         util_loss_frequency=50,
-    #         plot_frequency=10,
-    #         log_root_dir=log_root_dir) \
-    #     .get_config()
-=======
->>>>>>> ef424776
 
     # experiment_config, experiment_class = ConfigurationManager(experiment_type='llg', n_runs=1, n_epochs=3) \
     #     .set_setting(gamma=0.5) \
@@ -166,7 +146,6 @@
     #     .get_config()
 
     # RuntimeError: Sizes of tensors must match
-<<<<<<< HEAD
     # experiment_config, experiment_class = \
     #     ConfigurationManager(
     #         experiment_type='multiunit', n_runs=1, n_epochs=2000
@@ -186,32 +165,6 @@
     #         best_response=True,
     #         cache_eval_actions=True,
     #         log_root_dir=log_root_dir,
-    #     ) \
-    #     .set_hardware(
-    #         specific_gpu=7
-    #     ) \
-    #     .get_config()
-=======
-
-    experiment_config, experiment_class = \
-        ConfigurationManager(
-            experiment_type='llg_full',
-            n_runs=1, n_epochs=500,
-            seeds=[69]
-        ) \
-        .set_setting(
-            payment_rule='mrcs_favored',
-        ) \
-        .set_learning(
-            batch_size=2**15,
-            model_sharing=True,
-            pretrain_iters=500,
-        ) \
-        .set_logging(
-            eval_batch_size=2**10,
-            util_loss_batch_size=2**8,
-            util_loss_grid_size=2**10,
-            util_loss_frequency=50,
             best_response=True,
             plot_frequency=25,
             cache_eval_actions=True,
@@ -221,7 +174,6 @@
             specific_gpu=7
         ) \
         .get_config()
->>>>>>> ef424776
 
     # experiment_config, experiment_class = ConfigurationManager(
     #       experiment_type='splitaward',n_runs=1, n_epochs=200
@@ -241,7 +193,6 @@
     # experiment_config, experiment_class = ConfigurationManager(
     #     experiment_type='llg', n_runs=1, n_epochs=1000
     # ) \
-    #     .set_setting(gamma=0.5) \
     #     .set_logging(
     #        log_root_dir=log_root_dir,
     #        util_loss_batch_size=2 ** 10,
