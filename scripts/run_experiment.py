--- conflicted
+++ resolved
@@ -151,36 +151,6 @@
         .get_config()
 
     # RuntimeError: Sizes of tensors must match
-<<<<<<< HEAD
-    # experiment_config, experiment_class = \
-    #     ConfigurationManager(
-    #         experiment_type='multiunit', n_runs=1, n_epochs=2000
-    #     ) \
-    #     .set_setting(
-    #         payment_rule='uniform',
-    #     ) \
-    #     .set_learning(
-    #         model_sharing=True,
-    #         pretrain_iters=100,
-    #     ) \
-    #     .set_logging(
-    #         eval_batch_size=2**18,
-    #         util_loss_batch_size=2**9,
-    #         util_loss_grid_size=2**10,
-    #         util_loss_frequency=50,
-    #         best_response=True,
-    #         cache_eval_actions=True,
-    #         log_root_dir=log_root_dir,
-            best_response=True,
-            plot_frequency=25,
-            cache_eval_actions=True,
-            log_root_dir=log_root_dir,
-        ) \
-        .set_hardware(
-            specific_gpu=7
-        ) \
-        .get_config()
-=======
 
     # experiment_config, experiment_class = \
     #     ConfigurationManager(
@@ -210,7 +180,6 @@
     #         specific_gpu=7
     #     ) \
     #     .get_config()
->>>>>>> 12e931d4
 
     # experiment_config, experiment_class = ConfigurationManager(
     #       experiment_type='splitaward',n_runs=1, n_epochs=200
@@ -277,62 +246,6 @@
     #     .set_hardware(specific_gpu=1) \
     #     .get_config()
 
-<<<<<<< HEAD
-    ### DOUBLE AUCTION EXPERIMENTS ###
-    experiment_config, experiment_class = \
-        ConfigurationManager(
-            experiment_type='double_auction_single_item_uniform_symmetric',
-            n_runs=1,
-            n_epochs=2000
-        ) \
-        .set_setting(
-            # risk=1.0,
-            payment_rule='k_price',
-            k=0.5,
-            # n_buyers=2,
-            # n_sellers=1
-        ) \
-        .set_logging(
-            eval_batch_size=2**22,
-            util_loss_batch_size=2**10,
-            util_loss_grid_size=2**8,
-            util_loss_frequency=50,
-            best_response=True,
-            log_root_dir=log_root_dir,
-        ) \
-        .set_learning(
-            # model_sharing=False,
-            pretrain_iters=50,
-        ) \
-        .set_hardware(
-            specific_gpu=7
-        ) \
-        .get_config()
-
-    # for making a toy experiment
-    # experiment_config.running.n_epochs = 2
-    # experiment_config.logging.plot_frequency = 1
-    # experiment_config.logging.util_loss_frequency = 1
-    # experiment_config.logging.plot_points = 10
-    # experiment_config.logging.util_loss_batch_size = 2 ** 2
-    # experiment_config.logging.util_loss_grid_size = 2 ** 2
-    # experiment_config.learning.batch_size = 2 ** 2
-    # experiment_config.logging.eval_batch_size = 2 ** 2
-
-    # try:
-    #     experiment = experiment_class(experiment_config)
-
-    #     # Could only be done here and not inside Experiment itself while the checking depends on Experiment subclasses
-    #     if ConfigurationManager.experiment_config_could_be_saved_properly(experiment_config):
-    #         experiment.run()
-    #     else:
-    #         raise Exception('Unable to perform the correct serialization')
-
-    # except KeyboardInterrupt:
-    #     print('\nKeyboardInterrupt: released memory after interruption')
-    #     torch.cuda.empty_cache()
-=======
->>>>>>> 12e931d4
     experiment = experiment_class(experiment_config)
     experiment.run()
     torch.cuda.empty_cache()