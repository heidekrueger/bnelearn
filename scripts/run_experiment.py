--- conflicted
+++ resolved
@@ -58,24 +58,22 @@
     #     .set_setting(gamma=0.5) \
     #     .set_logging(log_root_dir=log_root_dir, util_loss_batch_size=2 ** 7, util_loss_grid_size=2 ** 6,
     #                  util_loss_frequency=1).get_config()
-<<<<<<< HEAD
 
-    # TODO error in L2 calc for setting (see VCG)
-    experiment_config, experiment_class = ConfigurationManager(
-        experiment_type='llg_full', n_runs=1, n_epochs=10000) \
-        .set_setting(payment_rule='mrcs_favored') \
-        .set_learning(batch_size=2**18) \
-        .set_logging(
-            eval_batch_size=2**18,
-            log_root_dir=log_root_dir,
-            util_loss_batch_size=2**10,
-            util_loss_grid_size=2**10,
-            util_loss_frequency=1000,
-            plot_frequency=10,
-            cache_eval_actions=False,
-            stopping_criterion_frequency=100000) \
-        .set_hardware(specific_gpu=3) \
-        .get_config()
+    # experiment_config, experiment_class = ConfigurationManager(
+    #     experiment_type='llg_full', n_runs=1, n_epochs=10000) \
+    #     .set_setting(payment_rule='mrcs_favored') \
+    #     .set_learning(batch_size=2**18) \
+    #     .set_logging(
+    #         eval_batch_size=2**18,
+    #         log_root_dir=log_root_dir,
+    #         util_loss_batch_size=2**10,
+    #         util_loss_grid_size=2**10,
+    #         util_loss_frequency=1000,
+    #         plot_frequency=10,
+    #         cache_eval_actions=False,
+    #         stopping_criterion_frequency=100000) \
+    #     .set_hardware(specific_gpu=3) \
+    #     .get_config()
     # experiment_config, experiment_class = \
     #     ConfigurationManager(
     #         experiment_type='llllgg',
@@ -85,10 +83,6 @@
     #     .set_learning(batch_size=2**7) \
     #     .set_setting(core_solver='mpc', payment_rule='nearest_vcg') \
     #     .set_logging(log_root_dir=log_root_dir, log_metrics={}) \
-=======
-    # experiment_config, experiment_class = ConfigurationManager(experiment_type='llllgg', n_runs=1, n_epochs=200) \
-    #     .set_logging(log_root_dir=log_root_dir) \
->>>>>>> d62b34ad
     #     .get_config()
     # RuntimeError: Sizes of tensors must match
     # experiment_config, experiment_class = ConfigurationManager(experiment_type='multiunit',n_runs=1, n_epochs=200) \
