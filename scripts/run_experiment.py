--- conflicted
+++ resolved
@@ -10,27 +10,8 @@
 sys.path.append(os.path.realpath('.'))
 sys.path.append(os.path.join(os.path.expanduser('~'), 'bnelearn'))
 
-<<<<<<< HEAD
-import fire
-import torch
-
-from bnelearn.experiment.configurations import (ExperimentConfiguration, LearningConfiguration,
-                                                LoggingConfiguration, RunningConfiguration)
-from bnelearn.experiment.gpu_controller import GPUController
-from bnelearn.experiment import (GaussianSymmetricPriorSingleItemExperiment,
-                                 TwoPlayerAsymmetricUniformPriorSingleItemExperiment,
-                                 UniformSymmetricPriorSingleItemExperiment,
-                                 LLGExperiment, LLLLGGExperiment, MultiUnitExperiment, SplitAwardExperiment)
-from bnelearn.experiment.presets import (llg, llllgg, multiunit,
-                                         single_item_asymmetric_uniform_disjunct,
-                                         single_item_asymmetric_uniform_overlapping,
-                                         single_item_gaussian_symmetric, itembidding,
-                                         single_item_uniform_symmetric, splitaward)
-from bnelearn.util.convergence_check import get_distance_of_learned_strategies
-=======
 from bnelearn.util import logging
 from bnelearn.experiment.configuration_manager import ConfigurationManager  # pylint: disable=import-error
->>>>>>> 90b7d2f9
 
 if __name__ == '__main__':
     '''
@@ -47,53 +28,6 @@
     # running_configuration, logging_configuration, experiment_configuration, experiment_class = \
     #     fire.Fire()
 
-<<<<<<< HEAD
-    # running_configuration, logging_configuration, experiment_configuration, experiment_class = \
-    #     single_item_gaussian_symmetric(2, 100, [2], 'second_price', logging=enable_logging, specific_gpu=0)
-    # running_configuration, logging_configuration, experiment_configuration, experiment_class =\
-    #     llg(2,100,'nearest_zero',specific_gpu=1, logging=enable_logging)
-    # running_configuration, logging_configuration, experiment_configuration, experiment_class = \
-    #     llllgg(n_runs,n_epochs, util_loss_batch_size=2**12, util_loss_frequency=1000,
-    #            payment_rule='first_price',core_solver="NoCore",parallel = 1, model_sharing=True,
-    #            logging=enable_logging)
-    # running_configuration, logging_configuration, experiment_configuration, experiment_class = \
-    #     multiunit(n_runs=2, n_epochs=100, n_players=[2], n_units=2, payment_rule='first_price',
-    #               logging=enable_logging)
-    # running_configuration, logging_configuration, experiment_configuration, experiment_class = \
-    #     splitaward(1, 100, [2], logging=enable_logging)
-    # running_configuration, logging_configuration, experiment_configuration, experiment_class = \
-    #     single_item_asymmetric_uniform_overlapping(n_runs=1, n_epochs=500, logging=enable_logging)
-    # running_configuration, logging_configuration, experiment_configuration, experiment_class = \
-    #     single_item_asymmetric_uniform_disjunct(n_runs=1, n_epochs=500, logging=enable_logging)
-
-
-    # running_configuration, logging_configuration, experiment_configuration, experiment_class = \
-    #     itembidding(n_runs=1, n_epochs=1, exp_type='XOS',
-    #                 exp_params={'n_collections': 2, 'one_player_w_unit_demand': False}, n_players=[3],
-    #                 n_items=2, logging=enable_logging)
-    running_configuration, logging_configuration, experiment_configuration, experiment_class = \
-        itembidding(n_runs=10, n_epochs=2000, exp_type='XOS', n_players=[3], n_items=3,
-                    exp_params={'n_collections': 1, 'one_player_w_unit_demand': True},
-                    #exp_params={'submodular_factor': .9},
-                    logging=enable_logging)
-
-
-    gpu_configuration = GPUController(specific_gpu=1)
-    learning_configuration = LearningConfiguration(
-        pretrain_iters=100,
-        batch_size=2**18,
-        learner_hyperparams = {'population_size': 64,
-                               'sigma': 1.,
-                               'scale_sigma_by_model_size': True}
-    )
-
-    # General logging configs
-    logging_configuration.util_loss_frequency = 100
-    logging_configuration.util_loss_batch_size: int = 2**12
-    logging_configuration.stopping_criterion_rel_util_loss_diff = 0.001
-    logging_configuration.save_tb_events_to_csv_detailed=True
-    logging_configuration.save_tb_events_to_binary_detailed=True
-=======
     # Run from a file
     # experiment_config = logging.get_experiment_config_from_configurations_log()
     # experiment_class = ConfigurationManager.get_class_by_experiment_type(experiment_config.experiment_class)
@@ -107,9 +41,9 @@
     #     .set_learning(pretrain_iters=5) \
     #     .set_logging(eval_batch_size=2**4).get_config()
 
-    experiment_config, experiment_class = ConfigurationManager(experiment_type='single_item_gaussian_symmetric',
-                                                               n_runs=1, n_epochs=5)\
-        .set_logging(log_root_dir=log_root_dir).get_config()
+    # experiment_config, experiment_class = ConfigurationManager(experiment_type='single_item_gaussian_symmetric',
+    #                                                            n_runs=1, n_epochs=5)\
+    #     .set_logging(log_root_dir=log_root_dir).get_config()
 
     # All three next experiments get AssertionError: scalar should be 0D
     # experiment_config, experiment_class = \
@@ -150,21 +84,25 @@
     #     .set_logging(log_root_dir=log_root_dir) \
     #     .set_hardware(specific_gpu=1) \
     #     .get_config()
->>>>>>> 90b7d2f9
+    experiment_config, experiment_class = ConfigurationManager(
+        'caib', n_runs=10, n_epochs=2000
+    ) \
+        .set_setting(
+            n_players=2,
+            n_items=3,
+            exp_params={'n_collections': 1, 'one_player_w_unit_demand': True},
+            #exp_params={'submodular_factor': .9},\
+        ) \
+        .get_config()
 
     try:
         experiment = experiment_class(experiment_config)
 
-<<<<<<< HEAD
-        get_distance_of_learned_strategies(experiment)
-
-=======
         # Could only be done here and not inside Experiment itself while the checking depends on Experiment subclasses
         if ConfigurationManager.experiment_config_could_be_saved_properly(experiment_config):
             experiment.run()
         else:
             raise Exception('Unable to perform the correct serialization')
->>>>>>> 90b7d2f9
     except KeyboardInterrupt:
         print('\nKeyboardInterrupt: released memory after interruption')
         torch.cuda.empty_cache()
