--- conflicted
+++ resolved
@@ -64,93 +64,6 @@
         experiment.run()
         torch.cuda.empty_cache()
 
-<<<<<<< HEAD
-    # Path is user-specific
-    log_root_dir = os.path.join(
-        os.path.expanduser('~'), 'bnelearn', 'experiments', 'debug')
-
-    experiment_types = [
-        # 'single_item_uniform_symmetric'
-        # 'single_item_asymmetric_beta'
-        # 'single_item_asymmetric_uniform_overlapping',
-        # 'single_item_asymmetric_uniform_disjunct',
-        # 'splitaward',
-        # 'llg_full',
-        'llllgg',
-    ]
-    payment_rules = [
-        # 'first_price',
-        # 'nearest_vcg',
-    ]
-    u_los = [[0.8, 1.2]]
-    u_his = [[1.2, 0.8]]
-
-    for experiment_type in experiment_types:
-        for u_lo, u_hi in zip(u_los, u_his):
-        # for payment_rule in payment_rules:
-            # Set up experiment
-                experiment_config, experiment_class = \
-                    ConfigurationManager(
-                        experiment_type=experiment_type,
-                        n_runs=1,
-                        n_epochs=10000,
-                    ) \
-                    .set_setting(
-                        # payment_rule=payment_rule,
-                        # core_solver='mpc',
-                        # u_lo=u_lo,
-                        # u_hi=u_hi,
-                    ) \
-                    .set_learning(
-                        model_sharing=False,
-                        batch_size=2**12,
-                        # optimizer_type='RMSprop',
-                        # learner_type='PSOLearner',
-                        # pretrain_iters=0,
-                        # learner_hyperparams={
-                        #     'swarm_size': 64,
-                        #     'topology': 'von_neumann',
-                        #     'upper_bounds': 1,
-                        #     'lower_bounds': -1,
-                        #     'reevaluation_frequency': 10,
-                        #     'inertia_weight': .5,
-                        #     # 'cognition': .8,
-                        #     # 'social': .8,
-                        #     # 'pretrain_deviation': .2,
-                        # }
-                        # hidden_nodes=[128, 128],
-                        # learner_hyperparams={
-                        #     'population_size': 64,
-                        #     'sigma': 1.,
-                        #     'scale_sigma_by_model_size': True,
-                        #     # 'regularize': {
-                        #     #     'inital_strength': inital_strength,
-                        #     #     'regularize_decay': regularize_decay,
-                        #     # },
-                        # }
-                    ) \
-                    .set_hardware(
-                        specific_gpu=4,
-                    ) \
-                    .set_logging(
-                        eval_batch_size=2**12,
-                        cache_eval_actions=True,
-                        util_loss_batch_size=2**2,
-                        util_loss_grid_size=2**2,
-                        util_loss_frequency=100,
-                        best_response=True,
-                        log_root_dir=log_root_dir,
-                        save_tb_events_to_csv_detailed=True,
-                        stopping_criterion_frequency=1e8,
-                        save_models=True,
-                        plot_frequency=200,
-                    ) \
-                    .get_config()
-                experiment = experiment_class(experiment_config)
-                experiment.run()
-
-                torch.cuda.empty_cache()
-=======
     # Run from a file
     # experiment_config = logging.get_experiment_config_from_configurations_log()
     # experiment_class = ConfigurationManager \
@@ -325,5 +238,4 @@
 
     # experiment = experiment_class(experiment_config)
     # experiment.run()
-    # torch.cuda.empty_cache()
->>>>>>> 8370f88c
+    # torch.cuda.empty_cache()