--- conflicted
+++ resolved
@@ -27,36 +27,6 @@
     # path is user-specific
     log_root_dir = os.path.join(os.path.expanduser('~'), 'bnelearn', 'experiments')
 
-<<<<<<< HEAD
-    experiment_config, experiment_class = \
-        ConfigurationManager(
-            experiment_type='single_item_uniform_symmetric',
-            n_runs=1,
-            n_epochs=2000
-            ) \
-        .set_setting(
-            ) \
-        .set_logging(
-            eval_batch_size=2**22,
-            util_loss_batch_size=2**15,
-            util_loss_grid_size=2**9,
-            util_loss_frequency=20,
-            plot_frequency=50,
-            best_response=True,
-            cache_eval_actions=True,
-            log_root_dir=log_root_dir,
-            ) \
-        .set_learning(
-            # model_sharing=False
-            ) \
-        .set_hardware(
-            specific_gpu=6,
-        ) \
-        .get_config()
-    experiment = experiment_class(experiment_config)
-    experiment.run()
-    torch.cuda.empty_cache()
-=======
     # Run exps that contain integration
     # experiment_types = ['splitaward']  # ['single_item_gaussian_symmetric', 'multiunit', 'splitaward']
     # for experiment_type in experiment_types:
@@ -93,7 +63,6 @@
     #     experiment = experiment_class(experiment_config)
     #     experiment.run()
     #     torch.cuda.empty_cache()
->>>>>>> 12e931d4
 
     # Run from a file
     # experiment_config = logging.get_experiment_config_from_configurations_log()
@@ -214,49 +183,6 @@
     #         specific_gpu=7
     #     ) \
     #     .get_config()
-<<<<<<< HEAD
-
-    # experiment_config, experiment_class = ConfigurationManager(experiment_type='llg', n_runs=1, n_epochs=3) \
-    #     .set_setting(gamma=0.5) \
-    #     .set_logging(log_root_dir=log_root_dir,  util_loss_batch_size=2 ** 7, util_loss_grid_size=2 ** 6,
-    #                  util_loss_frequency=1).get_config()
-
-    # experiment_config, experiment_class = ConfigurationManager(experiment_type='llllgg', n_runs=1, n_epochs=200) \
-    #     .set_logging(log_root_dir=log_root_dir) \
-    #     .get_config()
-
-    # # RuntimeError: Sizes of tensors must match
-
-    # experiment_config, experiment_class = \
-    #     ConfigurationManager(
-    #         experiment_type='llg_full',
-    #         n_runs=1, n_epochs=500,
-    #         seeds=[69]
-    #     ) \
-    #     .set_setting(
-    #         payment_rule='mrcs_favored',
-    #     ) \
-    #     .set_learning(
-    #         batch_size=2**15,
-    #         model_sharing=True,
-    #         pretrain_iters=500,
-    #     ) \
-    #     .set_logging(
-    #         eval_batch_size=2**10,
-    #         util_loss_batch_size=2**8,
-    #         util_loss_grid_size=2**10,
-    #         util_loss_frequency=50,
-    #         best_response=True,
-    #         plot_frequency=25,
-    #         cache_eval_actions=True,
-    #         log_root_dir=log_root_dir,
-    #     ) \
-    #     .set_hardware(
-    #         specific_gpu=7
-    #     ) \
-    #     .get_config()
-=======
->>>>>>> 12e931d4
 
     # experiment_config, experiment_class = ConfigurationManager(
     #       experiment_type='splitaward',n_runs=1, n_epochs=200
