--- conflicted
+++ resolved
@@ -28,11 +28,7 @@
 ##%%%%%%%%%%%%%%%%%%%%%%%%%%    Settings
 # device and seed
 cuda = True
-<<<<<<< HEAD
-specific_gpu = 1
-=======
 specific_gpu = 0
->>>>>>> d3eff3d6
 
 n_runs = 10
 seeds = list(range(n_runs))
@@ -40,30 +36,17 @@
 
 # Logging and plotting
 logging_options = dict(
-<<<<<<< HEAD
-    log_root = os.path.join(root_path, 'experiments'),
-    save_figure_to_disc_png = True,
-    save_figure_to_disc_svg = False, #for publishing. better quality but a pain to work with
-    plot_epoch = 1000,
-    show_plot_inline = False
-=======
     log_root=os.path.join(root_path, 'experiments'),
     save_figure_to_disc_png=True,
     save_figure_to_disc_svg=True,  # for publishing. better quality but a pain to work with
     plot_epoch=100,
     show_plot_inline=False
->>>>>>> d3eff3d6
 )
 
 # Experiment setting parameters
 n_players = 2
-<<<<<<< HEAD
 auction_mechanism = 'first_price' # one of 'first_price', 'second_price'
 valuation_prior = 'uniform' # for now, one of 'uniform' / 'normal', specific params defined in script
-=======
-auction_mechanism = 'first_price'  # one of 'first_price', 'second_price'
-valuation_prior = 'normal'  # for now, one of 'uniform' / 'normal', specific params defined in script
->>>>>>> d3eff3d6
 risk = 1.0
 
 if risk == 1.0:
@@ -76,13 +59,9 @@
 # Learning
 model_sharing = True
 pretrain_iters = 500
-<<<<<<< HEAD
 batch_size = 2**13
 
 regret_bid_size = 2**10
-=======
-batch_size = 2 ** 18
->>>>>>> d3eff3d6
 ## ES
 learner_hyperparams = {
     'population_size': 64,
@@ -111,11 +90,7 @@
 hidden_activations = [nn.SELU(), nn.SELU(), nn.SELU()]
 
 # Evaluation
-<<<<<<< HEAD
 eval_batch_size = 2**12 #22
-=======
-eval_batch_size = 2 ** 22  # 22
->>>>>>> d3eff3d6
 cache_eval_actions = True
 n_processes_optimal_strategy = 44 if valuation_prior != 'uniform' and auction_mechanism != 'second_price' else 0
 
