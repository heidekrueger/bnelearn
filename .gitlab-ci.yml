--- conflicted
+++ resolved
@@ -16,12 +16,9 @@
   # (some tests are gpu bound, this will create multiple processes on same gpu.)
   # Gives somewhat less readible output when tests have failed, so disabled for now as it only
   # saves us around 10-15 seconds.
-<<<<<<< HEAD
-  - pytest --cov-report term-missing --cov=bnelearn --junitxml=testreport.xml -rs
-=======
   # -rxXs: add output about skipped, xfailed, xpassed tests.
   - pytest -rxXs --cov-report term-missing --cov=bnelearn --junitxml=testreport.xml
->>>>>>> d2a8ee2b
+
   artifacts:
     when: always
     reports:
